--- conflicted
+++ resolved
@@ -1051,18 +1051,11 @@
 		Description: updateDocumentsDescription,
 		Type:        gql.NewList(obj),
 		Args: gql.FieldConfigArgument{
-<<<<<<< HEAD
-			"id":     schemaTypes.NewArgConfig(gql.ID, updateIDArgDescription),
-			"ids":    schemaTypes.NewArgConfig(gql.NewList(gql.ID), updateIDsArgDescription),
-			"filter": schemaTypes.NewArgConfig(filterInput, updateFilterArgDescription),
-			"data":   schemaTypes.NewArgConfig(gql.String, createDataArgDescription),
-			"input":  schemaTypes.NewArgConfig(mutationInput, "Update field values"),
-=======
 			request.DocIDArgName:  schemaTypes.NewArgConfig(gql.ID, updateIDArgDescription),
 			request.DocIDsArgName: schemaTypes.NewArgConfig(gql.NewList(gql.ID), updateIDsArgDescription),
-			"filter":              schemaTypes.NewArgConfig(filter, updateFilterArgDescription),
+			"filter":              schemaTypes.NewArgConfig(filterInput, updateFilterArgDescription),
 			"data":                schemaTypes.NewArgConfig(gql.String, updateDataArgDescription),
->>>>>>> 0c1c4fe7
+			"input":               schemaTypes.NewArgConfig(mutationInput, "Update field values"),
 		},
 	}
 
@@ -1071,15 +1064,9 @@
 		Description: deleteDocumentsDescription,
 		Type:        gql.NewList(obj),
 		Args: gql.FieldConfigArgument{
-<<<<<<< HEAD
-			"id":     schemaTypes.NewArgConfig(gql.ID, deleteIDArgDescription),
-			"ids":    schemaTypes.NewArgConfig(gql.NewList(gql.ID), deleteIDsArgDescription),
-			"filter": schemaTypes.NewArgConfig(filterInput, deleteFilterArgDescription),
-=======
 			request.DocIDArgName:  schemaTypes.NewArgConfig(gql.ID, deleteIDArgDescription),
 			request.DocIDsArgName: schemaTypes.NewArgConfig(gql.NewList(gql.ID), deleteIDsArgDescription),
-			"filter":              schemaTypes.NewArgConfig(filter, deleteFilterArgDescription),
->>>>>>> 0c1c4fe7
+			"filter":              schemaTypes.NewArgConfig(filterInput, deleteFilterArgDescription),
 		},
 	}
 
