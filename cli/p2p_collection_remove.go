// Copyright 2022 Democratized Data Foundation
//
// Use of this software is governed by the Business Source License
// included in the file licenses/BSL.txt.
//
// As of the Change Date specified in that file, in accordance with
// the Business Source License, use of this software will be governed
// by the Apache License, Version 2.0, included in the file
// licenses/APL.txt.

package cli

import (
	"strings"

	"github.com/spf13/cobra"
)

func MakeP2PCollectionRemoveCommand() *cobra.Command {
	var cmd = &cobra.Command{
		Use:   "remove [collectionIDs]",
		Short: "Remove P2P collections",
		Long: `Remove P2P collections from the followed pubsub topics.
The removed collections will no longer be synchronized between nodes.

Example: remove single collection
  defradb client p2p collection remove bae123

Example: remove multiple collections
  defradb client p2p collection remove bae123,bae456
		`,
		Args: cobra.ExactArgs(1),
		RunE: func(cmd *cobra.Command, args []string) error {
<<<<<<< HEAD
			p2p := mustGetP2PContext(cmd)
			return p2p.RemoveP2PCollection(cmd.Context(), args[0])
=======
			store := mustGetStoreContext(cmd)

			var collectionIDs []string
			for _, id := range strings.Split(args[0], ",") {
				id = strings.TrimSpace(id)
				if id == "" {
					continue
				}
				collectionIDs = append(collectionIDs, id)
			}

			return store.RemoveP2PCollections(cmd.Context(), collectionIDs)
>>>>>>> bc4c704f
		},
	}
	return cmd
}<|MERGE_RESOLUTION|>--- conflicted
+++ resolved
@@ -31,11 +31,7 @@
 		`,
 		Args: cobra.ExactArgs(1),
 		RunE: func(cmd *cobra.Command, args []string) error {
-<<<<<<< HEAD
 			p2p := mustGetP2PContext(cmd)
-			return p2p.RemoveP2PCollection(cmd.Context(), args[0])
-=======
-			store := mustGetStoreContext(cmd)
 
 			var collectionIDs []string
 			for _, id := range strings.Split(args[0], ",") {
@@ -46,8 +42,7 @@
 				collectionIDs = append(collectionIDs, id)
 			}
 
-			return store.RemoveP2PCollections(cmd.Context(), collectionIDs)
->>>>>>> bc4c704f
+			return p2p.RemoveP2PCollections(cmd.Context(), collectionIDs)
 		},
 	}
 	return cmd
