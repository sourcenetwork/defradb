--- conflicted
+++ resolved
@@ -180,15 +180,14 @@
 	return normalDocument{baseNormalValue[*Document]{val: val}}
 }
 
-<<<<<<< HEAD
 // NewNormalJSON creates a new NormalValue that represents a `JSON` value.
 func NewNormalJSON(val *JSON) NormalValue {
 	return normalJSON{baseNormalValue[*JSON]{val: val}}
-=======
+}
+
 func areNormalScalarsEqual[T comparable](val T, f func() (T, bool)) bool {
 	if otherVal, ok := f(); ok {
 		return val == otherVal
 	}
 	return false
->>>>>>> bc93bff4
 }