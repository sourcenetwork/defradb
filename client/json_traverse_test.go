// Copyright 2025 Democratized Data Foundation
//
// Use of this software is governed by the Business Source License
// included in the file licenses/BSL.txt.
//
// As of the Change Date specified in that file, in accordance with
// the Business Source License, use of this software will be governed
// by the Apache License, Version 2.0, included in the file
// licenses/APL.txt.

package client

import (
	"fmt"
	"strings"
	"testing"

	"github.com/stretchr/testify/require"
)

type traverseNode struct {
	value JSON
	path  string
}

// Helper functions to safely get values
func getObjectValue(j JSON) map[string]JSON {
	if val, ok := j.Value().(map[string]JSON); ok {
		return val
	}
	panic("expected object value")
}

func getArrayValue(j JSON) []JSON {
	if val, ok := j.Value().([]JSON); ok {
		return val
	}
	panic("expected array value")
}

// Creates a path from mixed string/integer values
func makeJSONPath[T string | int | uint64](parts ...T) JSONPath {
	path := JSONPath{}
	for _, part := range parts {
		switch val := any(part).(type) {
		case string:
			path = path.AppendProperty(val)
		case int:
			path = path.AppendIndex(uint64(val))
		case uint64:
			path = path.AppendIndex(val)
		}
	}
	return path
}

func TestTraverseJSON_ShouldVisitAccordingToConfig(t *testing.T) {
	// Create a complex JSON structure for testing
	json := newJSONObject(map[string]JSON{
		"string": newJSONString("value", nil),
		"number": newJSONNumber(42, nil),
		"bool":   newJSONBool(true, nil),
		"null":   newJSONNull(nil),
		"object": newJSONObject(map[string]JSON{
			"nested": newJSONString("inside", nil),
			"deep": newJSONObject(map[string]JSON{
				"level": newJSONNumber(3, nil),
			}, nil),
		}, nil),
		"array": newJSONArray([]JSON{
			newJSONNumber(1, nil),
			newJSONString("two", nil),
			newJSONObject(map[string]JSON{
				"key": newJSONString("value", nil),
			}, nil),
			newJSONArray([]JSON{
				newJSONNumber(4, nil),
				newJSONNumber(5, nil),
			}, nil),
		}, nil),
	}, nil)

	tests := []struct {
		name     string
		options  []traverseJSONOption
		expected []traverseNode // path -> value
	}{
		{
			name:    "VisitAll",
			options: nil,
			expected: []traverseNode{
				{path: "", value: json},
				{path: "string", value: newJSONString("value", nil)},
				{path: "number", value: newJSONNumber(42, nil)},
				{path: "bool", value: newJSONBool(true, nil)},
				{path: "null", value: newJSONNull(nil)},
				{path: "object", value: getObjectValue(json)["object"]},
				{path: "object.nested", value: newJSONString("inside", nil)},
				{path: "object.deep", value: getObjectValue(getObjectValue(json)["object"])["deep"]},
				{path: "object.deep.level", value: newJSONNumber(3, nil)},
				{path: "array", value: getObjectValue(json)["array"]},
			},
		},
		{
			name: "OnlyLeaves",
			options: []traverseJSONOption{
				TraverseJSONOnlyLeaves(),
			},
			expected: []traverseNode{
				{path: "string", value: newJSONString("value", nil)},
				{path: "number", value: newJSONNumber(42, nil)},
				{path: "bool", value: newJSONBool(true, nil)},
				{path: "null", value: newJSONNull(nil)},
				{path: "object.nested", value: newJSONString("inside", nil)},
				{path: "object.deep.level", value: newJSONNumber(3, nil)},
			},
		},
		{
			name: "WithPrefix_Object",
			options: []traverseJSONOption{
<<<<<<< HEAD
				TraverseJSONWithPrefix(MakeJSONPath("object")),
=======
				TraverseJSONWithPrefix(makeJSONPath("object")),
>>>>>>> 486f9daf
			},
			expected: []traverseNode{
				{path: "object", value: getObjectValue(json)["object"]},
				{path: "object.nested", value: newJSONString("inside", nil)},
				{path: "object.deep", value: getObjectValue(getObjectValue(json)["object"])["deep"]},
				{path: "object.deep.level", value: newJSONNumber(3, nil)},
			},
		},
		{
			name: "WithPrefix_Deep",
			options: []traverseJSONOption{
<<<<<<< HEAD
				TraverseJSONWithPrefix(MakeJSONPath("object", "deep")),
=======
				TraverseJSONWithPrefix(makeJSONPath("object", "deep")),
>>>>>>> 486f9daf
			},
			expected: []traverseNode{
				{path: "object.deep", value: getObjectValue(getObjectValue(json)["object"])["deep"]},
				{path: "object.deep.level", value: newJSONNumber(3, nil)},
			},
		},
		{
			name: "VisitArrayElements",
			options: []traverseJSONOption{
				TraverseJSONVisitArrayElements(true),
			},
			expected: []traverseNode{
				{path: "", value: json},
				{path: "string", value: newJSONString("value", nil)},
				{path: "number", value: newJSONNumber(42, nil)},
				{path: "bool", value: newJSONBool(true, nil)},
				{path: "null", value: newJSONNull(nil)},
				{path: "object", value: getObjectValue(json)["object"]},
				{path: "object.nested", value: newJSONString("inside", nil)},
				{path: "object.deep", value: getObjectValue(getObjectValue(json)["object"])["deep"]},
				{path: "object.deep.level", value: newJSONNumber(3, nil)},
				{path: "array", value: getObjectValue(json)["array"]},
				{path: "array", value: newJSONNumber(1, nil)},
				{path: "array", value: newJSONString("two", nil)},
				{path: "array", value: getArrayValue(getObjectValue(json)["array"])[2]},
				{path: "array.key", value: newJSONString("value", nil)},
				{path: "array", value: getArrayValue(getObjectValue(json)["array"])[3]},
				{path: "array", value: newJSONNumber(4, nil)},
				{path: "array", value: newJSONNumber(5, nil)},
			},
		},
		{
			name: "VisitArrayElements without recursion",
			options: []traverseJSONOption{
				TraverseJSONVisitArrayElements(false),
			},
			expected: []traverseNode{
				{path: "", value: json},
				{path: "string", value: newJSONString("value", nil)},
				{path: "number", value: newJSONNumber(42, nil)},
				{path: "bool", value: newJSONBool(true, nil)},
				{path: "null", value: newJSONNull(nil)},
				{path: "object", value: getObjectValue(json)["object"]},
				{path: "object.nested", value: newJSONString("inside", nil)},
				{path: "object.deep", value: getObjectValue(getObjectValue(json)["object"])["deep"]},
				{path: "object.deep.level", value: newJSONNumber(3, nil)},
				{path: "array", value: getObjectValue(json)["array"]},
				{path: "array", value: newJSONNumber(1, nil)},
				{path: "array", value: newJSONString("two", nil)},
			},
		},
		{
			name: "VisitArrayElementsWithIndex",
			options: []traverseJSONOption{
				TraverseJSONVisitArrayElements(true),
				TraverseJSONWithArrayIndexInPath(),
			},
			expected: []traverseNode{
				{path: "", value: json},
				{path: "string", value: newJSONString("value", nil)},
				{path: "number", value: newJSONNumber(42, nil)},
				{path: "bool", value: newJSONBool(true, nil)},
				{path: "null", value: newJSONNull(nil)},
				{path: "object", value: getObjectValue(json)["object"]},
				{path: "object.nested", value: newJSONString("inside", nil)},
				{path: "object.deep", value: getObjectValue(getObjectValue(json)["object"])["deep"]},
				{path: "object.deep.level", value: newJSONNumber(3, nil)},
				{path: "array", value: getObjectValue(json)["array"]},
				{path: "array[0]", value: newJSONNumber(1, nil)},
				{path: "array[1]", value: newJSONString("two", nil)},
				{path: "array[2]", value: getArrayValue(getObjectValue(json)["array"])[2]},
				{path: "array[2].key", value: newJSONString("value", nil)},
				{path: "array[3]", value: getArrayValue(getObjectValue(json)["array"])[3]},
				{path: "array[3][0]", value: newJSONNumber(4, nil)},
				{path: "array[3][1]", value: newJSONNumber(5, nil)},
			},
		},
		{
			name: "CombinedOptions",
			options: []traverseJSONOption{
				TraverseJSONOnlyLeaves(),
				TraverseJSONVisitArrayElements(true),
<<<<<<< HEAD
				TraverseJSONWithPrefix(MakeJSONPath("array")),
=======
				TraverseJSONWithPrefix(makeJSONPath("array")),
>>>>>>> 486f9daf
				TraverseJSONWithArrayIndexInPath(),
			},
			expected: []traverseNode{
				{path: "array[0]", value: newJSONNumber(1, nil)},
				{path: "array[1]", value: newJSONString("two", nil)},
				{path: "array[2].key", value: newJSONString("value", nil)},
				{path: "array[3][0]", value: newJSONNumber(4, nil)},
				{path: "array[3][1]", value: newJSONNumber(5, nil)},
			},
		},
	}

	for _, tt := range tests {
		t.Run(tt.name, func(t *testing.T) {
			visited := []traverseNode{}
			err := TraverseJSON(json, func(value JSON) error {
				key := value.GetPath().String()
				visited = append(visited, traverseNode{path: key, value: value})
				return nil
			}, tt.options...)

			for _, node := range visited {
				if _, ok := node.value.Bool(); ok {
					break
				}
				if _, ok := node.value.Number(); ok {
					break
				}
				if _, ok := node.value.String(); ok {
					break
				}
				if _, ok := node.value.Object(); ok {
					break
				}
				if _, ok := node.value.Array(); ok {
					break
				}
				if node.value.IsNull() {
					break
				}

				t.Errorf("Unexpected JSON value type: %T, for path: %s", node.value, node.path)
			}

			require.NoError(t, err)
			if diff := compareTraverseNodes(tt.expected, visited); diff != "" {
				t.Errorf("Slices are different:\n%s", diff)
			}
		})
	}
}

// compareTraverseNodes compares two slices of traverseNode without relying on the order.
// It matches nodes based on their paths and compares their values.
// Handles multiple nodes with the same path and removes processed items.
func compareTraverseNodes(expected, actual []traverseNode) string {
	var diffs []string

	// Group expected and actual nodes by path
	expectedMap := groupNodesByPath(expected)
	actualMap := groupNodesByPath(actual)

	// Compare nodes with matching paths
	for path, expNodes := range expectedMap {
		actNodes, exists := actualMap[path]
		if !exists {
			diffs = append(diffs, fmt.Sprintf("Missing path %q in actual nodes", path))
			continue
		}

		// Compare each expected node with actual nodes
		for _, expNode := range expNodes {
			matchFound := false
			for i, actNode := range actNodes {
				if compareJSON(expNode.value, actNode.value) {
					// Remove matched node to prevent duplicate matching
					actNodes = append(actNodes[:i], actNodes[i+1:]...)
					actualMap[path] = actNodes
					matchFound = true
					break
				}
			}
			if !matchFound {
				diffs = append(diffs, fmt.Sprintf("No matching value found for path %q", path))
			}
		}

		// Remove path from actualMap if all nodes have been matched
		if len(actNodes) == 0 {
			delete(actualMap, path)
		} else {
			actualMap[path] = actNodes
		}
	}

	// Any remaining actual nodes are extra
	for path, actNodes := range actualMap {
		for range actNodes {
			diffs = append(diffs, fmt.Sprintf("Extra node found at path %q", path))
		}
	}

	if len(diffs) == 0 {
		return ""
	}

	return fmt.Sprintf("Found %d differences:\n%s", len(diffs), strings.Join(diffs, "\n"))
}

// groupNodesByPath groups traverseNodes by their paths.
// It returns a map from path to a slice of nodes with that path.
func groupNodesByPath(nodes []traverseNode) map[string][]traverseNode {
	nodeMap := make(map[string][]traverseNode)
	for _, node := range nodes {
		nodeMap[node.path] = append(nodeMap[node.path], node)
	}
	return nodeMap
}

// compareJSON compares two JSON values for equality
func compareJSON(expected, actual JSON) bool {
	if expected.IsNull() != actual.IsNull() {
		return false
	}

	// Compare based on type
	switch {
	case expected.IsNull():
		return true // Both are null (checked above)
	case isObject(expected):
		return compareJSONObjects(expected, actual)
	case isArray(expected):
		return compareJSONArrays(expected, actual)
	default:
		// For primitive types, compare their marshaled form
		expectedBytes, err1 := expected.MarshalJSON()
		actualBytes, err2 := actual.MarshalJSON()
		if err1 != nil || err2 != nil {
			return false
		}
		return string(expectedBytes) == string(actualBytes)
	}
}

func compareJSONObjects(expected, actual JSON) bool {
	expectedObj, ok1 := expected.Object()
	actualObj, ok2 := actual.Object()
	if !ok1 || !ok2 || len(expectedObj) != len(actualObj) {
		return false
	}

	for k, v1 := range expectedObj {
		v2, exists := actualObj[k]
		if !exists || !compareJSON(v1, v2) {
			return false
		}
	}
	return true
}

func compareJSONArrays(expected, actual JSON) bool {
	expectedArr, ok1 := expected.Array()
	actualArr, ok2 := actual.Array()
	if !ok1 || !ok2 || len(expectedArr) != len(actualArr) {
		return false
	}

	for i := range expectedArr {
		if !compareJSON(expectedArr[i], actualArr[i]) {
			return false
		}
	}
	return true
}

func isObject(j JSON) bool {
	_, ok := j.Object()
	return ok
}

func isArray(j JSON) bool {
	_, ok := j.Array()
	return ok
}

func TestTraverseJSON_WithError(t *testing.T) {
	json := newJSONObject(map[string]JSON{
		"key": newJSONString("value", nil),
	}, nil)

	expectedErr := fmt.Errorf("test error")
	err := TraverseJSON(json, func(value JSON) error {
		return expectedErr
	})

	require.Equal(t, expectedErr, err)
}

func TestShouldVisitPath(t *testing.T) {
	tests := []struct {
		name     string
		prefix   JSONPath
		path     JSONPath
		expected bool
	}{
		{
			name:     "EmptyPrefix",
			prefix:   JSONPath{},
<<<<<<< HEAD
			path:     MakeJSONPath("a", "b"),
=======
			path:     makeJSONPath("a", "b"),
>>>>>>> 486f9daf
			expected: true,
		},
		{
			name:     "ExactMatch",
<<<<<<< HEAD
			prefix:   MakeJSONPath("a", "b"),
			path:     MakeJSONPath("a", "b"),
=======
			prefix:   makeJSONPath("a", "b"),
			path:     makeJSONPath("a", "b"),
>>>>>>> 486f9daf
			expected: true,
		},
		{
			name:     "PrefixMatch",
<<<<<<< HEAD
			prefix:   MakeJSONPath("a"),
			path:     MakeJSONPath("a", "b"),
=======
			prefix:   makeJSONPath("a"),
			path:     makeJSONPath("a", "b"),
>>>>>>> 486f9daf
			expected: true,
		},
		{
			name:     "NoMatch",
<<<<<<< HEAD
			prefix:   MakeJSONPath("a", "b"),
			path:     MakeJSONPath("a", "c"),
=======
			prefix:   makeJSONPath("a", "b"),
			path:     makeJSONPath("a", "c"),
>>>>>>> 486f9daf
			expected: false,
		},
		{
			name:     "PathTooShort",
<<<<<<< HEAD
			prefix:   MakeJSONPath("a", "b"),
			path:     MakeJSONPath("a"),
=======
			prefix:   makeJSONPath("a", "b"),
			path:     makeJSONPath("a"),
>>>>>>> 486f9daf
			expected: true,
		},
		{
			name:     "PathLonger",
<<<<<<< HEAD
			prefix:   MakeJSONPath("a", "b"),
			path:     MakeJSONPath("a", "b", "c"),
=======
			prefix:   makeJSONPath("a", "b"),
			path:     makeJSONPath("a", "b", "c"),
>>>>>>> 486f9daf
			expected: true,
		},
	}

	for _, tt := range tests {
		t.Run(tt.name, func(t *testing.T) {
			result := shouldVisitPath(tt.prefix, tt.path)
			require.Equal(t, tt.expected, result)
		})
	}
}<|MERGE_RESOLUTION|>--- conflicted
+++ resolved
@@ -118,11 +118,7 @@
 		{
 			name: "WithPrefix_Object",
 			options: []traverseJSONOption{
-<<<<<<< HEAD
-				TraverseJSONWithPrefix(MakeJSONPath("object")),
-=======
 				TraverseJSONWithPrefix(makeJSONPath("object")),
->>>>>>> 486f9daf
 			},
 			expected: []traverseNode{
 				{path: "object", value: getObjectValue(json)["object"]},
@@ -134,11 +130,7 @@
 		{
 			name: "WithPrefix_Deep",
 			options: []traverseJSONOption{
-<<<<<<< HEAD
-				TraverseJSONWithPrefix(MakeJSONPath("object", "deep")),
-=======
 				TraverseJSONWithPrefix(makeJSONPath("object", "deep")),
->>>>>>> 486f9daf
 			},
 			expected: []traverseNode{
 				{path: "object.deep", value: getObjectValue(getObjectValue(json)["object"])["deep"]},
@@ -221,11 +213,7 @@
 			options: []traverseJSONOption{
 				TraverseJSONOnlyLeaves(),
 				TraverseJSONVisitArrayElements(true),
-<<<<<<< HEAD
-				TraverseJSONWithPrefix(MakeJSONPath("array")),
-=======
 				TraverseJSONWithPrefix(makeJSONPath("array")),
->>>>>>> 486f9daf
 				TraverseJSONWithArrayIndexInPath(),
 			},
 			expected: []traverseNode{
@@ -434,66 +422,37 @@
 		{
 			name:     "EmptyPrefix",
 			prefix:   JSONPath{},
-<<<<<<< HEAD
-			path:     MakeJSONPath("a", "b"),
-=======
 			path:     makeJSONPath("a", "b"),
->>>>>>> 486f9daf
 			expected: true,
 		},
 		{
 			name:     "ExactMatch",
-<<<<<<< HEAD
-			prefix:   MakeJSONPath("a", "b"),
-			path:     MakeJSONPath("a", "b"),
-=======
 			prefix:   makeJSONPath("a", "b"),
 			path:     makeJSONPath("a", "b"),
->>>>>>> 486f9daf
 			expected: true,
 		},
 		{
 			name:     "PrefixMatch",
-<<<<<<< HEAD
-			prefix:   MakeJSONPath("a"),
-			path:     MakeJSONPath("a", "b"),
-=======
 			prefix:   makeJSONPath("a"),
 			path:     makeJSONPath("a", "b"),
->>>>>>> 486f9daf
 			expected: true,
 		},
 		{
 			name:     "NoMatch",
-<<<<<<< HEAD
-			prefix:   MakeJSONPath("a", "b"),
-			path:     MakeJSONPath("a", "c"),
-=======
 			prefix:   makeJSONPath("a", "b"),
 			path:     makeJSONPath("a", "c"),
->>>>>>> 486f9daf
 			expected: false,
 		},
 		{
 			name:     "PathTooShort",
-<<<<<<< HEAD
-			prefix:   MakeJSONPath("a", "b"),
-			path:     MakeJSONPath("a"),
-=======
 			prefix:   makeJSONPath("a", "b"),
 			path:     makeJSONPath("a"),
->>>>>>> 486f9daf
 			expected: true,
 		},
 		{
 			name:     "PathLonger",
-<<<<<<< HEAD
-			prefix:   MakeJSONPath("a", "b"),
-			path:     MakeJSONPath("a", "b", "c"),
-=======
 			prefix:   makeJSONPath("a", "b"),
 			path:     makeJSONPath("a", "b", "c"),
->>>>>>> 486f9daf
 			expected: true,
 		},
 	}
