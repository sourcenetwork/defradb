// Copyright 2025 Democratized Data Foundation
//
// Use of this software is governed by the Business Source License
// included in the file licenses/BSL.txt.
//
// As of the Change Date specified in that file, in accordance with
// the Business Source License, use of this software will be governed
// by the Apache License, Version 2.0, included in the file
// licenses/APL.txt.

package client

import (
	"bytes"
	"encoding/json"
	"fmt"
	"strings"
	"testing"

	"github.com/stretchr/testify/assert"
	"github.com/stretchr/testify/require"
	"github.com/valyala/fastjson"
)

func TestParseJSONAndMarshal_WithValidInput_ShouldMarshal(t *testing.T) {
	tests := []struct {
		name     string
		fromFunc func(string) (JSON, error)
	}{
		{
			name:     "FromBytes",
			fromFunc: func(data string) (JSON, error) { return ParseJSONBytes([]byte(data)) },
		},
		{
			name:     "FromString",
			fromFunc: ParseJSONString,
		},
		{
			name: "FromFastJSON",
			fromFunc: func(data string) (JSON, error) {
				var p fastjson.Parser
				v, err := p.Parse(data)
				if err != nil {
					return nil, err
				}
				return NewJSONFromFastJSON(v), nil
			},
		},
		{
			name: "FromMap",
			fromFunc: func(data string) (JSON, error) {
				var result map[string]any
				if err := json.Unmarshal([]byte(data), &result); err != nil {
					return nil, err
				}
				return NewJSONFromMap(result)
			},
		},
	}

	data := `{"key1": "value1", "key2": 2, "key3": true, "key4": null, "key5": ["item1", 2, false]}`

	for _, tt := range tests {
		t.Run(tt.name, func(t *testing.T) {
			jsonObj, err := tt.fromFunc(data)
			require.NoError(t, err, "fromFunc failed with error %v", err)

			var buf bytes.Buffer
			err = jsonObj.Marshal(&buf)
			require.NoError(t, err, "jsonObj.Marshal(&buf) failed with error %v", err)

			actualStr := strings.ReplaceAll(buf.String(), "\n", "")
			expectedStr := strings.ReplaceAll(data, " ", "")
			require.Equal(t, actualStr, expectedStr, "Expected %s, got %s", expectedStr, actualStr)

			rawJSON, err := jsonObj.MarshalJSON()
			require.NoError(t, err, "jsonObj.MarshalJSON() failed with error %v", err)
			actualStr = strings.ReplaceAll(string(rawJSON), "\n", "")
			require.Equal(t, actualStr, expectedStr, "Expected %s, got %s", expectedStr, actualStr)
		})
	}
}

func TestNewJSONAndMarshal_WithInvalidInput_ShouldFail(t *testing.T) {
	tests := []struct {
		name     string
		fromFunc func(string) (JSON, error)
	}{
		{
			name:     "FromBytes",
			fromFunc: func(data string) (JSON, error) { return ParseJSONBytes([]byte(data)) },
		},
		{
			name:     "FromString",
			fromFunc: ParseJSONString,
		},
		{
			name: "FromMap",
			fromFunc: func(data string) (JSON, error) {
				var result map[string]any
				if err := json.Unmarshal([]byte(data), &result); err != nil {
					return nil, err
				}
				return NewJSONFromMap(result)
			},
		},
	}

	for _, tt := range tests {
		t.Run(tt.name, func(t *testing.T) {
			_, err := tt.fromFunc(`{"key1": "value1}`)
			require.Error(t, err, "Expected error, but got nil")
		})
	}
}

func TestNewJSONFomString_WithInvalidInput_Error(t *testing.T) {
	_, err := ParseJSONString("str")
	require.Error(t, err, "Expected error, but got nil")
}

func TestJSONObject_Methods_ShouldWorkAsExpected(t *testing.T) {
	m := map[string]JSON{
		"key": newJSONString("value", nil),
		"nested": newJSONObject(map[string]JSON{
			"inner": newJSONNumber(42, nil),
			"array": newJSONArray([]JSON{newJSONString("test", nil), newJSONBool(true, nil)}, nil),
		}, nil),
	}
	obj := newJSONObject(m, nil)
	expectedUnwrapped := map[string]any{
		"key": "value",
		"nested": map[string]any{
			"inner": float64(42),
			"array": []any{"test", true},
		},
	}

	// Positive tests
	val, ok := obj.Object()
	require.True(t, ok)
	require.Equal(t, m, val)
	require.Equal(t, m, obj.Value())
	require.Equal(t, expectedUnwrapped, obj.Unwrap())

	// Negative tests
	_, ok = obj.Array()
	require.False(t, ok)
	_, ok = obj.Number()
	require.False(t, ok)
	_, ok = obj.String()
	require.False(t, ok)
	_, ok = obj.Bool()
	require.False(t, ok)
	require.False(t, obj.IsNull())
}

func TestJSONArray_Methods_ShouldWorkAsExpected(t *testing.T) {
	arr := []JSON{
		newJSONString("item1", nil),
		newJSONObject(map[string]JSON{
			"key": newJSONString("value", nil),
			"num": newJSONNumber(42, nil),
		}, nil),
		newJSONNumber(2, nil),
	}
	jsonArr := newJSONArray(arr, nil)
	expectedUnwrapped := []any{
		"item1",
		map[string]any{
			"key": "value",
			"num": float64(42),
		},
		float64(2),
	}

	// Positive tests
	val, ok := jsonArr.Array()
	require.True(t, ok)
	require.Equal(t, arr, val)
	require.Equal(t, arr, jsonArr.Value())
	require.Equal(t, expectedUnwrapped, jsonArr.Unwrap())

	// Negative tests
	_, ok = jsonArr.Object()
	require.False(t, ok)
	_, ok = jsonArr.Number()
	require.False(t, ok)
	_, ok = jsonArr.String()
	require.False(t, ok)
	_, ok = jsonArr.Bool()
	require.False(t, ok)
	require.False(t, jsonArr.IsNull())
}

func TestJSONNumber_Methods_ShouldWorkAsExpected(t *testing.T) {
	num := newJSONNumber(2.5, nil)
	expected := 2.5

	// Positive tests
	val, ok := num.Number()
	require.True(t, ok)
	require.Equal(t, expected, val)
	require.Equal(t, expected, num.Value())
	require.Equal(t, expected, num.Unwrap())

	// Negative tests
	_, ok = num.Object()
	require.False(t, ok)
	_, ok = num.Array()
	require.False(t, ok)
	_, ok = num.String()
	require.False(t, ok)
	_, ok = num.Bool()
	require.False(t, ok)
	require.False(t, num.IsNull())
}

func TestJSONString_Methods_ShouldWorkAsExpected(t *testing.T) {
	str := newJSONString("value", nil)
	expected := "value"

	// Positive tests
	val, ok := str.String()
	require.True(t, ok)
	require.Equal(t, expected, val)
	require.Equal(t, expected, str.Value())
	require.Equal(t, expected, str.Unwrap())

	// Negative tests
	_, ok = str.Object()
	require.False(t, ok)
	_, ok = str.Array()
	require.False(t, ok)
	_, ok = str.Number()
	require.False(t, ok)
	_, ok = str.Bool()
	require.False(t, ok)
	require.False(t, str.IsNull())
}

func TestJSONBool_Methods_ShouldWorkAsExpected(t *testing.T) {
	b := newJSONBool(true, nil)
	expected := true

	// Positive tests
	val, ok := b.Bool()
	require.True(t, ok)
	require.Equal(t, expected, val)
	require.Equal(t, expected, b.Value())
	require.Equal(t, expected, b.Unwrap())

	// Negative tests
	_, ok = b.Object()
	require.False(t, ok)
	_, ok = b.Array()
	require.False(t, ok)
	_, ok = b.Number()
	require.False(t, ok)
	_, ok = b.String()
	require.False(t, ok)
	require.False(t, b.IsNull())
}

func TestJSONNull_Methods_ShouldWorkAsExpected(t *testing.T) {
	null := newJSONNull(nil)

	// Positive tests
	require.True(t, null.IsNull())
	require.Nil(t, null.Value())
	require.Nil(t, null.Unwrap())

	// Negative tests
	_, ok := null.Object()
	require.False(t, ok)
	_, ok = null.Array()
	require.False(t, ok)
	_, ok = null.Number()
	require.False(t, ok)
	_, ok = null.String()
	require.False(t, ok)
	_, ok = null.Bool()
	require.False(t, ok)
}

func TestNewJSONAndMarshalJSON(t *testing.T) {
	tests := []struct {
		name         string
		input        any
		expected     JSON
		expectedJSON string
		expectError  bool
	}{
		{
			name:         "Nil",
			input:        nil,
			expected:     newJSONNull(nil),
			expectedJSON: "null",
		},
		{
			name:         "FastJSON",
			input:        fastjson.MustParse(`{"key": "value"}`),
			expected:     newJSONObject(map[string]JSON{"key": newJSONString("value", nil)}, nil),
			expectedJSON: `{"key":"value"}`,
		},
		{
			name:         "Map",
			input:        map[string]any{"key": "value"},
			expected:     newJSONObject(map[string]JSON{"key": newJSONString("value", nil)}, nil),
			expectedJSON: `{"key":"value"}`,
		},
		{
			name:         "Bool",
			input:        true,
			expected:     newJSONBool(true, nil),
			expectedJSON: "true",
		},
		{
			name:         "String",
			input:        "str",
			expected:     newJSONString("str", nil),
			expectedJSON: `"str"`,
		},
		{
			name:         "Int8",
			input:        int8(42),
			expected:     newJSONNumber(42, nil),
			expectedJSON: "42",
		},
		{
			name:         "Int16",
			input:        int16(42),
			expected:     newJSONNumber(42, nil),
			expectedJSON: "42",
		},
		{
			name:         "Int32",
			input:        int32(42),
			expected:     newJSONNumber(42, nil),
			expectedJSON: "42",
		},
		{
			name:         "Int64",
			input:        int64(42),
			expected:     newJSONNumber(42, nil),
			expectedJSON: "42",
		},
		{
			name:         "Int",
			input:        42,
			expected:     newJSONNumber(42, nil),
			expectedJSON: "42",
		},
		{
			name:         "Uint8",
			input:        uint8(42),
			expected:     newJSONNumber(42, nil),
			expectedJSON: "42",
		},
		{
			name:         "Uint16",
			input:        uint16(42),
			expected:     newJSONNumber(42, nil),
			expectedJSON: "42",
		},
		{
			name:         "Uint32",
			input:        uint32(42),
			expected:     newJSONNumber(42, nil),
			expectedJSON: "42",
		},
		{
			name:         "Uint64",
			input:        uint64(42),
			expected:     newJSONNumber(42, nil),
			expectedJSON: "42",
		},
		{
			name:         "Uint",
			input:        uint(42),
			expected:     newJSONNumber(42, nil),
			expectedJSON: "42",
		},
		{
			name:         "Float32",
			input:        float32(2.5),
			expected:     newJSONNumber(2.5, nil),
			expectedJSON: "2.5",
		},
		{
			name:         "Float64",
			input:        float64(2.5),
			expected:     newJSONNumber(2.5, nil),
			expectedJSON: "2.5",
		},
		{
			name:         "BoolArray",
			input:        []bool{true, false},
			expected:     newJSONArray([]JSON{newJSONBool(true, nil), newJSONBool(false, nil)}, nil),
			expectedJSON: "[true,false]",
		},
		{
			name:  "StringArray",
			input: []string{"a", "b", "c"},
			expected: newJSONArray([]JSON{newJSONString("a", nil), newJSONString("b", nil),
				newJSONString("c", nil)}, nil),
			expectedJSON: `["a","b","c"]`,
		},
		{
			name:  "AnyArray",
			input: []any{"a", 1, true},
			expected: newJSONArray([]JSON{newJSONString("a", nil), newJSONNumber(1, nil),
				newJSONBool(true, nil)}, nil),
			expectedJSON: `["a",1,true]`,
		},
		{
			name:  "Int8Array",
			input: []int8{1, 2, 3},
			expected: newJSONArray([]JSON{newJSONNumber(1, nil), newJSONNumber(2, nil),
				newJSONNumber(3, nil)}, nil),
			expectedJSON: "[1,2,3]",
		},
		{
			name:  "Int16Array",
			input: []int16{1, 2, 3},
			expected: newJSONArray([]JSON{newJSONNumber(1, nil), newJSONNumber(2, nil),
				newJSONNumber(3, nil)}, nil),
			expectedJSON: "[1,2,3]",
		},
		{
			name:  "Int32Array",
			input: []int32{1, 2, 3},
			expected: newJSONArray([]JSON{newJSONNumber(1, nil), newJSONNumber(2, nil),
				newJSONNumber(3, nil)}, nil),
			expectedJSON: "[1,2,3]",
		},
		{
			name:  "Int64Array",
			input: []int64{1, 2, 3},
			expected: newJSONArray([]JSON{newJSONNumber(1, nil), newJSONNumber(2, nil),
				newJSONNumber(3, nil)}, nil),
			expectedJSON: "[1,2,3]",
		},
		{
			name:  "IntArray",
			input: []int{1, 2, 3},
			expected: newJSONArray([]JSON{newJSONNumber(1, nil), newJSONNumber(2, nil),
				newJSONNumber(3, nil)}, nil),
			expectedJSON: "[1,2,3]",
		},
		{
			name:  "Uint8Array",
			input: []uint8{1, 2, 3},
			expected: newJSONArray([]JSON{newJSONNumber(1, nil), newJSONNumber(2, nil),
				newJSONNumber(3, nil)}, nil),
			expectedJSON: "[1,2,3]",
		},
		{
			name:  "Uint16Array",
			input: []uint16{1, 2, 3},
			expected: newJSONArray([]JSON{newJSONNumber(1, nil), newJSONNumber(2, nil),
				newJSONNumber(3, nil)}, nil),
			expectedJSON: "[1,2,3]",
		},
		{
			name:  "Uint32Array",
			input: []uint32{1, 2, 3},
			expected: newJSONArray([]JSON{newJSONNumber(1, nil), newJSONNumber(2, nil),
				newJSONNumber(3, nil)}, nil),
			expectedJSON: "[1,2,3]",
		},
		{
			name:  "Uint64Array",
			input: []uint64{1, 2, 3},
			expected: newJSONArray([]JSON{newJSONNumber(1, nil), newJSONNumber(2, nil),
				newJSONNumber(3, nil)}, nil),
			expectedJSON: "[1,2,3]",
		},
		{
			name:  "UintArray",
			input: []uint{1, 2, 3},
			expected: newJSONArray([]JSON{newJSONNumber(1, nil), newJSONNumber(2, nil),
				newJSONNumber(3, nil)}, nil),
			expectedJSON: "[1,2,3]",
		},
		{
			name:  "Float32Array",
			input: []float32{1.0, 2.25, 3.5},
			expected: newJSONArray([]JSON{newJSONNumber(1.0, nil), newJSONNumber(2.25, nil),
				newJSONNumber(3.5, nil)}, nil),
			expectedJSON: "[1,2.25,3.5]",
		},
		{
			name:  "Float64Array",
			input: []float64{1.0, 2.25, 3.5},
			expected: newJSONArray([]JSON{newJSONNumber(1.0, nil), newJSONNumber(2.25, nil),
				newJSONNumber(3.5, nil)}, nil),
			expectedJSON: "[1,2.25,3.5]",
		},
		{
			name:        "AnyArrayWithInvalidElement",
			input:       []any{"valid", make(chan int)}, // channels can't be converted to JSON
			expectError: true,
		},
	}

<<<<<<< HEAD
	path := MakeJSONPath("some", "path")
=======
	path := JSONPath{}.AppendProperty("some").AppendProperty("path")
>>>>>>> 486f9daf

	for _, tt := range tests {
		for _, withPath := range []bool{true, false} {
			t.Run(fmt.Sprintf("Test: %s, withPath: %v", tt.name, withPath), func(t *testing.T) {
				var result JSON
				var err error
				if withPath {
					result, err = NewJSONWithPath(tt.input, path)
				} else {
					result, err = NewJSON(tt.input)
				}
				if tt.expectError {
					require.Error(t, err, "Expected error, but got nil")
					return
				}
				require.NoError(t, err, "NewJSON failed with error %v", err)

				if withPath {
					traverseAndAssertPaths(t, result, path)
					require.Equal(t, result.Unwrap(), tt.expected.Unwrap())
					require.Equal(t, path, result.GetPath())
				} else {
					traverseAndAssertPaths(t, result, nil)
					require.Equal(t, result.Unwrap(), tt.expected.Unwrap())
					require.Empty(t, result.GetPath())
				}

				if !tt.expectError {
					jsonBytes, err := result.MarshalJSON()
					require.NoError(t, err, "MarshalJSON failed with error %v", err)
					require.Equal(t, tt.expectedJSON, string(jsonBytes))
				}
			})
		}
	}
}

func TestNewJSONFromMap_WithInvalidValue_ShouldFail(t *testing.T) {
	// Map with an invalid value (channel cannot be converted to JSON)
	input := map[string]any{
		"valid":   "value",
		"invalid": make(chan int),
	}

	_, err := NewJSONFromMap(input)
	require.Error(t, err)
}

func TestNewJSONFromMap_WithPaths(t *testing.T) {
	tests := []struct {
		name     string
		input    map[string]any
		expected []struct {
			path  []string
			value any
		}
	}{
		{
			name: "flat object",
			input: map[string]any{
				"string": "value",
				"number": 42,
				"bool":   true,
				"null":   nil,
			},
			expected: []struct {
				path  []string
				value any
			}{
				{path: []string{"string"}, value: "value"},
				{path: []string{"number"}, value: float64(42)},
				{path: []string{"bool"}, value: true},
				{path: []string{"null"}, value: nil},
			},
		},
		{
			name: "nested object",
			input: map[string]any{
				"obj": map[string]any{
					"nested": "value",
					"deep": map[string]any{
						"number": 42,
					},
				},
				"arr": []any{
					"first",
					map[string]any{
						"inside_arr": true,
					},
					[]any{1, "nested"},
				},
			},
			expected: []struct {
				path  []string
				value any
			}{
				{path: []string{"obj", "nested"}, value: "value"},
				{path: []string{"obj", "deep", "number"}, value: float64(42)},
				{path: []string{"arr"}, value: "first"},
				{path: []string{"arr", "inside_arr"}, value: true},
				{path: []string{"arr"}, value: float64(1)},
				{path: []string{"arr"}, value: "nested"},
			},
		},
	}

	for _, tt := range tests {
		t.Run(tt.name, func(t *testing.T) {
			json, err := NewJSONFromMap(tt.input)
			require.NoError(t, err)

			traverseAndAssertPaths(t, json, nil)
		})
	}
}

func traverseAndAssertPaths(t *testing.T, j JSON, parentPath JSONPath) {
	assert.Equal(t, parentPath, j.GetPath(), "Expected path %v, got %v", parentPath, j.GetPath())

	if obj, isObj := j.Object(); isObj {
		for k, v := range obj {
			newPath := parentPath.AppendProperty(k)
			traverseAndAssertPaths(t, v, newPath)
		}
	}

	if arr, isArr := j.Array(); isArr {
		for i, v := range arr {
			traverseAndAssertPaths(t, v, parentPath.AppendIndex(uint64(i)))
		}
	}
}<|MERGE_RESOLUTION|>--- conflicted
+++ resolved
@@ -504,11 +504,7 @@
 		},
 	}
 
-<<<<<<< HEAD
-	path := MakeJSONPath("some", "path")
-=======
 	path := JSONPath{}.AppendProperty("some").AppendProperty("path")
->>>>>>> 486f9daf
 
 	for _, tt := range tests {
 		for _, withPath := range []bool{true, false} {
