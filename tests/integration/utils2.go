// Copyright 2022 Democratized Data Foundation
//
// Use of this software is governed by the Business Source License
// included in the file licenses/BSL.txt.
//
// As of the Change Date specified in that file, in accordance with
// the Business Source License, use of this software will be governed
// by the Apache License, Version 2.0, included in the file
// licenses/APL.txt.

package tests

import (
	"context"
	"encoding/json"
	"fmt"
	"os"
	"reflect"
	"strconv"
	"strings"
	"testing"
	"time"

	badger "github.com/dgraph-io/badger/v4"
	"github.com/sourcenetwork/immutable"
	"github.com/stretchr/testify/assert"
	"github.com/stretchr/testify/require"

	"github.com/sourcenetwork/defradb/client"
	"github.com/sourcenetwork/defradb/datastore"
	badgerds "github.com/sourcenetwork/defradb/datastore/badger/v4"
	"github.com/sourcenetwork/defradb/datastore/memory"
	"github.com/sourcenetwork/defradb/db"
	"github.com/sourcenetwork/defradb/errors"
	"github.com/sourcenetwork/defradb/http"
	"github.com/sourcenetwork/defradb/logging"
	"github.com/sourcenetwork/defradb/net"
	changeDetector "github.com/sourcenetwork/defradb/tests/change_detector"
)

const (
	clientGoEnvName       = "DEFRA_CLIENT_GO"
	clientHttpEnvName     = "DEFRA_CLIENT_HTTP"
	memoryBadgerEnvName   = "DEFRA_BADGER_MEMORY"
	fileBadgerEnvName     = "DEFRA_BADGER_FILE"
	fileBadgerPathEnvName = "DEFRA_BADGER_FILE_PATH"
	inMemoryEnvName       = "DEFRA_IN_MEMORY"
	mutationTypeEnvName   = "DEFRA_MUTATION_TYPE"
)

type DatabaseType string

const (
	badgerIMType   DatabaseType = "badger-in-memory"
	defraIMType    DatabaseType = "defra-memory-datastore"
	badgerFileType DatabaseType = "badger-file-system"
)

type ClientType string

const (
	// goClientType enables running the test suite using
	// the go implementation of the client.DB interface.
	goClientType ClientType = "go"
	// httpClientType enables running the test suite using
	// the http implementation of the client.DB interface.
	httpClientType ClientType = "http"
)

// The MutationType that tests will run using.
//
// For example if set to [CollectionSaveMutationType], all supporting
// actions (such as [UpdateDoc]) will execute via [Collection.Save].
//
// Defaults to CollectionSaveMutationType.
type MutationType string

const (
	// CollectionSaveMutationType will cause all supporting actions
	// to run their mutations via [Collection.Save].
	CollectionSaveMutationType MutationType = "collection-save"

	// CollectionNamedMutationType will cause all supporting actions
	// to run their mutations via their corresponding named [Collection]
	// call.
	//
	// For example, CreateDoc will call [Collection.Create], and
	// UpdateDoc will call [Collection.Update].
	CollectionNamedMutationType MutationType = "collection-named"

	// GQLRequestMutationType will cause all supporting actions to
	// run their mutations using GQL requests, typically these will
	// include a `id` parameter to target the specified document.
	GQLRequestMutationType MutationType = "gql"
)

var (
	log            = logging.MustNewLogger("tests.integration")
	badgerInMemory bool
	badgerFile     bool
	inMemoryStore  bool
	httpClient     bool
	goClient       bool
	mutationType   MutationType
	databaseDir    string
)

const (
	// subscriptionTimeout is the maximum time to wait for subscription results to be returned.
	subscriptionTimeout = 1 * time.Second
	// Instantiating lenses is expensive, and our tests do not benefit from a large number of them,
	// so we explicitly set it to a low value.
	lensPoolSize = 2
)

func init() {
	// We use environment variables instead of flags `go test ./...` throws for all packages
	//  that don't have the flag defined
	httpClient, _ = strconv.ParseBool(os.Getenv(clientHttpEnvName))
	goClient, _ = strconv.ParseBool(os.Getenv(clientGoEnvName))
	badgerFile, _ = strconv.ParseBool(os.Getenv(fileBadgerEnvName))
	badgerInMemory, _ = strconv.ParseBool(os.Getenv(memoryBadgerEnvName))
	inMemoryStore, _ = strconv.ParseBool(os.Getenv(inMemoryEnvName))

	if value, ok := os.LookupEnv(mutationTypeEnvName); ok {
		mutationType = MutationType(value)
	} else {
		// Default to testing mutations via Collection.Save - it should be simpler and
		// faster. We assume this is desirable when not explicitly testing any particular
		// mutation type.
		mutationType = CollectionSaveMutationType
	}

	if !goClient && !httpClient {
		// Default is to test go client type.
		goClient = true
	}

	if changeDetector.Enabled {
		// Change detector only uses badger file db type.
		badgerFile = true
		badgerInMemory = false
		inMemoryStore = false
	} else if !badgerInMemory && !badgerFile && !inMemoryStore {
		// Default is to test all but filesystem db types.
		badgerFile = false
		badgerInMemory = true
		inMemoryStore = true
	}
}

// AssertPanic asserts that the code inside the specified PanicTestFunc panics.
//
// This function is not supported by either the change detector, or the http-client.
// Calling this within either of them will result in the test being skipped.
//
<<<<<<< HEAD
//	Usage: AssertPanicAndSkipChangeDetection(t, func() { executeTestCase(t, test) })
func AssertPanicAndSkipChangeDetection(t *testing.T, f assert.PanicTestFunc) bool {
	if changeDetector.Enabled {
=======
// Usage: AssertPanic(t, func() { executeTestCase(t, test) })
func AssertPanic(t *testing.T, f assert.PanicTestFunc) bool {
	if IsDetectingDbChanges() {
>>>>>>> c5574835
		// The `assert.Panics` call will falsely fail if this test is executed during
		// a detect changes test run.
		t.Skip("Assert panic with the change detector is not currently supported.")
	}

	if httpClient {
		// The http-client will return an error instead of panicing at the moment.
		t.Skip("Assert panic with the http client is not currently supported.")
	}

	return assert.Panics(t, f, "expected a panic, but none found.")
}

func NewBadgerMemoryDB(ctx context.Context, dbopts ...db.Option) (client.DB, error) {
	opts := badgerds.Options{
		Options: badger.DefaultOptions("").WithInMemory(true),
	}
	rootstore, err := badgerds.NewDatastore("", &opts)
	if err != nil {
		return nil, err
	}
	db, err := db.NewDB(ctx, rootstore, dbopts...)
	if err != nil {
		return nil, err
	}
	return db, nil
}

func NewInMemoryDB(ctx context.Context, dbopts ...db.Option) (client.DB, error) {
	db, err := db.NewDB(ctx, memory.NewDatastore(ctx), dbopts...)
	if err != nil {
		return nil, err
	}
	return db, nil
}

func NewBadgerFileDB(ctx context.Context, t testing.TB, dbopts ...db.Option) (client.DB, string, error) {
	var dbPath string
	switch {
	case databaseDir != "":
		// restarting database
		dbPath = databaseDir

	case changeDetector.Enabled:
		// change detector
		dbPath = changeDetector.DatabaseDir(t)

	default:
		// default test case
		dbPath = t.TempDir()
	}

	opts := &badgerds.Options{
		Options: badger.DefaultOptions(dbPath),
	}
	rootstore, err := badgerds.NewDatastore(dbPath, opts)
	if err != nil {
		return nil, "", err
	}
	db, err := db.NewDB(ctx, rootstore, dbopts...)
	if err != nil {
		return nil, "", err
	}
	return db, dbPath, err
}

// GetDatabase returns the database implementation for the current
// testing state. The database type and client type on the test state
// are used to select the datastore and client implementation to use.
func GetDatabase(s *state) (cdb client.DB, path string, err error) {
	dbopts := []db.Option{
		db.WithUpdateEvents(),
		db.WithLensPoolSize(lensPoolSize),
	}

	switch s.dbt {
	case badgerIMType:
		cdb, err = NewBadgerMemoryDB(s.ctx, dbopts...)

	case badgerFileType:
		cdb, path, err = NewBadgerFileDB(s.ctx, s.t, dbopts...)

	case defraIMType:
		cdb, err = NewInMemoryDB(s.ctx, dbopts...)

	default:
		err = fmt.Errorf("invalid database type: %v", s.dbt)
	}

	if err != nil {
		return nil, "", err
	}

	switch s.clientType {
	case httpClientType:
		cdb, err = http.NewWrapper(cdb)

	case goClientType:
		return

	default:
		err = fmt.Errorf("invalid client type: %v", s.dbt)
	}

	if err != nil {
		return nil, "", err
	}

	return
}

// ExecuteTestCase executes the given TestCase against the configured database
// instances.
//
// Will also attempt to detect incompatible changes in the persisted data if
// configured to do so (the CI will do so, but disabled by default as it is slow).
func ExecuteTestCase(
	t *testing.T,
	testCase TestCase,
) {
	collectionNames := getCollectionNames(testCase)
	changeDetector.PreTestChecks(t, collectionNames)
	skipIfMutationTypeUnsupported(t, testCase.SupportedMutationTypes)

	var clients []ClientType
	if httpClient {
		clients = append(clients, httpClientType)
	}
	if goClient {
		clients = append(clients, goClientType)
	}

	var databases []DatabaseType
	if badgerInMemory {
		databases = append(databases, badgerIMType)
	}
	if badgerFile {
		databases = append(databases, badgerFileType)
	}
	if inMemoryStore {
		databases = append(databases, defraIMType)
	}

	// Assert that these are not empty to protect against accidental mis-configurations,
	// otherwise an empty set would silently pass all the tests.
	require.NotEmpty(t, databases)
	require.NotEmpty(t, clients)

	ctx := context.Background()
	for _, ct := range clients {
		for _, dbt := range databases {
			executeTestCase(ctx, t, collectionNames, testCase, dbt, ct)
		}
	}
}

func executeTestCase(
	ctx context.Context,
	t *testing.T,
	collectionNames []string,
	testCase TestCase,
	dbt DatabaseType,
	clientType ClientType,
) {
	log.Info(ctx, testCase.Description, logging.NewKV("Database", dbt))

	flattenActions(&testCase)
	startActionIndex, endActionIndex := getActionRange(testCase)

	s := newState(ctx, t, testCase, dbt, clientType, collectionNames)
	setStartingNodes(s)

	// It is very important that the databases are always closed, otherwise resources will leak
	// as tests run.  This is particularly important for file based datastores.
	defer closeNodes(s)

	// Documents and Collections may already exist in the database if actions have been split
	// by the change detector so we should fetch them here at the start too (if they exist).
	// collections are by node (index), as they are specific to nodes.
	refreshCollections(s)
	refreshDocuments(s, startActionIndex)
	refreshIndexes(s)

	for i := startActionIndex; i <= endActionIndex; i++ {
		switch action := testCase.Actions[i].(type) {
		case ConfigureNode:
			configureNode(s, action)

		case Restart:
			restartNodes(s, i)

		case ConnectPeers:
			connectPeers(s, action)

		case ConfigureReplicator:
			configureReplicator(s, action)

		case SubscribeToCollection:
			subscribeToCollection(s, action)

		case UnsubscribeToCollection:
			unsubscribeToCollection(s, action)

		case GetAllP2PCollections:
			getAllP2PCollections(s, action)

		case SchemaUpdate:
			updateSchema(s, action)

		case SchemaPatch:
			patchSchema(s, action)

		case ConfigureMigration:
			configureMigration(s, action)

		case GetMigrations:
			getMigrations(s, action)

		case CreateDoc:
			createDoc(s, action)

		case DeleteDoc:
			deleteDoc(s, action)

		case UpdateDoc:
			updateDoc(s, action)

		case CreateIndex:
			createIndex(s, action)

		case DropIndex:
			dropIndex(s, action)

		case GetIndexes:
			getIndexes(s, action)

		case BackupExport:
			backupExport(s, action)

		case BackupImport:
			backupImport(s, action)

		case TransactionCommit:
			commitTransaction(s, action)

		case SubscriptionRequest:
			executeSubscriptionRequest(s, action)

		case Request:
			executeRequest(s, action)

		case ExplainRequest:
			executeExplainRequest(s, action)

		case IntrospectionRequest:
			assertIntrospectionResults(s, action)

		case ClientIntrospectionRequest:
			assertClientIntrospectionResults(s, action)

		case WaitForSync:
			waitForSync(s, action)

		case SetupComplete:
			// no-op, just continue.

		default:
			t.Fatalf("Unknown action type %T", action)
		}
	}

	// Notify any active subscriptions that all requests have been sent.
	close(s.allActionsDone)

	for _, resultsChan := range s.subscriptionResultsChans {
		select {
		case subscriptionAssert := <-resultsChan:
			// We want to assert back in the main thread so failures get recorded properly
			subscriptionAssert()

		// a safety in case the stream hangs - we don't want the tests to run forever.
		case <-time.After(subscriptionTimeout):
			assert.Fail(t, "timeout occurred while waiting for data stream", testCase.Description)
		}
	}
}

// getCollectionNames gets an ordered, unique set of collection names across all nodes
// from the action set within the given test case.
//
// It preserves the order in which they are declared, and shares indexes across all nodes, so
// if a second node adds a collection of a name that was previously declared in another node
// the new node will respect the index originally assigned.  This allows collections to be
// referenced across multiple nodes by a consistent, predictable index - allowing a single
// action to target the same collection across multiple nodes.
//
// WARNING: This will not work with schemas ending in `type`, e.g. `user_type`
func getCollectionNames(testCase TestCase) []string {
	nextIndex := 0
	collectionIndexByName := map[string]int{}

	for _, a := range testCase.Actions {
		switch action := a.(type) {
		case SchemaUpdate:
			if action.ExpectedError != "" {
				// If an error is expected then no collections should result from this action
				continue
			}

			// WARNING: This will not work with schemas ending in `type`, e.g. `user_type`
			splitByType := strings.Split(action.Schema, "type ")
			// Skip the first, as that preceeds `type ` if `type ` is present,
			// else there are no types.
			for i := 1; i < len(splitByType); i++ {
				wipSplit := strings.TrimLeft(splitByType[i], " ")
				indexOfLastChar := strings.IndexAny(wipSplit, " {")
				if indexOfLastChar <= 0 {
					// This should never happen
					continue
				}

				collectionName := wipSplit[:indexOfLastChar]
				if _, ok := collectionIndexByName[collectionName]; ok {
					// Collection name has already been added, possibly via another node
					continue
				}

				collectionIndexByName[collectionName] = nextIndex
				nextIndex++
			}
		}
	}

	collectionNames := make([]string, len(collectionIndexByName))
	for name, index := range collectionIndexByName {
		collectionNames[index] = name
	}

	return collectionNames
}

// closeNodes closes all the given nodes, ensuring that resources are properly released.
func closeNodes(
	s *state,
) {
	for _, node := range s.nodes {
		if node.Peer != nil {
			err := node.Close()
			require.NoError(s.t, err)
		}
		node.DB.Close(s.ctx)
	}
}

// getNodes gets the set of applicable nodes for the given nodeID.
//
// If nodeID has a value it will return that node only, otherwise all nodes will be returned.
func getNodes(nodeID immutable.Option[int], nodes []*net.Node) []*net.Node {
	if !nodeID.HasValue() {
		return nodes
	}

	return []*net.Node{nodes[nodeID.Value()]}
}

// getNodeCollections gets the set of applicable collections for the given nodeID.
//
// If nodeID has a value it will return collections for that node only, otherwise all collections across all
// nodes will be returned.
func getNodeCollections(nodeID immutable.Option[int], collections [][]client.Collection) [][]client.Collection {
	if !nodeID.HasValue() {
		return collections
	}

	return [][]client.Collection{collections[nodeID.Value()]}
}

func calculateLenForFlattenedActions(testCase *TestCase) int {
	newLen := 0
	for _, a := range testCase.Actions {
		actionGroup := reflect.ValueOf(a)
		switch actionGroup.Kind() {
		case reflect.Array, reflect.Slice:
			newLen += actionGroup.Len()
		default:
			newLen++
		}
	}
	return newLen
}

func flattenActions(testCase *TestCase) {
	newLen := calculateLenForFlattenedActions(testCase)
	if newLen == len(testCase.Actions) {
		return
	}
	newActions := make([]any, 0, newLen)

	for _, a := range testCase.Actions {
		actionGroup := reflect.ValueOf(a)
		switch actionGroup.Kind() {
		case reflect.Array, reflect.Slice:
			for i := 0; i < actionGroup.Len(); i++ {
				newActions = append(
					newActions,
					actionGroup.Index(i).Interface(),
				)
			}
		default:
			newActions = append(newActions, a)
		}
	}
	testCase.Actions = newActions
}

// getActionRange returns the index of the first action to be run, and the last.
//
// Not all processes will run all actions - if this is a change detector run they
// will be split.
//
// If a SetupComplete action is provided, the actions will be split there, if not
// they will be split at the first non SchemaUpdate/CreateDoc/UpdateDoc action.
func getActionRange(testCase TestCase) (int, int) {
	startIndex := 0
	endIndex := len(testCase.Actions) - 1

	if !changeDetector.Enabled {
		return startIndex, endIndex
	}

	setupCompleteIndex := -1
	firstNonSetupIndex := -1

ActionLoop:
	for i := range testCase.Actions {
		switch testCase.Actions[i].(type) {
		case SetupComplete:
			setupCompleteIndex = i
			// We don't care about anything else if this has been explicitly provided
			break ActionLoop

		case SchemaUpdate, CreateDoc, UpdateDoc, Restart:
			continue

		default:
			firstNonSetupIndex = i
			break ActionLoop
		}
	}

	if changeDetector.SetupOnly {
		if setupCompleteIndex > -1 {
			endIndex = setupCompleteIndex
		} else if firstNonSetupIndex > -1 {
			// -1 to exclude this index
			endIndex = firstNonSetupIndex - 1
		}
	} else {
		if setupCompleteIndex > -1 {
			// +1 to exclude the SetupComplete action
			startIndex = setupCompleteIndex + 1
		} else if firstNonSetupIndex > -1 {
			// We must not set this to -1 :)
			startIndex = firstNonSetupIndex
		} else {
			// if we don't have any non-mutation actions, just use the last action
			startIndex = endIndex
		}
	}

	return startIndex, endIndex
}

// setStartingNodes adds a set of initial Defra nodes for the test to execute against.
//
// If a node(s) has been explicitly configured via a `ConfigureNode` action then no new
// nodes will be added.
func setStartingNodes(
	s *state,
) {
	hasExplicitNode := false
	for _, action := range s.testCase.Actions {
		switch action.(type) {
		case ConfigureNode:
			hasExplicitNode = true
		}
	}

	// If nodes have not been explicitly configured via actions, setup a default one.
	if !hasExplicitNode {
		db, path, err := GetDatabase(s)
		require.Nil(s.t, err)

		s.nodes = append(s.nodes, &net.Node{
			DB: db,
		})
		s.dbPaths = append(s.dbPaths, path)
	}
}

func restartNodes(
	s *state,
	actionIndex int,
) {
	if s.dbt == badgerIMType || s.dbt == defraIMType {
		return
	}
	closeNodes(s)

	// We need to restart the nodes in reverse order, to avoid dial backoff issues.
	for i := len(s.nodes) - 1; i >= 0; i-- {
		originalPath := databaseDir
		databaseDir = s.dbPaths[i]
		db, _, err := GetDatabase(s)
		require.Nil(s.t, err)
		databaseDir = originalPath

		if len(s.nodeConfigs) == 0 {
			// If there are no explicit node configuration actions the node will be
			// basic (i.e. no P2P stuff) and can be yielded now.
			s.nodes[i] = &net.Node{
				DB: db,
			}
			continue
		}

		cfg := s.nodeConfigs[i]
		// We need to make sure the node is configured with its old address, otherwise
		// a new one may be selected and reconnnection to it will fail.
		cfg.Net.P2PAddress = strings.Split(s.nodeAddresses[i], "/p2p/")[0]
		var n *net.Node
		n, err = net.NewNode(
			s.ctx,
			db,
			net.WithConfig(&cfg),
		)
		require.NoError(s.t, err)

		if err := n.Start(); err != nil {
			closeErr := n.Close()
			if closeErr != nil {
				s.t.Fatal(fmt.Sprintf("unable to start P2P listeners: %v: problem closing node", err), closeErr)
			}
			require.NoError(s.t, err)
		}

		s.nodes[i] = n
	}

	// The index of the action after the last wait action before the current restart action.
	// We wish to resume the wait clock from this point onwards.
	waitGroupStartIndex := 0
actionLoop:
	for i := actionIndex; i >= 0; i-- {
		switch s.testCase.Actions[i].(type) {
		case WaitForSync:
			// +1 as we do not wish to resume from the wait itself, but the next action
			// following it. This may be the current restart action.
			waitGroupStartIndex = i + 1
			break actionLoop
		}
	}

	for _, tc := range s.testCase.Actions {
		switch action := tc.(type) {
		case ConnectPeers:
			// Give the nodes a chance to connect to each other and learn about each other's subscribed topics.
			time.Sleep(100 * time.Millisecond)
			setupPeerWaitSync(
				s, waitGroupStartIndex, action, s.nodes[action.SourceNodeID], s.nodes[action.TargetNodeID],
			)
		case ConfigureReplicator:
			// Give the nodes a chance to connect to each other and learn about each other's subscribed topics.
			time.Sleep(100 * time.Millisecond)
			setupReplicatorWaitSync(
				s, waitGroupStartIndex, action, s.nodes[action.SourceNodeID], s.nodes[action.TargetNodeID],
			)
		}
	}

	// If the db was restarted we need to refresh the collection definitions as the old instances
	// will reference the old (closed) database instances.
	refreshCollections(s)
	refreshIndexes(s)
}

// refreshCollections refreshes all the collections of the given names, preserving order.
//
// If a given collection is not present in the database the value at the corresponding
// result-index will be nil.
func refreshCollections(
	s *state,
) {
	s.collections = make([][]client.Collection, len(s.nodes))

	for nodeID, node := range s.nodes {
		s.collections[nodeID] = make([]client.Collection, len(s.collectionNames))
		allCollections, err := node.DB.GetAllCollections(s.ctx)
		require.Nil(s.t, err)

		for i, collectionName := range s.collectionNames {
			for _, collection := range allCollections {
				if collection.Name() == collectionName {
					s.collections[nodeID][i] = collection
					break
				}
			}
		}
	}
}

// configureNode configures and starts a new Defra node using the provided configuration.
//
// It returns the new node, and its peer address. Any errors generated during configuration
// will result in a test failure.
func configureNode(
	s *state,
	action ConfigureNode,
) {
	if changeDetector.Enabled {
		// We do not yet support the change detector for tests running across multiple nodes.
		s.t.SkipNow()
		return
	}

	cfg := action()
	// WARNING: This is a horrible hack both deduplicates/randomizes peer IDs
	// And affects where libp2p(?) stores some values on the file system, even when using
	// an in memory store.
	cfg.Datastore.Badger.Path = s.t.TempDir()

	db, path, err := GetDatabase(s) //disable change dector, or allow it?
	require.NoError(s.t, err)

	var n *net.Node
	log.Info(s.ctx, "Starting P2P node", logging.NewKV("P2P address", cfg.Net.P2PAddress))
	n, err = net.NewNode(
		s.ctx,
		db,
		net.WithConfig(&cfg),
	)
	require.NoError(s.t, err)

	if err := n.Start(); err != nil {
		closeErr := n.Close()
		if closeErr != nil {
			s.t.Fatal(fmt.Sprintf("unable to start P2P listeners: %v: problem closing node", err), closeErr)
		}
		require.NoError(s.t, err)
	}

	address := fmt.Sprintf("%s/p2p/%s", n.ListenAddrs()[0].String(), n.PeerID())
	s.nodeAddresses = append(s.nodeAddresses, address)
	s.nodeConfigs = append(s.nodeConfigs, cfg)

	s.nodes = append(s.nodes, n)
	s.dbPaths = append(s.dbPaths, path)
}

func refreshDocuments(
	s *state,
	startActionIndex int,
) {
	if len(s.collections) == 0 {
		// This should only be possible at the moment for P2P testing, for which the
		// change detector is currently disabled.  We'll likely need some fancier logic
		// here if/when we wish to enable it.
		return
	}

	// For now just do the initial setup using the collections on the first node,
	// this may need to become more involved at a later date depending on testing
	// requirements.
	s.documents = make([][]*client.Document, len(s.collections[0]))

	for i := range s.collections[0] {
		s.documents[i] = []*client.Document{}
	}

	for i := 0; i < startActionIndex; i++ {
		switch action := s.testCase.Actions[i].(type) {
		case CreateDoc:
			// We need to add the existing documents in the order in which the test case lists them
			// otherwise they cannot be referenced correctly by other actions.
			doc, err := client.NewDocFromJSON([]byte(action.Doc))
			if err != nil {
				// If an err has been returned, ignore it - it may be expected and if not
				// the test will fail later anyway
				continue
			}

			// Just use the collection from the first relevant node, as all will be the same for this
			// purpose.
			collection := getNodeCollections(action.NodeID, s.collections)[0][action.CollectionID]

			// The document may have been mutated by other actions, so to be sure we have the latest
			// version without having to worry about the individual update mechanics we fetch it.
			doc, err = collection.Get(s.ctx, doc.Key(), false)
			if err != nil {
				// If an err has been returned, ignore it - it may be expected and if not
				// the test will fail later anyway
				continue
			}

			s.documents[action.CollectionID] = append(s.documents[action.CollectionID], doc)
		}
	}
}

func refreshIndexes(
	s *state,
) {
	if len(s.collections) == 0 {
		return
	}

	s.indexes = make([][][]client.IndexDescription, len(s.collections))

	for i, nodeCols := range s.collections {
		s.indexes[i] = make([][]client.IndexDescription, len(nodeCols))

		for j, col := range nodeCols {
			if col == nil {
				continue
			}
			colIndexes, err := col.GetIndexes(s.ctx)
			if err != nil {
				continue
			}

			s.indexes[i][j] = colIndexes
		}
	}
}

func getIndexes(
	s *state,
	action GetIndexes,
) {
	if len(s.collections) == 0 {
		return
	}

	var expectedErrorRaised bool
	actionNodes := getNodes(action.NodeID, s.nodes)
	for nodeID, collections := range getNodeCollections(action.NodeID, s.collections) {
		err := withRetry(
			actionNodes,
			nodeID,
			func() error {
				actualIndexes, err := collections[action.CollectionID].GetIndexes(s.ctx)
				if err != nil {
					return err
				}

				assertIndexesListsEqual(action.ExpectedIndexes,
					actualIndexes, s.t, s.testCase.Description)

				return nil
			},
		)
		expectedErrorRaised = expectedErrorRaised ||
			AssertError(s.t, s.testCase.Description, err, action.ExpectedError)
	}

	assertExpectedErrorRaised(s.t, s.testCase.Description, action.ExpectedError, expectedErrorRaised)
}

func assertIndexesListsEqual(
	expectedIndexes []client.IndexDescription,
	actualIndexes []client.IndexDescription,
	t *testing.T,
	testDescription string,
) {
	toNames := func(indexes []client.IndexDescription) []string {
		names := make([]string, len(indexes))
		for i, index := range indexes {
			names[i] = index.Name
		}
		return names
	}

	require.ElementsMatch(t, toNames(expectedIndexes), toNames(actualIndexes), testDescription)

	toMap := func(indexes []client.IndexDescription) map[string]client.IndexDescription {
		resultMap := map[string]client.IndexDescription{}
		for _, index := range indexes {
			resultMap[index.Name] = index
		}
		return resultMap
	}

	expectedMap := toMap(expectedIndexes)
	actualMap := toMap(actualIndexes)
	for key := range expectedMap {
		assertIndexesEqual(expectedMap[key], actualMap[key], t, testDescription)
	}
}

func assertIndexesEqual(expectedIndex, actualIndex client.IndexDescription,
	t *testing.T,
	testDescription string,
) {
	assert.Equal(t, expectedIndex.Name, actualIndex.Name, testDescription)
	assert.Equal(t, expectedIndex.ID, actualIndex.ID, testDescription)

	toNames := func(fields []client.IndexedFieldDescription) []string {
		names := make([]string, len(fields))
		for i, field := range fields {
			names[i] = field.Name
		}
		return names
	}

	require.ElementsMatch(t, toNames(expectedIndex.Fields), toNames(actualIndex.Fields), testDescription)

	toMap := func(fields []client.IndexedFieldDescription) map[string]client.IndexedFieldDescription {
		resultMap := map[string]client.IndexedFieldDescription{}
		for _, field := range fields {
			resultMap[field.Name] = field
		}
		return resultMap
	}

	expectedMap := toMap(expectedIndex.Fields)
	actualMap := toMap(actualIndex.Fields)
	for key := range expectedMap {
		assert.Equal(t, expectedMap[key], actualMap[key], testDescription)
	}
}

// updateSchema updates the schema using the given details.
func updateSchema(
	s *state,
	action SchemaUpdate,
) {
	for _, node := range getNodes(action.NodeID, s.nodes) {
		_, err := node.DB.AddSchema(s.ctx, action.Schema)
		expectedErrorRaised := AssertError(s.t, s.testCase.Description, err, action.ExpectedError)

		assertExpectedErrorRaised(s.t, s.testCase.Description, action.ExpectedError, expectedErrorRaised)
	}

	// If the schema was updated we need to refresh the collection definitions.
	refreshCollections(s)
	refreshIndexes(s)
}

func patchSchema(
	s *state,
	action SchemaPatch,
) {
	for _, node := range getNodes(action.NodeID, s.nodes) {
		err := node.DB.PatchSchema(s.ctx, action.Patch)
		expectedErrorRaised := AssertError(s.t, s.testCase.Description, err, action.ExpectedError)

		assertExpectedErrorRaised(s.t, s.testCase.Description, action.ExpectedError, expectedErrorRaised)
	}

	// If the schema was updated we need to refresh the collection definitions.
	refreshCollections(s)
	refreshIndexes(s)
}

// createDoc creates a document using the chosen [mutationType] and caches it in the
// test state object.
func createDoc(
	s *state,
	action CreateDoc,
) {
	var mutation func(*state, CreateDoc, *net.Node, []client.Collection) (*client.Document, error)

	switch mutationType {
	case CollectionSaveMutationType:
		mutation = createDocViaColSave
	case CollectionNamedMutationType:
		mutation = createDocViaColCreate
	case GQLRequestMutationType:
		mutation = createDocViaGQL
	default:
		s.t.Fatalf("invalid mutationType: %v", mutationType)
	}

	var expectedErrorRaised bool
	var doc *client.Document
	actionNodes := getNodes(action.NodeID, s.nodes)
	for nodeID, collections := range getNodeCollections(action.NodeID, s.collections) {
		err := withRetry(
			actionNodes,
			nodeID,
			func() error {
				var err error
				doc, err = mutation(s, action, actionNodes[nodeID], collections)
				return err
			},
		)
		expectedErrorRaised = AssertError(s.t, s.testCase.Description, err, action.ExpectedError)
	}

	assertExpectedErrorRaised(s.t, s.testCase.Description, action.ExpectedError, expectedErrorRaised)

	if action.CollectionID >= len(s.documents) {
		// Expand the slice if required, so that the document can be accessed by collection index
		s.documents = append(s.documents, make([][]*client.Document, action.CollectionID-len(s.documents)+1)...)
	}
	s.documents[action.CollectionID] = append(s.documents[action.CollectionID], doc)
}

func createDocViaColSave(
	s *state,
	action CreateDoc,
	node *net.Node,
	collections []client.Collection,
) (*client.Document, error) {
	var err error
	doc, err := client.NewDocFromJSON([]byte(action.Doc))
	if err != nil {
		return nil, err
	}

	return doc, collections[action.CollectionID].Save(s.ctx, doc)
}

func createDocViaColCreate(
	s *state,
	action CreateDoc,
	node *net.Node,
	collections []client.Collection,
) (*client.Document, error) {
	var err error
	doc, err := client.NewDocFromJSON([]byte(action.Doc))
	if err != nil {
		return nil, err
	}

	return doc, collections[action.CollectionID].Create(s.ctx, doc)
}

func createDocViaGQL(
	s *state,
	action CreateDoc,
	node *net.Node,
	collections []client.Collection,
) (*client.Document, error) {
	collection := collections[action.CollectionID]

	escapedJson, err := json.Marshal(action.Doc)
	require.NoError(s.t, err)

	request := fmt.Sprintf(
		`mutation {
			create_%s(data: %s) {
				_key
			}
		}`,
		collection.Name(),
		escapedJson,
	)

	db := getStore(s, node.DB, immutable.None[int](), action.ExpectedError)

	result := db.ExecRequest(s.ctx, request)
	if len(result.GQL.Errors) > 0 {
		return nil, result.GQL.Errors[0]
	}

	resultantDocs, ok := result.GQL.Data.([]map[string]any)
	if !ok || len(resultantDocs) == 0 {
		return nil, nil
	}

	docKeyString := resultantDocs[0]["_key"].(string)
	docKey, err := client.NewDocKeyFromString(docKeyString)
	require.NoError(s.t, err)

	doc, err := collection.Get(s.ctx, docKey, false)
	require.NoError(s.t, err)

	return doc, nil
}

// deleteDoc deletes a document using the collection api and caches it in the
// given documents slice.
func deleteDoc(
	s *state,
	action DeleteDoc,
) {
	doc := s.documents[action.CollectionID][action.DocID]

	var expectedErrorRaised bool
	actionNodes := getNodes(action.NodeID, s.nodes)
	for nodeID, collections := range getNodeCollections(action.NodeID, s.collections) {
		err := withRetry(
			actionNodes,
			nodeID,
			func() error {
				_, err := collections[action.CollectionID].DeleteWithKey(s.ctx, doc.Key())
				return err
			},
		)
		expectedErrorRaised = AssertError(s.t, s.testCase.Description, err, action.ExpectedError)
	}

	assertExpectedErrorRaised(s.t, s.testCase.Description, action.ExpectedError, expectedErrorRaised)
}

// updateDoc updates a document using the chosen [mutationType].
func updateDoc(
	s *state,
	action UpdateDoc,
) {
	var mutation func(*state, UpdateDoc, *net.Node, []client.Collection) error

	switch mutationType {
	case CollectionSaveMutationType:
		mutation = updateDocViaColSave
	case CollectionNamedMutationType:
		mutation = updateDocViaColUpdate
	case GQLRequestMutationType:
		mutation = updateDocViaGQL
	default:
		s.t.Fatalf("invalid mutationType: %v", mutationType)
	}

	var expectedErrorRaised bool
	actionNodes := getNodes(action.NodeID, s.nodes)
	for nodeID, collections := range getNodeCollections(action.NodeID, s.collections) {
		err := withRetry(
			actionNodes,
			nodeID,
			func() error { return mutation(s, action, actionNodes[nodeID], collections) },
		)
		expectedErrorRaised = AssertError(s.t, s.testCase.Description, err, action.ExpectedError)
	}

	assertExpectedErrorRaised(s.t, s.testCase.Description, action.ExpectedError, expectedErrorRaised)
}

func updateDocViaColSave(
	s *state,
	action UpdateDoc,
	node *net.Node,
	collections []client.Collection,
) error {
	doc := s.documents[action.CollectionID][action.DocID]

	err := doc.SetWithJSON([]byte(action.Doc))
	if err != nil {
		return err
	}

	return collections[action.CollectionID].Save(s.ctx, doc)
}

func updateDocViaColUpdate(
	s *state,
	action UpdateDoc,
	node *net.Node,
	collections []client.Collection,
) error {
	doc := s.documents[action.CollectionID][action.DocID]

	err := doc.SetWithJSON([]byte(action.Doc))
	if err != nil {
		return err
	}

	return collections[action.CollectionID].Update(s.ctx, doc)
}

func updateDocViaGQL(
	s *state,
	action UpdateDoc,
	node *net.Node,
	collections []client.Collection,
) error {
	doc := s.documents[action.CollectionID][action.DocID]
	collection := collections[action.CollectionID]

	escapedJson, err := json.Marshal(action.Doc)
	require.NoError(s.t, err)

	request := fmt.Sprintf(
		`mutation {
			update_%s(id: "%s", data: %s) {
				_key
			}
		}`,
		collection.Name(),
		doc.Key().String(),
		escapedJson,
	)

	db := getStore(s, node.DB, immutable.None[int](), action.ExpectedError)

	result := db.ExecRequest(s.ctx, request)
	if len(result.GQL.Errors) > 0 {
		return result.GQL.Errors[0]
	}
	return nil
}

// createIndex creates a secondary index using the collection api.
func createIndex(
	s *state,
	action CreateIndex,
) {
	if action.CollectionID >= len(s.indexes) {
		// Expand the slice if required, so that the index can be accessed by collection index
		s.indexes = append(s.indexes,
			make([][][]client.IndexDescription, action.CollectionID-len(s.indexes)+1)...)
	}
	actionNodes := getNodes(action.NodeID, s.nodes)
	for nodeID, collections := range getNodeCollections(action.NodeID, s.collections) {
		indexDesc := client.IndexDescription{
			Name: action.IndexName,
		}
		if action.FieldName != "" {
			indexDesc.Fields = []client.IndexedFieldDescription{
				{
					Name: action.FieldName,
				},
			}
		} else if len(action.FieldsNames) > 0 {
			for i := range action.FieldsNames {
				indexDesc.Fields = append(indexDesc.Fields, client.IndexedFieldDescription{
					Name:      action.FieldsNames[i],
					Direction: action.Directions[i],
				})
			}
		}
		err := withRetry(
			actionNodes,
			nodeID,
			func() error {
				desc, err := collections[action.CollectionID].CreateIndex(s.ctx, indexDesc)
				if err != nil {
					return err
				}
				s.indexes[nodeID][action.CollectionID] =
					append(s.indexes[nodeID][action.CollectionID], desc)
				return nil
			},
		)
		if AssertError(s.t, s.testCase.Description, err, action.ExpectedError) {
			return
		}
	}

	assertExpectedErrorRaised(s.t, s.testCase.Description, action.ExpectedError, false)
}

// dropIndex drops the secondary index using the collection api.
func dropIndex(
	s *state,
	action DropIndex,
) {
	var expectedErrorRaised bool
	actionNodes := getNodes(action.NodeID, s.nodes)
	for nodeID, collections := range getNodeCollections(action.NodeID, s.collections) {
		indexName := action.IndexName
		if indexName == "" {
			indexName = s.indexes[nodeID][action.CollectionID][action.IndexID].Name
		}

		err := withRetry(
			actionNodes,
			nodeID,
			func() error {
				return collections[action.CollectionID].DropIndex(s.ctx, indexName)
			},
		)
		expectedErrorRaised = AssertError(s.t, s.testCase.Description, err, action.ExpectedError)
	}

	assertExpectedErrorRaised(s.t, s.testCase.Description, action.ExpectedError, expectedErrorRaised)
}

// backupExport generates a backup using the db api.
func backupExport(
	s *state,
	action BackupExport,
) {
	if action.Config.Filepath == "" {
		action.Config.Filepath = s.t.TempDir() + "/test.json"
	}

	var expectedErrorRaised bool
	actionNodes := getNodes(action.NodeID, s.nodes)
	for nodeID, node := range actionNodes {
		err := withRetry(
			actionNodes,
			nodeID,
			func() error { return node.DB.BasicExport(s.ctx, &action.Config) },
		)
		expectedErrorRaised = AssertError(s.t, s.testCase.Description, err, action.ExpectedError)

		if !expectedErrorRaised {
			assertBackupContent(s.t, action.ExpectedContent, action.Config.Filepath)
		}
	}
	assertExpectedErrorRaised(s.t, s.testCase.Description, action.ExpectedError, expectedErrorRaised)
}

// backupImport imports data from a backup using the db api.
func backupImport(
	s *state,
	action BackupImport,
) {
	if action.Filepath == "" {
		action.Filepath = s.t.TempDir() + "/test.json"
	}

	// we can avoid checking the error here as this would mean the filepath is invalid
	// and we want to make sure that `BasicImport` fails in this case.
	_ = os.WriteFile(action.Filepath, []byte(action.ImportContent), 0664)

	var expectedErrorRaised bool
	actionNodes := getNodes(action.NodeID, s.nodes)
	for nodeID, node := range actionNodes {
		err := withRetry(
			actionNodes,
			nodeID,
			func() error { return node.DB.BasicImport(s.ctx, action.Filepath) },
		)
		expectedErrorRaised = AssertError(s.t, s.testCase.Description, err, action.ExpectedError)
	}
	assertExpectedErrorRaised(s.t, s.testCase.Description, action.ExpectedError, expectedErrorRaised)
}

// withRetry attempts to perform the given action, retrying up to a DB-defined
// maximum attempt count if a transaction conflict error is returned.
//
// If a P2P-sync commit for the given document is already in progress this
// Save call can fail as the transaction will conflict. We dont want to worry
// about this in our tests so we just retry a few times until it works (or the
// retry limit is breached - important incase this is a different error)
func withRetry(
	nodes []*net.Node,
	nodeID int,
	action func() error,
) error {
	for i := 0; i < nodes[nodeID].MaxTxnRetries(); i++ {
		err := action()
		if err != nil && errors.Is(err, badgerds.ErrTxnConflict) {
			time.Sleep(100 * time.Millisecond)
			continue
		}
		return err
	}
	return nil
}

func getStore(
	s *state,
	db client.DB,
	transactionSpecifier immutable.Option[int],
	expectedError string,
) client.Store {
	if !transactionSpecifier.HasValue() {
		return db
	}

	transactionID := transactionSpecifier.Value()

	if transactionID >= len(s.txns) {
		// Extend the txn slice so this txn can fit and be accessed by TransactionId
		s.txns = append(s.txns, make([]datastore.Txn, transactionID-len(s.txns)+1)...)
	}

	if s.txns[transactionID] == nil {
		// Create a new transaction if one does not already exist.
		txn, err := db.NewTxn(s.ctx, false)
		if AssertError(s.t, s.testCase.Description, err, expectedError) {
			txn.Discard(s.ctx)
			return nil
		}

		s.txns[transactionID] = txn
	}

	return db.WithTxn(s.txns[transactionID])
}

// commitTransaction commits the given transaction.
//
// Will panic if the given transaction does not exist. Discards the transaction if
// an error is returned on commit.
func commitTransaction(
	s *state,
	action TransactionCommit,
) {
	err := s.txns[action.TransactionID].Commit(s.ctx)
	if err != nil {
		s.txns[action.TransactionID].Discard(s.ctx)
	}

	expectedErrorRaised := AssertError(s.t, s.testCase.Description, err, action.ExpectedError)

	assertExpectedErrorRaised(s.t, s.testCase.Description, action.ExpectedError, expectedErrorRaised)
}

// executeRequest executes the given request.
func executeRequest(
	s *state,
	action Request,
) {
	var expectedErrorRaised bool
	for nodeID, node := range getNodes(action.NodeID, s.nodes) {
		db := getStore(s, node.DB, action.TransactionID, action.ExpectedError)
		result := db.ExecRequest(s.ctx, action.Request)

		anyOfByFieldKey := map[docFieldKey][]any{}
		expectedErrorRaised = assertRequestResults(
			s,
			&result.GQL,
			action.Results,
			action.ExpectedError,
			nodeID,
			anyOfByFieldKey,
		)
	}

	assertExpectedErrorRaised(s.t, s.testCase.Description, action.ExpectedError, expectedErrorRaised)
}

// executeSubscriptionRequest executes the given subscription request, returning
// a channel that will receive a single event once the subscription has been completed.
//
// The returned channel will receive a function that asserts that
// the subscription received all its expected results and no more.
// It should be called from the main test routine to ensure that
// failures are recorded properly. It will only yield once, once
// the subscription has terminated.
func executeSubscriptionRequest(
	s *state,
	action SubscriptionRequest,
) {
	subscriptionAssert := make(chan func())

	for _, node := range getNodes(action.NodeID, s.nodes) {
		result := node.DB.ExecRequest(s.ctx, action.Request)
		if AssertErrors(s.t, s.testCase.Description, result.GQL.Errors, action.ExpectedError) {
			return
		}

		go func() {
			data := []map[string]any{}
			errs := []error{}

			allActionsAreDone := false
			expectedDataRecieved := len(action.Results) == 0
			stream := result.Pub.Stream()
			for {
				select {
				case s := <-stream:
					sResult, _ := s.(client.GQLResult)
					sData, _ := sResult.Data.([]map[string]any)
					errs = append(errs, sResult.Errors...)
					data = append(data, sData...)

					if len(data) >= len(action.Results) {
						expectedDataRecieved = true
					}

				case <-s.allActionsDone:
					allActionsAreDone = true
				}

				if expectedDataRecieved && allActionsAreDone {
					finalResult := &client.GQLResult{
						Data:   data,
						Errors: errs,
					}

					subscriptionAssert <- func() {
						// This assert should be executed from the main test routine
						// so that failures will be properly handled.
						expectedErrorRaised := assertRequestResults(
							s,
							finalResult,
							action.Results,
							action.ExpectedError,
							// anyof is not yet supported by subscription requests
							0,
							map[docFieldKey][]any{},
						)

						assertExpectedErrorRaised(s.t, s.testCase.Description, action.ExpectedError, expectedErrorRaised)
					}

					return
				}
			}
		}()
	}

	s.subscriptionResultsChans = append(s.subscriptionResultsChans, subscriptionAssert)
}

// Asserts as to whether an error has been raised as expected (or not). If an expected
// error has been raised it will return true, returns false in all other cases.
func AssertError(t *testing.T, description string, err error, expectedError string) bool {
	if err == nil {
		return false
	}

	if expectedError == "" {
		require.NoError(t, err, description)
		return false
	} else {
		if !strings.Contains(err.Error(), expectedError) {
			assert.ErrorIs(t, err, errors.New(expectedError))
			return false
		}
		return true
	}
}

// Asserts as to whether an error has been raised as expected (or not). If an expected
// error has been raised it will return true, returns false in all other cases.
func AssertErrors(
	t *testing.T,
	description string,
	errs []error,
	expectedError string,
) bool {
	if expectedError == "" {
		require.Empty(t, errs, description)
	} else {
		for _, e := range errs {
			// This is always a string at the moment, add support for other types as and when needed
			errorString := e.Error()
			if !strings.Contains(errorString, expectedError) {
				// We use ErrorIs for clearer failures (is a error comparison even if it is just a string)
				require.ErrorIs(t, errors.New(errorString), errors.New(expectedError))
				continue
			}
			return true
		}
	}
	return false
}

// docFieldKey is an internal key type that wraps docIndex and fieldName
type docFieldKey struct {
	docIndex  int
	fieldName string
}

func assertRequestResults(
	s *state,
	result *client.GQLResult,
	expectedResults []map[string]any,
	expectedError string,
	nodeID int,
	anyOfByField map[docFieldKey][]any,
) bool {
	if AssertErrors(s.t, s.testCase.Description, result.Errors, expectedError) {
		return true
	}

	if expectedResults == nil && result.Data == nil {
		return true
	}

	// Note: if result.Data == nil this panics (the panic seems useful while testing).
	resultantData := result.Data.([]map[string]any)

	log.Info(s.ctx, "", logging.NewKV("RequestResults", result.Data))

	require.Equal(s.t, len(expectedResults), len(resultantData), s.testCase.Description)

	for docIndex, result := range resultantData {
		expectedResult := expectedResults[docIndex]
		for field, actualValue := range result {
			expectedValue := expectedResult[field]

			switch r := expectedValue.(type) {
			case AnyOf:
				assertResultsAnyOf(s.t, s.clientType, r, actualValue)

				dfk := docFieldKey{docIndex, field}
				valueSet := anyOfByField[dfk]
				valueSet = append(valueSet, actualValue)
				anyOfByField[dfk] = valueSet
			default:
				assertResultsEqual(
					s.t,
					s.clientType,
					expectedValue,
					actualValue,
					fmt.Sprintf("node: %v, doc: %v", nodeID, docIndex),
				)
			}
		}
	}

	return false
}

func assertExpectedErrorRaised(t *testing.T, description string, expectedError string, wasRaised bool) {
	if expectedError != "" && !wasRaised {
		assert.Fail(t, "Expected an error however none was raised.", description)
	}
}

func assertIntrospectionResults(
	s *state,
	action IntrospectionRequest,
) bool {
	for _, node := range getNodes(action.NodeID, s.nodes) {
		result := node.DB.ExecRequest(s.ctx, action.Request)

		if AssertErrors(s.t, s.testCase.Description, result.GQL.Errors, action.ExpectedError) {
			return true
		}
		resultantData := result.GQL.Data.(map[string]any)

		if len(action.ExpectedData) == 0 && len(action.ContainsData) == 0 {
			require.Equal(s.t, action.ExpectedData, resultantData)
		}

		if len(action.ExpectedData) == 0 && len(action.ContainsData) > 0 {
			assertContains(s.t, action.ContainsData, resultantData)
		} else {
			require.Equal(s.t, len(action.ExpectedData), len(resultantData))

			for k, result := range resultantData {
				assert.Equal(s.t, action.ExpectedData[k], result)
			}
		}
	}

	return false
}

// Asserts that the client introspection results conform to our expectations.
func assertClientIntrospectionResults(
	s *state,
	action ClientIntrospectionRequest,
) bool {
	for _, node := range getNodes(action.NodeID, s.nodes) {
		result := node.DB.ExecRequest(s.ctx, action.Request)

		if AssertErrors(s.t, s.testCase.Description, result.GQL.Errors, action.ExpectedError) {
			return true
		}
		resultantData := result.GQL.Data.(map[string]any)

		if len(resultantData) == 0 {
			return false
		}

		// Iterate through all types, validating each type definition.
		// Inspired from buildClientSchema.ts from graphql-js,
		// which is one way that clients do validate the schema.
		types := resultantData["__schema"].(map[string]any)["types"].([]any)

		for _, typeData := range types {
			typeDef := typeData.(map[string]any)
			kind := typeDef["kind"].(string)

			switch kind {
			case "SCALAR", "INTERFACE", "UNION", "ENUM":
				// No validation for these types in this test
			case "OBJECT":
				fields := typeDef["fields"]
				if fields == nil {
					s.t.Errorf("Fields are missing for OBJECT type %v", typeDef["name"])
				}
			case "INPUT_OBJECT":
				inputFields := typeDef["inputFields"]
				if inputFields == nil {
					s.t.Errorf("InputFields are missing for INPUT_OBJECT type %v", typeDef["name"])
				}
			default:
				// t.Errorf("Unknown type kind: %v", kind)
			}
		}
	}

	return true
}

// Asserts that the `actual` contains the given `contains` value according to the logic
// described on the [RequestTestCase.ContainsData] property.
func assertContains(t *testing.T, contains map[string]any, actual map[string]any) {
	for k, expected := range contains {
		innerActual := actual[k]
		if innerExpected, innerIsMap := expected.(map[string]any); innerIsMap {
			if innerActual == nil {
				assert.Equal(t, innerExpected, innerActual)
			} else if innerActualMap, isMap := innerActual.(map[string]any); isMap {
				// If the inner is another map then we continue down the chain
				assertContains(t, innerExpected, innerActualMap)
			} else {
				// If the types don't match then we use assert.Equal for a clean failure message
				assert.Equal(t, innerExpected, innerActual)
			}
		} else if innerExpected, innerIsArray := expected.([]any); innerIsArray {
			if actualArray, isActualArray := innerActual.([]any); isActualArray {
				// If the inner is an array/slice, then assert that each expected item is present
				// in the actual.  Note how the actual may contain additional items - this should
				// not result in a test failure.
				for _, innerExpectedItem := range innerExpected {
					assert.Contains(t, actualArray, innerExpectedItem)
				}
			} else {
				// If the types don't match then we use assert.Equal for a clean failure message
				assert.Equal(t, expected, innerActual)
			}
		} else {
			assert.Equal(t, expected, innerActual)
		}
	}
}

func assertBackupContent(t *testing.T, expectedContent, filepath string) {
	b, err := os.ReadFile(filepath)
	assert.NoError(t, err)
	assert.Equal(
		t,
		expectedContent,
		string(b),
	)
}

// skipIfMutationTypeUnsupported skips the current test if the given supportedMutationTypes option has value
// and the active mutation type is not contained within that value set.
func skipIfMutationTypeUnsupported(t *testing.T, supportedMutationTypes immutable.Option[[]MutationType]) {
	if supportedMutationTypes.HasValue() {
		var isTypeSupported bool
		for _, supportedMutationType := range supportedMutationTypes.Value() {
			if supportedMutationType == mutationType {
				isTypeSupported = true
				break
			}
		}

		if !isTypeSupported {
			t.Skipf("test does not support given mutation type. Type: %s", mutationType)
		}
	}
}<|MERGE_RESOLUTION|>--- conflicted
+++ resolved
@@ -154,15 +154,9 @@
 // This function is not supported by either the change detector, or the http-client.
 // Calling this within either of them will result in the test being skipped.
 //
-<<<<<<< HEAD
-//	Usage: AssertPanicAndSkipChangeDetection(t, func() { executeTestCase(t, test) })
-func AssertPanicAndSkipChangeDetection(t *testing.T, f assert.PanicTestFunc) bool {
-	if changeDetector.Enabled {
-=======
 // Usage: AssertPanic(t, func() { executeTestCase(t, test) })
 func AssertPanic(t *testing.T, f assert.PanicTestFunc) bool {
-	if IsDetectingDbChanges() {
->>>>>>> c5574835
+	if changeDetector.Enabled {
 		// The `assert.Panics` call will falsely fail if this test is executed during
 		// a detect changes test run.
 		t.Skip("Assert panic with the change detector is not currently supported.")
