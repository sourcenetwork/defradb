// Copyright 2022 Democratized Data Foundation
//
// Use of this software is governed by the Business Source License
// included in the file licenses/BSL.txt.
//
// As of the Change Date specified in that file, in accordance with
// the Business Source License, use of this software will be governed
// by the Apache License, Version 2.0, included in the file
// licenses/APL.txt.

package tests

import (
	"context"
	"encoding/json"
	"fmt"
	"os"
	"path"
	"reflect"
	"strings"
	"testing"
	"time"

	badger "github.com/dgraph-io/badger/v4"
	"github.com/sourcenetwork/immutable"
	"github.com/stretchr/testify/assert"
	"github.com/stretchr/testify/require"

	"github.com/sourcenetwork/defradb/cli"
	"github.com/sourcenetwork/defradb/client"
	"github.com/sourcenetwork/defradb/datastore"
	badgerds "github.com/sourcenetwork/defradb/datastore/badger/v4"
	"github.com/sourcenetwork/defradb/datastore/memory"
	"github.com/sourcenetwork/defradb/db"
	"github.com/sourcenetwork/defradb/errors"
	"github.com/sourcenetwork/defradb/http"
	"github.com/sourcenetwork/defradb/logging"
	"github.com/sourcenetwork/defradb/net"
)

const (
	clientGoEnvName            = "DEFRA_CLIENT_GO"
	clientHttpEnvName          = "DEFRA_CLIENT_HTTP"
	clientCliEnvName           = "DEFRA_CLIENT_CLI"
	memoryBadgerEnvName        = "DEFRA_BADGER_MEMORY"
	fileBadgerEnvName          = "DEFRA_BADGER_FILE"
	fileBadgerPathEnvName      = "DEFRA_BADGER_FILE_PATH"
	rootDBFilePathEnvName      = "DEFRA_TEST_ROOT"
	inMemoryEnvName            = "DEFRA_IN_MEMORY"
	setupOnlyEnvName           = "DEFRA_SETUP_ONLY"
	detectDbChangesEnvName     = "DEFRA_DETECT_DATABASE_CHANGES"
	repositoryEnvName          = "DEFRA_CODE_REPOSITORY"
	targetBranchEnvName        = "DEFRA_TARGET_BRANCH"
	mutationTypeEnvName        = "DEFRA_MUTATION_TYPE"
	documentationDirectoryName = "data_format_changes"
)

type DatabaseType string

const (
	badgerIMType   DatabaseType = "badger-in-memory"
	defraIMType    DatabaseType = "defra-memory-datastore"
	badgerFileType DatabaseType = "badger-file-system"
)

type ClientType string

const (
	goClientType   ClientType = "go"
	httpClientType ClientType = "http"
	cliClientType  ClientType = "cli"
)

// The MutationType that tests will run using.
//
// For example if set to [CollectionSaveMutationType], all supporting
// actions (such as [UpdateDoc]) will execute via [Collection.Save].
//
// Defaults to CollectionSaveMutationType.
type MutationType string

const (
	// CollectionSaveMutationType will cause all supporting actions
	// to run their mutations via [Collection.Save].
	CollectionSaveMutationType MutationType = "collection-save"

	// CollectionNamedMutationType will cause all supporting actions
	// to run their mutations via their corresponding named [Collection]
	// call.
	//
	// For example, CreateDoc will call [Collection.Create], and
	// UpdateDoc will call [Collection.Update].
	CollectionNamedMutationType MutationType = "collection-named"

	// GQLRequestMutationType will cause all supporting actions to
	// run their mutations using GQL requests, typically these will
	// include a `id` parameter to target the specified document.
	GQLRequestMutationType MutationType = "gql"
)

var (
	log            = logging.MustNewLogger("tests.integration")
	badgerInMemory bool
	badgerFile     bool
	inMemoryStore  bool
	httpClient     bool
	goClient       bool
<<<<<<< HEAD
	cliClient      bool
=======
	mutationType   MutationType
>>>>>>> fd20479f
)

const subscriptionTimeout = 1 * time.Second

// Instantiating lenses is expensive, and our tests do not benefit from a large number of them,
// so we explicitly set it to a low value.
const lensPoolSize = 2

var databaseDir string
var rootDatabaseDir string

/*
If this is set to true the integration test suite will instead of its normal profile do
the following:

On [package] Init:
  - Get the (local) latest commit from the target/parent branch // code assumes
    git fetch has been done
  - Check to see if a clone of that commit/branch is available in the temp dir, and
    if not clone the target branch
  - Check to see if there are any new .md files in the current branch's data_format_changes
    dir (vs the target branch)

For each test:
  - If new documentation detected, pass the test and exit
  - Create a new (test/auto-deleted) temp dir for defra to live/run in
  - Run the test setup (add initial schema, docs, updates) using the target branch (test is skipped
    if test does not exist in target and is new to this branch)
  - Run the test request and assert results (as per normal tests) using the current branch
*/
var DetectDbChanges bool
var SetupOnly bool

var detectDbChangesCodeDir string
var areDatabaseFormatChangesDocumented bool
var previousTestCaseTestName string

func init() {
	// We use environment variables instead of flags `go test ./...` throws for all packages
	//  that don't have the flag defined
	httpClientValue, _ := os.LookupEnv(clientHttpEnvName)
	goClientValue, _ := os.LookupEnv(clientGoEnvName)
	cliClientValue, _ := os.LookupEnv(clientCliEnvName)
	badgerFileValue, _ := os.LookupEnv(fileBadgerEnvName)
	badgerInMemoryValue, _ := os.LookupEnv(memoryBadgerEnvName)
	databaseDir, _ = os.LookupEnv(fileBadgerPathEnvName)
	rootDatabaseDir, _ = os.LookupEnv(rootDBFilePathEnvName)
	detectDbChangesValue, _ := os.LookupEnv(detectDbChangesEnvName)
	inMemoryStoreValue, _ := os.LookupEnv(inMemoryEnvName)
	repositoryValue, repositorySpecified := os.LookupEnv(repositoryEnvName)
	setupOnlyValue, _ := os.LookupEnv(setupOnlyEnvName)
	targetBranchValue, targetBranchSpecified := os.LookupEnv(targetBranchEnvName)
	mutType, mutationTypeSpecified := os.LookupEnv(mutationTypeEnvName)

	httpClient = getBool(httpClientValue)
	goClient = getBool(goClientValue)
	cliClient = getBool(cliClientValue)
	badgerFile = getBool(badgerFileValue)
	badgerInMemory = getBool(badgerInMemoryValue)
	inMemoryStore = getBool(inMemoryStoreValue)
	DetectDbChanges = getBool(detectDbChangesValue)
	SetupOnly = getBool(setupOnlyValue)

	if !repositorySpecified {
		repositoryValue = "https://github.com/sourcenetwork/defradb.git"
	}

	if !targetBranchSpecified {
		targetBranchValue = "develop"
	}

	if mutationTypeSpecified {
		mutationType = MutationType(mutType)
	} else {
		// Default to testing mutations via Collection.Save - it should be simpler and
		// faster. We assume this is desirable when not explicitly testing any particular
		// mutation type.
		mutationType = CollectionSaveMutationType
	}

	// default is to run against all
	if !badgerInMemory && !badgerFile && !inMemoryStore && !DetectDbChanges {
		badgerInMemory = true
		// Testing against the file system is off by default
		badgerFile = false
		inMemoryStore = true
	}
	// default is to run against all
	if !goClient && !httpClient && !cliClient && !DetectDbChanges {
		goClient = true
		httpClient = true
		cliClient = true
	}

	if DetectDbChanges {
		detectDbChangesInit(repositoryValue, targetBranchValue)
	}
}

func getBool(val string) bool {
	switch strings.ToLower(val) {
	case "true":
		return true
	default:
		return false
	}
}

// AssertPanicAndSkipChangeDetection asserts that the code of function actually panics,
//
//	also ensures the change detection is skipped so no false fails happen.
//
//	Usage: AssertPanicAndSkipChangeDetection(t, func() { executeTestCase(t, test) })
func AssertPanicAndSkipChangeDetection(t *testing.T, f assert.PanicTestFunc) bool {
	if IsDetectingDbChanges() {
		// The `assert.Panics` call will falsely fail if this test is executed during
		// a detect changes test run
		t.Skip()
	}
	return assert.Panics(t, f, "expected a panic, but none found.")
}

func NewBadgerMemoryDB(ctx context.Context, dbopts ...db.Option) (client.DB, error) {
	opts := badgerds.Options{Options: badger.DefaultOptions("").WithInMemory(true)}
	rootstore, err := badgerds.NewDatastore("", &opts)
	if err != nil {
		return nil, err
	}

	dbopts = append(dbopts, db.WithUpdateEvents(), db.WithLensPoolSize(lensPoolSize))

	db, err := db.NewDB(ctx, rootstore, dbopts...)
	if err != nil {
		return nil, err
	}

	return db, nil
}

func NewInMemoryDB(ctx context.Context) (client.DB, error) {
	rootstore := memory.NewDatastore(ctx)
	db, err := db.NewDB(ctx, rootstore, db.WithUpdateEvents(), db.WithLensPoolSize(lensPoolSize))
	if err != nil {
		return nil, err
	}

	return db, nil
}

func NewBadgerFileDB(ctx context.Context, t testing.TB) (client.DB, string, error) {
	var dbPath string
	if databaseDir != "" {
		dbPath = databaseDir
	} else if rootDatabaseDir != "" {
		dbPath = path.Join(rootDatabaseDir, t.Name())
	} else {
		dbPath = t.TempDir()
	}

	db, err := newBadgerFileDB(ctx, t, dbPath)
	return db, dbPath, err
}

func newBadgerFileDB(ctx context.Context, t testing.TB, path string) (client.DB, error) {
	opts := badgerds.Options{Options: badger.DefaultOptions(path)}
	rootstore, err := badgerds.NewDatastore(path, &opts)
	if err != nil {
		return nil, err
	}

	db, err := db.NewDB(ctx, rootstore, db.WithUpdateEvents(), db.WithLensPoolSize(lensPoolSize))
	if err != nil {
		return nil, err
	}

	return db, nil
}

func GetClientTypes() []ClientType {
	clients := []ClientType{}

	if httpClient {
		clients = append(clients, httpClientType)
	}

	if goClient {
		clients = append(clients, goClientType)
	}

	if cliClient {
		clients = append(clients, cliClientType)
	}

	return clients
}

func GetDatabaseTypes() []DatabaseType {
	databases := []DatabaseType{}

	if badgerInMemory {
		databases = append(databases, badgerIMType)
	}

	if badgerFile {
		databases = append(databases, badgerFileType)
	}

	if inMemoryStore {
		databases = append(databases, defraIMType)
	}

	return databases
}

func GetDatabase(s *state) (client.DB, string, error) {
	var (
		cdb  client.DB
		path string
		err  error
	)

	switch s.dbt {
	case badgerIMType:
		cdb, err = NewBadgerMemoryDB(s.ctx, db.WithUpdateEvents())

	case badgerFileType:
		cdb, path, err = NewBadgerFileDB(s.ctx, s.t)

	case defraIMType:
		cdb, err = NewInMemoryDB(s.ctx)

	default:
		return nil, "", fmt.Errorf("invalid database type: %v", s.dbt)
	}

	if err != nil {
		return nil, "", err
	}

	switch s.clientType {
	case httpClientType:
		cdb, err = http.NewWrapper(cdb)

	case cliClientType:
		cdb = cli.NewWrapper(cdb)

	case goClientType:
		// do nothing

	default:
		return nil, "", fmt.Errorf("invalid client type: %v", s.dbt)
	}

	if err != nil {
		return nil, "", err
	}

	return cdb, path, nil
}

// ExecuteTestCase executes the given TestCase against the configured database
// instances.
//
// Will also attempt to detect incompatible changes in the persisted data if
// configured to do so (the CI will do so, but disabled by default as it is slow).
func ExecuteTestCase(
	t *testing.T,
	testCase TestCase,
) {
	collectionNames := getCollectionNames(testCase)

	if DetectDbChanges && DetectDbChangesPreTestChecks(t, collectionNames) {
		return
	}

	ctx := context.Background()
	cts := GetClientTypes()
	dbts := GetDatabaseTypes()
	// Assert that this is not empty to protect against accidental mis-configurations,
	// otherwise an empty set would silently pass all the tests.
	require.NotEmpty(t, dbts)

	for _, ct := range cts {
		for _, dbt := range dbts {
			executeTestCase(ctx, t, collectionNames, testCase, dbt, ct)
		}
	}
}

func executeTestCase(
	ctx context.Context,
	t *testing.T,
	collectionNames []string,
	testCase TestCase,
	dbt DatabaseType,
	clientType ClientType,
) {
	log.Info(ctx, testCase.Description, logging.NewKV("Database", dbt))

	flattenActions(&testCase)
	startActionIndex, endActionIndex := getActionRange(testCase)

	s := newState(ctx, t, testCase, dbt, clientType, collectionNames)
	setStartingNodes(s)

	// It is very important that the databases are always closed, otherwise resources will leak
	// as tests run.  This is particularly important for file based datastores.
	defer closeNodes(s)

	// Documents and Collections may already exist in the database if actions have been split
	// by the change detector so we should fetch them here at the start too (if they exist).
	// collections are by node (index), as they are specific to nodes.
	refreshCollections(s)
	refreshDocuments(s, startActionIndex)
	refreshIndexes(s)

	for i := startActionIndex; i <= endActionIndex; i++ {
		switch action := testCase.Actions[i].(type) {
		case ConfigureNode:
			configureNode(s, action)

		case Restart:
			restartNodes(s, i)

		case ConnectPeers:
			connectPeers(s, action)

		case ConfigureReplicator:
			configureReplicator(s, action)

		case SubscribeToCollection:
			subscribeToCollection(s, action)

		case UnsubscribeToCollection:
			unsubscribeToCollection(s, action)

		case GetAllP2PCollections:
			getAllP2PCollections(s, action)

		case SchemaUpdate:
			updateSchema(s, action)

		case SchemaPatch:
			patchSchema(s, action)

		case ConfigureMigration:
			configureMigration(s, action)

		case GetMigrations:
			getMigrations(s, action)

		case CreateDoc:
			createDoc(s, action)

		case DeleteDoc:
			deleteDoc(s, action)

		case UpdateDoc:
			updateDoc(s, action)

		case CreateIndex:
			createIndex(s, action)

		case DropIndex:
			dropIndex(s, action)

		case GetIndexes:
			getIndexes(s, action)

		case BackupExport:
			backupExport(s, action)

		case BackupImport:
			backupImport(s, action)

		case TransactionCommit:
			commitTransaction(s, action)

		case SubscriptionRequest:
			executeSubscriptionRequest(s, action)

		case Request:
			executeRequest(s, action)

		case ExplainRequest:
			executeExplainRequest(s, action)

		case IntrospectionRequest:
			assertIntrospectionResults(s, action)

		case ClientIntrospectionRequest:
			assertClientIntrospectionResults(s, action)

		case WaitForSync:
			waitForSync(s, action)

		case SetupComplete:
			// no-op, just continue.

		default:
			t.Fatalf("Unknown action type %T", action)
		}
	}

	// Notify any active subscriptions that all requests have been sent.
	close(s.allActionsDone)

	for _, resultsChan := range s.subscriptionResultsChans {
		select {
		case subscriptionAssert := <-resultsChan:
			// We want to assert back in the main thread so failures get recorded properly
			subscriptionAssert()

		// a safety in case the stream hangs - we don't want the tests to run forever.
		case <-time.After(subscriptionTimeout):
			assert.Fail(t, "timeout occurred while waiting for data stream", testCase.Description)
		}
	}
}

// getCollectionNames gets an ordered, unique set of collection names across all nodes
// from the action set within the given test case.
//
// It preserves the order in which they are declared, and shares indexes across all nodes, so
// if a second node adds a collection of a name that was previously declared in another node
// the new node will respect the index originally assigned.  This allows collections to be
// referenced across multiple nodes by a consistent, predictable index - allowing a single
// action to target the same collection across multiple nodes.
//
// WARNING: This will not work with schemas ending in `type`, e.g. `user_type`
func getCollectionNames(testCase TestCase) []string {
	nextIndex := 0
	collectionIndexByName := map[string]int{}

	for _, a := range testCase.Actions {
		switch action := a.(type) {
		case SchemaUpdate:
			if action.ExpectedError != "" {
				// If an error is expected then no collections should result from this action
				continue
			}

			// WARNING: This will not work with schemas ending in `type`, e.g. `user_type`
			splitByType := strings.Split(action.Schema, "type ")
			// Skip the first, as that preceeds `type ` if `type ` is present,
			// else there are no types.
			for i := 1; i < len(splitByType); i++ {
				wipSplit := strings.TrimLeft(splitByType[i], " ")
				indexOfLastChar := strings.IndexAny(wipSplit, " {")
				if indexOfLastChar <= 0 {
					// This should never happen
					continue
				}

				collectionName := wipSplit[:indexOfLastChar]
				if _, ok := collectionIndexByName[collectionName]; ok {
					// Collection name has already been added, possibly via another node
					continue
				}

				collectionIndexByName[collectionName] = nextIndex
				nextIndex++
			}
		}
	}

	collectionNames := make([]string, len(collectionIndexByName))
	for name, index := range collectionIndexByName {
		collectionNames[index] = name
	}

	return collectionNames
}

// closeNodes closes all the given nodes, ensuring that resources are properly released.
func closeNodes(
	s *state,
) {
	for _, node := range s.nodes {
		if node.Peer != nil {
			err := node.Close()
			require.NoError(s.t, err)
		}
		node.DB.Close(s.ctx)
	}
}

// getNodes gets the set of applicable nodes for the given nodeID.
//
// If nodeID has a value it will return that node only, otherwise all nodes will be returned.
func getNodes(nodeID immutable.Option[int], nodes []*net.Node) []*net.Node {
	if !nodeID.HasValue() {
		return nodes
	}

	return []*net.Node{nodes[nodeID.Value()]}
}

// getNodeCollections gets the set of applicable collections for the given nodeID.
//
// If nodeID has a value it will return collections for that node only, otherwise all collections across all
// nodes will be returned.
func getNodeCollections(nodeID immutable.Option[int], collections [][]client.Collection) [][]client.Collection {
	if !nodeID.HasValue() {
		return collections
	}

	return [][]client.Collection{collections[nodeID.Value()]}
}

func calculateLenForFlattenedActions(testCase *TestCase) int {
	newLen := 0
	for _, a := range testCase.Actions {
		actionGroup := reflect.ValueOf(a)
		switch actionGroup.Kind() {
		case reflect.Array, reflect.Slice:
			newLen += actionGroup.Len()
		default:
			newLen++
		}
	}
	return newLen
}

func flattenActions(testCase *TestCase) {
	newLen := calculateLenForFlattenedActions(testCase)
	if newLen == len(testCase.Actions) {
		return
	}
	newActions := make([]any, 0, newLen)

	for _, a := range testCase.Actions {
		actionGroup := reflect.ValueOf(a)
		switch actionGroup.Kind() {
		case reflect.Array, reflect.Slice:
			for i := 0; i < actionGroup.Len(); i++ {
				newActions = append(
					newActions,
					actionGroup.Index(i).Interface(),
				)
			}
		default:
			newActions = append(newActions, a)
		}
	}
	testCase.Actions = newActions
}

// getActionRange returns the index of the first action to be run, and the last.
//
// Not all processes will run all actions - if this is a change detector run they
// will be split.
//
// If a SetupComplete action is provided, the actions will be split there, if not
// they will be split at the first non SchemaUpdate/CreateDoc/UpdateDoc action.
func getActionRange(testCase TestCase) (int, int) {
	startIndex := 0
	endIndex := len(testCase.Actions) - 1

	if !DetectDbChanges {
		return startIndex, endIndex
	}

	setupCompleteIndex := -1
	firstNonSetupIndex := -1

ActionLoop:
	for i := range testCase.Actions {
		switch testCase.Actions[i].(type) {
		case SetupComplete:
			setupCompleteIndex = i
			// We don't care about anything else if this has been explicitly provided
			break ActionLoop

		case SchemaUpdate, CreateDoc, UpdateDoc, Restart:
			continue

		default:
			firstNonSetupIndex = i
			break ActionLoop
		}
	}

	if SetupOnly {
		if setupCompleteIndex > -1 {
			endIndex = setupCompleteIndex
		} else if firstNonSetupIndex > -1 {
			// -1 to exclude this index
			endIndex = firstNonSetupIndex - 1
		}
	} else {
		if setupCompleteIndex > -1 {
			// +1 to exclude the SetupComplete action
			startIndex = setupCompleteIndex + 1
		} else if firstNonSetupIndex > -1 {
			// We must not set this to -1 :)
			startIndex = firstNonSetupIndex
		} else {
			// if we don't have any non-mutation actions, just use the last action
			startIndex = endIndex
		}
	}

	return startIndex, endIndex
}

// setStartingNodes adds a set of initial Defra nodes for the test to execute against.
//
// If a node(s) has been explicitly configured via a `ConfigureNode` action then no new
// nodes will be added.
func setStartingNodes(
	s *state,
) {
	hasExplicitNode := false
	for _, action := range s.testCase.Actions {
		switch action.(type) {
		case ConfigureNode:
			hasExplicitNode = true
		}
	}

	// If nodes have not been explicitly configured via actions, setup a default one.
	if !hasExplicitNode {
		db, path, err := GetDatabase(s)
		require.Nil(s.t, err)

		s.nodes = append(s.nodes, &net.Node{
			DB: db,
		})
		s.dbPaths = append(s.dbPaths, path)
	}
}

func restartNodes(
	s *state,
	actionIndex int,
) {
	if s.dbt == badgerIMType || s.dbt == defraIMType {
		return
	}
	closeNodes(s)

	// We need to restart the nodes in reverse order, to avoid dial backoff issues.
	for i := len(s.nodes) - 1; i >= 0; i-- {
		originalPath := databaseDir
		databaseDir = s.dbPaths[i]
		db, _, err := GetDatabase(s)
		require.Nil(s.t, err)
		databaseDir = originalPath

		if len(s.nodeConfigs) == 0 {
			// If there are no explicit node configuration actions the node will be
			// basic (i.e. no P2P stuff) and can be yielded now.
			s.nodes[i] = &net.Node{
				DB: db,
			}
			continue
		}

		cfg := s.nodeConfigs[i]
		// We need to make sure the node is configured with its old address, otherwise
		// a new one may be selected and reconnnection to it will fail.
		cfg.Net.P2PAddress = strings.Split(s.nodeAddresses[i], "/p2p/")[0]
		var n *net.Node
		n, err = net.NewNode(
			s.ctx,
			db,
			net.WithConfig(&cfg),
		)
		require.NoError(s.t, err)

		if err := n.Start(); err != nil {
			closeErr := n.Close()
			if closeErr != nil {
				s.t.Fatal(fmt.Sprintf("unable to start P2P listeners: %v: problem closing node", err), closeErr)
			}
			require.NoError(s.t, err)
		}

		s.nodes[i] = n
	}

	// The index of the action after the last wait action before the current restart action.
	// We wish to resume the wait clock from this point onwards.
	waitGroupStartIndex := 0
actionLoop:
	for i := actionIndex; i >= 0; i-- {
		switch s.testCase.Actions[i].(type) {
		case WaitForSync:
			// +1 as we do not wish to resume from the wait itself, but the next action
			// following it. This may be the current restart action.
			waitGroupStartIndex = i + 1
			break actionLoop
		}
	}

	for _, tc := range s.testCase.Actions {
		switch action := tc.(type) {
		case ConnectPeers:
			// Give the nodes a chance to connect to each other and learn about each other's subscribed topics.
			time.Sleep(100 * time.Millisecond)
			setupPeerWaitSync(
				s, waitGroupStartIndex, action, s.nodes[action.SourceNodeID], s.nodes[action.TargetNodeID],
			)
		case ConfigureReplicator:
			// Give the nodes a chance to connect to each other and learn about each other's subscribed topics.
			time.Sleep(100 * time.Millisecond)
			setupReplicatorWaitSync(
				s, waitGroupStartIndex, action, s.nodes[action.SourceNodeID], s.nodes[action.TargetNodeID],
			)
		}
	}

	// If the db was restarted we need to refresh the collection definitions as the old instances
	// will reference the old (closed) database instances.
	refreshCollections(s)
	refreshIndexes(s)
}

// refreshCollections refreshes all the collections of the given names, preserving order.
//
// If a given collection is not present in the database the value at the corresponding
// result-index will be nil.
func refreshCollections(
	s *state,
) {
	s.collections = make([][]client.Collection, len(s.nodes))

	for nodeID, node := range s.nodes {
		s.collections[nodeID] = make([]client.Collection, len(s.collectionNames))
		allCollections, err := node.DB.GetAllCollections(s.ctx)
		require.Nil(s.t, err)

		for i, collectionName := range s.collectionNames {
			for _, collection := range allCollections {
				if collection.Name() == collectionName {
					s.collections[nodeID][i] = collection
					break
				}
			}
		}
	}
}

// configureNode configures and starts a new Defra node using the provided configuration.
//
// It returns the new node, and its peer address. Any errors generated during configuration
// will result in a test failure.
func configureNode(
	s *state,
	action ConfigureNode,
) {
	if DetectDbChanges {
		// We do not yet support the change detector for tests running across multiple nodes.
		s.t.SkipNow()
		return
	}

	cfg := action()
	// WARNING: This is a horrible hack both deduplicates/randomizes peer IDs
	// And affects where libp2p(?) stores some values on the file system, even when using
	// an in memory store.
	cfg.Datastore.Badger.Path = s.t.TempDir()

	db, path, err := GetDatabase(s) //disable change dector, or allow it?
	require.NoError(s.t, err)

	var n *net.Node
	log.Info(s.ctx, "Starting P2P node", logging.NewKV("P2P address", cfg.Net.P2PAddress))
	n, err = net.NewNode(
		s.ctx,
		db,
		net.WithConfig(&cfg),
	)
	require.NoError(s.t, err)

	if err := n.Start(); err != nil {
		closeErr := n.Close()
		if closeErr != nil {
			s.t.Fatal(fmt.Sprintf("unable to start P2P listeners: %v: problem closing node", err), closeErr)
		}
		require.NoError(s.t, err)
	}

	address := fmt.Sprintf("%s/p2p/%s", n.ListenAddrs()[0].String(), n.PeerID())
	s.nodeAddresses = append(s.nodeAddresses, address)
	s.nodeConfigs = append(s.nodeConfigs, cfg)

	s.nodes = append(s.nodes, n)
	s.dbPaths = append(s.dbPaths, path)
}

func refreshDocuments(
	s *state,
	startActionIndex int,
) {
	if len(s.collections) == 0 {
		// This should only be possible at the moment for P2P testing, for which the
		// change detector is currently disabled.  We'll likely need some fancier logic
		// here if/when we wish to enable it.
		return
	}

	// For now just do the initial setup using the collections on the first node,
	// this may need to become more involved at a later date depending on testing
	// requirements.
	s.documents = make([][]*client.Document, len(s.collections[0]))

	for i := range s.collections[0] {
		s.documents[i] = []*client.Document{}
	}

	for i := 0; i < startActionIndex; i++ {
		switch action := s.testCase.Actions[i].(type) {
		case CreateDoc:
			// We need to add the existing documents in the order in which the test case lists them
			// otherwise they cannot be referenced correctly by other actions.
			doc, err := client.NewDocFromJSON([]byte(action.Doc))
			if err != nil {
				// If an err has been returned, ignore it - it may be expected and if not
				// the test will fail later anyway
				continue
			}

			// Just use the collection from the first relevant node, as all will be the same for this
			// purpose.
			collection := getNodeCollections(action.NodeID, s.collections)[0][action.CollectionID]

			// The document may have been mutated by other actions, so to be sure we have the latest
			// version without having to worry about the individual update mechanics we fetch it.
			doc, err = collection.Get(s.ctx, doc.Key(), false)
			if err != nil {
				// If an err has been returned, ignore it - it may be expected and if not
				// the test will fail later anyway
				continue
			}

			s.documents[action.CollectionID] = append(s.documents[action.CollectionID], doc)
		}
	}
}

func refreshIndexes(
	s *state,
) {
	if len(s.collections) == 0 {
		return
	}

	s.indexes = make([][][]client.IndexDescription, len(s.collections))

	for i, nodeCols := range s.collections {
		s.indexes[i] = make([][]client.IndexDescription, len(nodeCols))

		for j, col := range nodeCols {
			if col == nil {
				continue
			}
			colIndexes, err := col.GetIndexes(s.ctx)
			if err != nil {
				continue
			}

			s.indexes[i][j] = colIndexes
		}
	}
}

func getIndexes(
	s *state,
	action GetIndexes,
) {
	if len(s.collections) == 0 {
		return
	}

	var expectedErrorRaised bool
	actionNodes := getNodes(action.NodeID, s.nodes)
	for nodeID, collections := range getNodeCollections(action.NodeID, s.collections) {
		err := withRetry(
			actionNodes,
			nodeID,
			func() error {
				actualIndexes, err := collections[action.CollectionID].GetIndexes(s.ctx)
				if err != nil {
					return err
				}

				assertIndexesListsEqual(action.ExpectedIndexes,
					actualIndexes, s.t, s.testCase.Description)

				return nil
			},
		)
		expectedErrorRaised = expectedErrorRaised ||
			AssertError(s.t, s.testCase.Description, err, action.ExpectedError)
	}

	assertExpectedErrorRaised(s.t, s.testCase.Description, action.ExpectedError, expectedErrorRaised)
}

func assertIndexesListsEqual(
	expectedIndexes []client.IndexDescription,
	actualIndexes []client.IndexDescription,
	t *testing.T,
	testDescription string,
) {
	toNames := func(indexes []client.IndexDescription) []string {
		names := make([]string, len(indexes))
		for i, index := range indexes {
			names[i] = index.Name
		}
		return names
	}

	require.ElementsMatch(t, toNames(expectedIndexes), toNames(actualIndexes), testDescription)

	toMap := func(indexes []client.IndexDescription) map[string]client.IndexDescription {
		resultMap := map[string]client.IndexDescription{}
		for _, index := range indexes {
			resultMap[index.Name] = index
		}
		return resultMap
	}

	expectedMap := toMap(expectedIndexes)
	actualMap := toMap(actualIndexes)
	for key := range expectedMap {
		assertIndexesEqual(expectedMap[key], actualMap[key], t, testDescription)
	}
}

func assertIndexesEqual(expectedIndex, actualIndex client.IndexDescription,
	t *testing.T,
	testDescription string,
) {
	assert.Equal(t, expectedIndex.Name, actualIndex.Name, testDescription)
	assert.Equal(t, expectedIndex.ID, actualIndex.ID, testDescription)

	toNames := func(fields []client.IndexedFieldDescription) []string {
		names := make([]string, len(fields))
		for i, field := range fields {
			names[i] = field.Name
		}
		return names
	}

	require.ElementsMatch(t, toNames(expectedIndex.Fields), toNames(actualIndex.Fields), testDescription)

	toMap := func(fields []client.IndexedFieldDescription) map[string]client.IndexedFieldDescription {
		resultMap := map[string]client.IndexedFieldDescription{}
		for _, field := range fields {
			resultMap[field.Name] = field
		}
		return resultMap
	}

	expectedMap := toMap(expectedIndex.Fields)
	actualMap := toMap(actualIndex.Fields)
	for key := range expectedMap {
		assert.Equal(t, expectedMap[key], actualMap[key], testDescription)
	}
}

// updateSchema updates the schema using the given details.
func updateSchema(
	s *state,
	action SchemaUpdate,
) {
	for _, node := range getNodes(action.NodeID, s.nodes) {
		_, err := node.DB.AddSchema(s.ctx, action.Schema)
		expectedErrorRaised := AssertError(s.t, s.testCase.Description, err, action.ExpectedError)

		assertExpectedErrorRaised(s.t, s.testCase.Description, action.ExpectedError, expectedErrorRaised)
	}

	// If the schema was updated we need to refresh the collection definitions.
	refreshCollections(s)
	refreshIndexes(s)
}

func patchSchema(
	s *state,
	action SchemaPatch,
) {
	for _, node := range getNodes(action.NodeID, s.nodes) {
		err := node.DB.PatchSchema(s.ctx, action.Patch)
		expectedErrorRaised := AssertError(s.t, s.testCase.Description, err, action.ExpectedError)

		assertExpectedErrorRaised(s.t, s.testCase.Description, action.ExpectedError, expectedErrorRaised)
	}

	// If the schema was updated we need to refresh the collection definitions.
	refreshCollections(s)
	refreshIndexes(s)
}

// createDoc creates a document using the chosen [mutationType] and caches it in the
// test state object.
func createDoc(
	s *state,
	action CreateDoc,
) {
	skipIfMutationTypeUnsupported(s.t, action.SupportedMutationTypes)

	var mutation func(*state, CreateDoc, *net.Node, []client.Collection) (*client.Document, error)

	switch mutationType {
	case CollectionSaveMutationType:
		mutation = createDocViaColSave
	case CollectionNamedMutationType:
		mutation = createDocViaColCreate
	case GQLRequestMutationType:
		mutation = createDocViaGQL
	default:
		s.t.Fatalf("invalid mutationType: %v", mutationType)
	}

	var expectedErrorRaised bool
	var doc *client.Document
	actionNodes := getNodes(action.NodeID, s.nodes)
	for nodeID, collections := range getNodeCollections(action.NodeID, s.collections) {
		err := withRetry(
			actionNodes,
			nodeID,
			func() error {
				var err error
				doc, err = mutation(s, action, actionNodes[nodeID], collections)
				return err
			},
		)
		expectedErrorRaised = AssertError(s.t, s.testCase.Description, err, action.ExpectedError)
	}

	assertExpectedErrorRaised(s.t, s.testCase.Description, action.ExpectedError, expectedErrorRaised)

	if action.CollectionID >= len(s.documents) {
		// Expand the slice if required, so that the document can be accessed by collection index
		s.documents = append(s.documents, make([][]*client.Document, action.CollectionID-len(s.documents)+1)...)
	}
	s.documents[action.CollectionID] = append(s.documents[action.CollectionID], doc)
}

func createDocViaColSave(
	s *state,
	action CreateDoc,
	node *net.Node,
	collections []client.Collection,
) (*client.Document, error) {
	var err error
	doc, err := client.NewDocFromJSON([]byte(action.Doc))
	if err != nil {
		return nil, err
	}

	return doc, collections[action.CollectionID].Save(s.ctx, doc)
}

func createDocViaColCreate(
	s *state,
	action CreateDoc,
	node *net.Node,
	collections []client.Collection,
) (*client.Document, error) {
	var err error
	doc, err := client.NewDocFromJSON([]byte(action.Doc))
	if err != nil {
		return nil, err
	}

	return doc, collections[action.CollectionID].Create(s.ctx, doc)
}

func createDocViaGQL(
	s *state,
	action CreateDoc,
	node *net.Node,
	collections []client.Collection,
) (*client.Document, error) {
	collection := collections[action.CollectionID]

	escapedJson, err := json.Marshal(action.Doc)
	require.NoError(s.t, err)

	request := fmt.Sprintf(
		`mutation {
			create_%s(data: %s) {
				_key
			}
		}`,
		collection.Name(),
		escapedJson,
	)

	db := getStore(s, node.DB, immutable.None[int](), action.ExpectedError)

	result := db.ExecRequest(s.ctx, request)
	if len(result.GQL.Errors) > 0 {
		return nil, result.GQL.Errors[0]
	}

	resultantDocs, ok := result.GQL.Data.([]map[string]any)
	if !ok || len(resultantDocs) == 0 {
		return nil, nil
	}

	docKeyString := resultantDocs[0]["_key"].(string)
	docKey, err := client.NewDocKeyFromString(docKeyString)
	require.NoError(s.t, err)

	doc, err := collection.Get(s.ctx, docKey, false)
	require.NoError(s.t, err)

	return doc, nil
}

// deleteDoc deletes a document using the collection api and caches it in the
// given documents slice.
func deleteDoc(
	s *state,
	action DeleteDoc,
) {
	doc := s.documents[action.CollectionID][action.DocID]

	var expectedErrorRaised bool
	actionNodes := getNodes(action.NodeID, s.nodes)
	for nodeID, collections := range getNodeCollections(action.NodeID, s.collections) {
		err := withRetry(
			actionNodes,
			nodeID,
			func() error {
				_, err := collections[action.CollectionID].DeleteWithKey(s.ctx, doc.Key())
				return err
			},
		)
		expectedErrorRaised = AssertError(s.t, s.testCase.Description, err, action.ExpectedError)
	}

	assertExpectedErrorRaised(s.t, s.testCase.Description, action.ExpectedError, expectedErrorRaised)
}

// updateDoc updates a document using the chosen [mutationType].
func updateDoc(
	s *state,
	action UpdateDoc,
) {
	skipIfMutationTypeUnsupported(s.t, action.SupportedMutationTypes)

	var mutation func(*state, UpdateDoc, *net.Node, []client.Collection) error

	switch mutationType {
	case CollectionSaveMutationType:
		mutation = updateDocViaColSave
	case CollectionNamedMutationType:
		mutation = updateDocViaColUpdate
	case GQLRequestMutationType:
		mutation = updateDocViaGQL
	default:
		s.t.Fatalf("invalid mutationType: %v", mutationType)
	}

	var expectedErrorRaised bool
	actionNodes := getNodes(action.NodeID, s.nodes)
	for nodeID, collections := range getNodeCollections(action.NodeID, s.collections) {
		err := withRetry(
			actionNodes,
			nodeID,
			func() error { return mutation(s, action, actionNodes[nodeID], collections) },
		)
		expectedErrorRaised = AssertError(s.t, s.testCase.Description, err, action.ExpectedError)
	}

	assertExpectedErrorRaised(s.t, s.testCase.Description, action.ExpectedError, expectedErrorRaised)
}

func updateDocViaColSave(
	s *state,
	action UpdateDoc,
	node *net.Node,
	collections []client.Collection,
) error {
	doc := s.documents[action.CollectionID][action.DocID]

	err := doc.SetWithJSON([]byte(action.Doc))
	if err != nil {
		return err
	}

	return collections[action.CollectionID].Save(s.ctx, doc)
}

func updateDocViaColUpdate(
	s *state,
	action UpdateDoc,
	node *net.Node,
	collections []client.Collection,
) error {
	doc := s.documents[action.CollectionID][action.DocID]

	err := doc.SetWithJSON([]byte(action.Doc))
	if err != nil {
		return err
	}

	return collections[action.CollectionID].Update(s.ctx, doc)
}

func updateDocViaGQL(
	s *state,
	action UpdateDoc,
	node *net.Node,
	collections []client.Collection,
) error {
	doc := s.documents[action.CollectionID][action.DocID]
	collection := collections[action.CollectionID]

	escapedJson, err := json.Marshal(action.Doc)
	require.NoError(s.t, err)

	request := fmt.Sprintf(
		`mutation {
			update_%s(id: "%s", data: %s) {
				_key
			}
		}`,
		collection.Name(),
		doc.Key().String(),
		escapedJson,
	)

	db := getStore(s, node.DB, immutable.None[int](), action.ExpectedError)

	result := db.ExecRequest(s.ctx, request)
	if len(result.GQL.Errors) > 0 {
		return result.GQL.Errors[0]
	}
	return nil
}

// createIndex creates a secondary index using the collection api.
func createIndex(
	s *state,
	action CreateIndex,
) {
	if action.CollectionID >= len(s.indexes) {
		// Expand the slice if required, so that the index can be accessed by collection index
		s.indexes = append(s.indexes,
			make([][][]client.IndexDescription, action.CollectionID-len(s.indexes)+1)...)
	}
	actionNodes := getNodes(action.NodeID, s.nodes)
	for nodeID, collections := range getNodeCollections(action.NodeID, s.collections) {
		indexDesc := client.IndexDescription{
			Name: action.IndexName,
		}
		if action.FieldName != "" {
			indexDesc.Fields = []client.IndexedFieldDescription{
				{
					Name: action.FieldName,
				},
			}
		} else if len(action.FieldsNames) > 0 {
			for i := range action.FieldsNames {
				indexDesc.Fields = append(indexDesc.Fields, client.IndexedFieldDescription{
					Name:      action.FieldsNames[i],
					Direction: action.Directions[i],
				})
			}
		}
		err := withRetry(
			actionNodes,
			nodeID,
			func() error {
				desc, err := collections[action.CollectionID].CreateIndex(s.ctx, indexDesc)
				if err != nil {
					return err
				}
				s.indexes[nodeID][action.CollectionID] =
					append(s.indexes[nodeID][action.CollectionID], desc)
				return nil
			},
		)
		if AssertError(s.t, s.testCase.Description, err, action.ExpectedError) {
			return
		}
	}

	assertExpectedErrorRaised(s.t, s.testCase.Description, action.ExpectedError, false)
}

// dropIndex drops the secondary index using the collection api.
func dropIndex(
	s *state,
	action DropIndex,
) {
	var expectedErrorRaised bool
	actionNodes := getNodes(action.NodeID, s.nodes)
	for nodeID, collections := range getNodeCollections(action.NodeID, s.collections) {
		indexName := action.IndexName
		if indexName == "" {
			indexName = s.indexes[nodeID][action.CollectionID][action.IndexID].Name
		}

		err := withRetry(
			actionNodes,
			nodeID,
			func() error {
				return collections[action.CollectionID].DropIndex(s.ctx, indexName)
			},
		)
		expectedErrorRaised = AssertError(s.t, s.testCase.Description, err, action.ExpectedError)
	}

	assertExpectedErrorRaised(s.t, s.testCase.Description, action.ExpectedError, expectedErrorRaised)
}

// backupExport generates a backup using the db api.
func backupExport(
	s *state,
	action BackupExport,
) {
	if action.Config.Filepath == "" {
		action.Config.Filepath = s.t.TempDir() + "/test.json"
	}

	var expectedErrorRaised bool
	actionNodes := getNodes(action.NodeID, s.nodes)
	for nodeID, node := range actionNodes {
		err := withRetry(
			actionNodes,
			nodeID,
			func() error { return node.DB.BasicExport(s.ctx, &action.Config) },
		)
		expectedErrorRaised = AssertError(s.t, s.testCase.Description, err, action.ExpectedError)

		if !expectedErrorRaised {
			assertBackupContent(s.t, action.ExpectedContent, action.Config.Filepath)
		}
	}
	assertExpectedErrorRaised(s.t, s.testCase.Description, action.ExpectedError, expectedErrorRaised)
}

// backupImport imports data from a backup using the db api.
func backupImport(
	s *state,
	action BackupImport,
) {
	if action.Filepath == "" {
		action.Filepath = s.t.TempDir() + "/test.json"
	}

	// we can avoid checking the error here as this would mean the filepath is invalid
	// and we want to make sure that `BasicImport` fails in this case.
	_ = os.WriteFile(action.Filepath, []byte(action.ImportContent), 0664)

	var expectedErrorRaised bool
	actionNodes := getNodes(action.NodeID, s.nodes)
	for nodeID, node := range actionNodes {
		err := withRetry(
			actionNodes,
			nodeID,
			func() error { return node.DB.BasicImport(s.ctx, action.Filepath) },
		)
		expectedErrorRaised = AssertError(s.t, s.testCase.Description, err, action.ExpectedError)
	}
	assertExpectedErrorRaised(s.t, s.testCase.Description, action.ExpectedError, expectedErrorRaised)
}

// withRetry attempts to perform the given action, retrying up to a DB-defined
// maximum attempt count if a transaction conflict error is returned.
//
// If a P2P-sync commit for the given document is already in progress this
// Save call can fail as the transaction will conflict. We dont want to worry
// about this in our tests so we just retry a few times until it works (or the
// retry limit is breached - important incase this is a different error)
func withRetry(
	nodes []*net.Node,
	nodeID int,
	action func() error,
) error {
	for i := 0; i < nodes[nodeID].MaxTxnRetries(); i++ {
		err := action()
		if err != nil && errors.Is(err, badgerds.ErrTxnConflict) {
			time.Sleep(100 * time.Millisecond)
			continue
		}
		return err
	}
	return nil
}

func getStore(
	s *state,
	db client.DB,
	transactionSpecifier immutable.Option[int],
	expectedError string,
) client.Store {
	if !transactionSpecifier.HasValue() {
		return db
	}

	transactionID := transactionSpecifier.Value()

	if transactionID >= len(s.txns) {
		// Extend the txn slice so this txn can fit and be accessed by TransactionId
		s.txns = append(s.txns, make([]datastore.Txn, transactionID-len(s.txns)+1)...)
	}

	if s.txns[transactionID] == nil {
		// Create a new transaction if one does not already exist.
		txn, err := db.NewTxn(s.ctx, false)
		if AssertError(s.t, s.testCase.Description, err, expectedError) {
			txn.Discard(s.ctx)
			return nil
		}

		s.txns[transactionID] = txn
	}

	return db.WithTxn(s.txns[transactionID])
}

// commitTransaction commits the given transaction.
//
// Will panic if the given transaction does not exist. Discards the transaction if
// an error is returned on commit.
func commitTransaction(
	s *state,
	action TransactionCommit,
) {
	err := s.txns[action.TransactionID].Commit(s.ctx)
	if err != nil {
		s.txns[action.TransactionID].Discard(s.ctx)
	}

	expectedErrorRaised := AssertError(s.t, s.testCase.Description, err, action.ExpectedError)

	assertExpectedErrorRaised(s.t, s.testCase.Description, action.ExpectedError, expectedErrorRaised)
}

// executeRequest executes the given request.
func executeRequest(
	s *state,
	action Request,
) {
	var expectedErrorRaised bool
	for nodeID, node := range getNodes(action.NodeID, s.nodes) {
		db := getStore(s, node.DB, action.TransactionID, action.ExpectedError)
		result := db.ExecRequest(s.ctx, action.Request)

		anyOfByFieldKey := map[docFieldKey][]any{}
		expectedErrorRaised = assertRequestResults(
			s.ctx,
			s.t,
			s.testCase.Description,
			&result.GQL,
			action.Results,
			action.ExpectedError,
			nodeID,
			anyOfByFieldKey,
		)
	}

	assertExpectedErrorRaised(s.t, s.testCase.Description, action.ExpectedError, expectedErrorRaised)
}

// executeSubscriptionRequest executes the given subscription request, returning
// a channel that will receive a single event once the subscription has been completed.
//
// The returned channel will receive a function that asserts that
// the subscription received all its expected results and no more.
// It should be called from the main test routine to ensure that
// failures are recorded properly. It will only yield once, once
// the subscription has terminated.
func executeSubscriptionRequest(
	s *state,
	action SubscriptionRequest,
) {
	subscriptionAssert := make(chan func())

	for _, node := range getNodes(action.NodeID, s.nodes) {
		result := node.DB.ExecRequest(s.ctx, action.Request)
		if AssertErrors(s.t, s.testCase.Description, result.GQL.Errors, action.ExpectedError) {
			return
		}

		go func() {
			data := []map[string]any{}
			errs := []error{}

			allActionsAreDone := false
			expectedDataRecieved := len(action.Results) == 0
			stream := result.Pub.Stream()
			for {
				select {
				case s := <-stream:
					sResult, _ := s.(client.GQLResult)
					sData, _ := sResult.Data.([]map[string]any)
					errs = append(errs, sResult.Errors...)
					data = append(data, sData...)

					if len(data) >= len(action.Results) {
						expectedDataRecieved = true
					}

				case <-s.allActionsDone:
					allActionsAreDone = true
				}

				if expectedDataRecieved && allActionsAreDone {
					finalResult := &client.GQLResult{
						Data:   data,
						Errors: errs,
					}

					subscriptionAssert <- func() {
						// This assert should be executed from the main test routine
						// so that failures will be properly handled.
						expectedErrorRaised := assertRequestResults(
							s.ctx,
							s.t,
							s.testCase.Description,
							finalResult,
							action.Results,
							action.ExpectedError,
							// anyof is not yet supported by subscription requests
							0,
							map[docFieldKey][]any{},
						)

						assertExpectedErrorRaised(s.t, s.testCase.Description, action.ExpectedError, expectedErrorRaised)
					}

					return
				}
			}
		}()
	}

	s.subscriptionResultsChans = append(s.subscriptionResultsChans, subscriptionAssert)
}

// Asserts as to whether an error has been raised as expected (or not). If an expected
// error has been raised it will return true, returns false in all other cases.
func AssertError(t *testing.T, description string, err error, expectedError string) bool {
	if err == nil {
		return false
	}

	if expectedError == "" {
		require.NoError(t, err, description)
		return false
	} else {
		if !strings.Contains(err.Error(), expectedError) {
			assert.ErrorIs(t, err, errors.New(expectedError))
			return false
		}
		return true
	}
}

// Asserts as to whether an error has been raised as expected (or not). If an expected
// error has been raised it will return true, returns false in all other cases.
func AssertErrors(
	t *testing.T,
	description string,
	errs []error,
	expectedError string,
) bool {
	if expectedError == "" {
		require.Empty(t, errs, description)
	} else {
		for _, e := range errs {
			// This is always a string at the moment, add support for other types as and when needed
			errorString := e.Error()
			if !strings.Contains(errorString, expectedError) {
				// We use ErrorIs for clearer failures (is a error comparison even if it is just a string)
				require.ErrorIs(t, errors.New(errorString), errors.New(expectedError))
				continue
			}
			return true
		}
	}
	return false
}

// docFieldKey is an internal key type that wraps docIndex and fieldName
type docFieldKey struct {
	docIndex  int
	fieldName string
}

func assertRequestResults(
	ctx context.Context,
	t *testing.T,
	description string,
	result *client.GQLResult,
	expectedResults []map[string]any,
	expectedError string,
	nodeID int,
	anyOfByField map[docFieldKey][]any,
) bool {
	if AssertErrors(t, description, result.Errors, expectedError) {
		return true
	}

	if expectedResults == nil && result.Data == nil {
		return true
	}

	// Note: if result.Data == nil this panics (the panic seems useful while testing).
	resultantData := result.Data.([]map[string]any)

	log.Info(ctx, "", logging.NewKV("RequestResults", result.Data))

	require.Equal(t, len(expectedResults), len(resultantData), description)

	for docIndex, result := range resultantData {
		expectedResult := expectedResults[docIndex]
		for field, actualValue := range result {
			expectedValue := expectedResult[field]

			switch r := expectedValue.(type) {
			case AnyOf:
				assertResultsAnyOf(t, r, actualValue)

				dfk := docFieldKey{docIndex, field}
				valueSet := anyOfByField[dfk]
				valueSet = append(valueSet, actualValue)
				anyOfByField[dfk] = valueSet
			default:
				assertResultsEqual(t, expectedValue, actualValue, fmt.Sprintf("node: %v, doc: %v", nodeID, docIndex))
			}
		}
	}

	return false
}

func assertResultsAnyOf(t *testing.T, expected AnyOf, actual any, msgAndArgs ...any) {
	if !resultsAreAnyOf(expected, actual) {
		assert.Contains(t, expected, actual, msgAndArgs...)
	}
}

func assertResultsEqual(t *testing.T, expected any, actual any, msgAndArgs ...any) {
	if !resultsAreEqual(expected, actual) {
		assert.EqualValues(t, expected, actual, msgAndArgs...)
	}
}

func assertExpectedErrorRaised(t *testing.T, description string, expectedError string, wasRaised bool) {
	if expectedError != "" && !wasRaised {
		assert.Fail(t, "Expected an error however none was raised.", description)
	}
}

func assertIntrospectionResults(
	s *state,
	action IntrospectionRequest,
) bool {
	for _, node := range getNodes(action.NodeID, s.nodes) {
		result := node.DB.ExecRequest(s.ctx, action.Request)

		if AssertErrors(s.t, s.testCase.Description, result.GQL.Errors, action.ExpectedError) {
			return true
		}
		resultantData := result.GQL.Data.(map[string]any)

		if len(action.ExpectedData) == 0 && len(action.ContainsData) == 0 {
			require.Equal(s.t, action.ExpectedData, resultantData)
		}

		if len(action.ExpectedData) == 0 && len(action.ContainsData) > 0 {
			assertContains(s.t, action.ContainsData, resultantData)
		} else {
			require.Equal(s.t, len(action.ExpectedData), len(resultantData))

			for k, result := range resultantData {
				assert.Equal(s.t, action.ExpectedData[k], result)
			}
		}
	}

	return false
}

// Asserts that the client introspection results conform to our expectations.
func assertClientIntrospectionResults(
	s *state,
	action ClientIntrospectionRequest,
) bool {
	for _, node := range getNodes(action.NodeID, s.nodes) {
		result := node.DB.ExecRequest(s.ctx, action.Request)

		if AssertErrors(s.t, s.testCase.Description, result.GQL.Errors, action.ExpectedError) {
			return true
		}
		resultantData := result.GQL.Data.(map[string]any)

		if len(resultantData) == 0 {
			return false
		}

		// Iterate through all types, validating each type definition.
		// Inspired from buildClientSchema.ts from graphql-js,
		// which is one way that clients do validate the schema.
		types := resultantData["__schema"].(map[string]any)["types"].([]any)

		for _, typeData := range types {
			typeDef := typeData.(map[string]any)
			kind := typeDef["kind"].(string)

			switch kind {
			case "SCALAR", "INTERFACE", "UNION", "ENUM":
				// No validation for these types in this test
			case "OBJECT":
				fields := typeDef["fields"]
				if fields == nil {
					s.t.Errorf("Fields are missing for OBJECT type %v", typeDef["name"])
				}
			case "INPUT_OBJECT":
				inputFields := typeDef["inputFields"]
				if inputFields == nil {
					s.t.Errorf("InputFields are missing for INPUT_OBJECT type %v", typeDef["name"])
				}
			default:
				// t.Errorf("Unknown type kind: %v", kind)
			}
		}
	}

	return true
}

// Asserts that the `actual` contains the given `contains` value according to the logic
// described on the [RequestTestCase.ContainsData] property.
func assertContains(t *testing.T, contains map[string]any, actual map[string]any) {
	for k, expected := range contains {
		innerActual := actual[k]
		if innerExpected, innerIsMap := expected.(map[string]any); innerIsMap {
			if innerActual == nil {
				assert.Equal(t, innerExpected, innerActual)
			} else if innerActualMap, isMap := innerActual.(map[string]any); isMap {
				// If the inner is another map then we continue down the chain
				assertContains(t, innerExpected, innerActualMap)
			} else {
				// If the types don't match then we use assert.Equal for a clean failure message
				assert.Equal(t, innerExpected, innerActual)
			}
		} else if innerExpected, innerIsArray := expected.([]any); innerIsArray {
			if actualArray, isActualArray := innerActual.([]any); isActualArray {
				// If the inner is an array/slice, then assert that each expected item is present
				// in the actual.  Note how the actual may contain additional items - this should
				// not result in a test failure.
				for _, innerExpectedItem := range innerExpected {
					assert.Contains(t, actualArray, innerExpectedItem)
				}
			} else {
				// If the types don't match then we use assert.Equal for a clean failure message
				assert.Equal(t, expected, innerActual)
			}
		} else {
			assert.Equal(t, expected, innerActual)
		}
	}
}

func assertBackupContent(t *testing.T, expectedContent, filepath string) {
	b, err := os.ReadFile(filepath)
	assert.NoError(t, err)
	assert.Equal(
		t,
		expectedContent,
		string(b),
	)
}

// skipIfMutationTypeUnsupported skips the current test if the given supportedMutationTypes option has value
// and the active mutation type is not contained within that value set.
func skipIfMutationTypeUnsupported(t *testing.T, supportedMutationTypes immutable.Option[[]MutationType]) {
	if supportedMutationTypes.HasValue() {
		var isTypeSupported bool
		for _, supportedMutationType := range supportedMutationTypes.Value() {
			if supportedMutationType == mutationType {
				isTypeSupported = true
				break
			}
		}

		if !isTypeSupported {
			t.Skipf("test does not support given mutation type. Type: %s", mutationType)
		}
	}
}<|MERGE_RESOLUTION|>--- conflicted
+++ resolved
@@ -105,11 +105,8 @@
 	inMemoryStore  bool
 	httpClient     bool
 	goClient       bool
-<<<<<<< HEAD
 	cliClient      bool
-=======
 	mutationType   MutationType
->>>>>>> fd20479f
 )
 
 const subscriptionTimeout = 1 * time.Second
