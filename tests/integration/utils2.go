// Copyright 2022 Democratized Data Foundation
//
// Use of this software is governed by the Business Source License
// included in the file licenses/BSL.txt.
//
// As of the Change Date specified in that file, in accordance with
// the Business Source License, use of this software will be governed
// by the Apache License, Version 2.0, included in the file
// licenses/APL.txt.

package tests

import (
	"context"
	"fmt"
	"os"
	"reflect"
	"strings"
	"testing"
	"time"

	"github.com/bxcodec/faker/support/slice"
	"github.com/libp2p/go-libp2p/core/crypto"
	"github.com/sourcenetwork/immutable"
	"github.com/stretchr/testify/assert"
	"github.com/stretchr/testify/require"

	"github.com/sourcenetwork/defradb/client"
	"github.com/sourcenetwork/defradb/datastore"
	badgerds "github.com/sourcenetwork/defradb/datastore/badger/v4"
	"github.com/sourcenetwork/defradb/errors"
	"github.com/sourcenetwork/defradb/logging"
	"github.com/sourcenetwork/defradb/net"
	"github.com/sourcenetwork/defradb/request/graphql"
	changeDetector "github.com/sourcenetwork/defradb/tests/change_detector"
	"github.com/sourcenetwork/defradb/tests/clients"
	"github.com/sourcenetwork/defradb/tests/gen"
	"github.com/sourcenetwork/defradb/tests/predefined"
)

const mutationTypeEnvName = "DEFRA_MUTATION_TYPE"

// The MutationType that tests will run using.
//
// For example if set to [CollectionSaveMutationType], all supporting
// actions (such as [UpdateDoc]) will execute via [Collection.Save].
//
// Defaults to CollectionSaveMutationType.
type MutationType string

const (
	// CollectionSaveMutationType will cause all supporting actions
	// to run their mutations via [Collection.Save].
	CollectionSaveMutationType MutationType = "collection-save"

	// CollectionNamedMutationType will cause all supporting actions
	// to run their mutations via their corresponding named [Collection]
	// call.
	//
	// For example, CreateDoc will call [Collection.Create], and
	// UpdateDoc will call [Collection.Update].
	CollectionNamedMutationType MutationType = "collection-named"

	// GQLRequestMutationType will cause all supporting actions to
	// run their mutations using GQL requests, typically these will
	// include a `id` parameter to target the specified document.
	GQLRequestMutationType MutationType = "gql"
)

var (
	log          = logging.MustNewLogger("tests.integration")
	mutationType MutationType
)

const (
	// subscriptionTimeout is the maximum time to wait for subscription results to be returned.
	subscriptionTimeout = 1 * time.Second
	// Instantiating lenses is expensive, and our tests do not benefit from a large number of them,
	// so we explicitly set it to a low value.
	lensPoolSize = 2
)

func init() {
	// We use environment variables instead of flags `go test ./...` throws for all packages
	// that don't have the flag defined
	if value, ok := os.LookupEnv(mutationTypeEnvName); ok {
		mutationType = MutationType(value)
	} else {
		// Default to testing mutations via Collection.Save - it should be simpler and
		// faster. We assume this is desirable when not explicitly testing any particular
		// mutation type.
		mutationType = CollectionSaveMutationType
	}
}

// AssertPanic asserts that the code inside the specified PanicTestFunc panics.
//
// This function is not supported by either the change detector, or the http-client.
// Calling this within either of them will result in the test being skipped.
//
// Usage: AssertPanic(t, func() { executeTestCase(t, test) })
func AssertPanic(t *testing.T, f assert.PanicTestFunc) bool {
	if changeDetector.Enabled {
		// The `assert.Panics` call will falsely fail if this test is executed during
		// a detect changes test run.
		t.Skip("Assert panic with the change detector is not currently supported.")
	}

	if httpClient || cliClient {
		// The http / cli client will return an error instead of panicing at the moment.
		t.Skip("Assert panic with the http client is not currently supported.")
	}

	return assert.Panics(t, f, "expected a panic, but none found.")
}

// ExecuteTestCase executes the given TestCase against the configured database
// instances.
//
// Will also attempt to detect incompatible changes in the persisted data if
// configured to do so (the CI will do so, but disabled by default as it is slow).
func ExecuteTestCase(
	t *testing.T,
	testCase TestCase,
) {
	flattenActions(&testCase)
	collectionNames := getCollectionNames(testCase)
	changeDetector.PreTestChecks(t, collectionNames)
	skipIfMutationTypeUnsupported(t, testCase.SupportedMutationTypes)

	var clients []ClientType
	if httpClient {
		clients = append(clients, HTTPClientType)
	}
	if goClient {
		clients = append(clients, GoClientType)
	}
	if cliClient {
		clients = append(clients, CLIClientType)
	}

	var databases []DatabaseType
	if badgerInMemory {
		databases = append(databases, badgerIMType)
	}
	if badgerFile {
		databases = append(databases, badgerFileType)
	}
	if inMemoryStore {
		databases = append(databases, defraIMType)
	}

	// Assert that these are not empty to protect against accidental mis-configurations,
	// otherwise an empty set would silently pass all the tests.
	require.NotEmpty(t, databases)
	require.NotEmpty(t, clients)

	ctx := context.Background()
	for _, ct := range clients {
		for _, dbt := range databases {
			executeTestCase(ctx, t, collectionNames, testCase, dbt, ct)
		}
	}
}

func executeTestCase(
	ctx context.Context,
	t *testing.T,
	collectionNames []string,
	testCase TestCase,
	dbt DatabaseType,
	clientType ClientType,
) {
	log.Info(
		ctx,
		testCase.Description,
		logging.NewKV("database", dbt),
		logging.NewKV("client", clientType),
		logging.NewKV("mutationType", mutationType),
		logging.NewKV("databaseDir", databaseDir),
		logging.NewKV("changeDetector.Enabled", changeDetector.Enabled),
		logging.NewKV("changeDetector.SetupOnly", changeDetector.SetupOnly),
		logging.NewKV("changeDetector.SourceBranch", changeDetector.SourceBranch),
		logging.NewKV("changeDetector.TargetBranch", changeDetector.TargetBranch),
		logging.NewKV("changeDetector.Repository", changeDetector.Repository),
	)

	startActionIndex, endActionIndex := getActionRange(testCase)

	s := newState(ctx, t, testCase, dbt, clientType, collectionNames)
	setStartingNodes(s)

	// It is very important that the databases are always closed, otherwise resources will leak
	// as tests run.  This is particularly important for file based datastores.
	defer closeNodes(s)

	// Documents and Collections may already exist in the database if actions have been split
	// by the change detector so we should fetch them here at the start too (if they exist).
	// collections are by node (index), as they are specific to nodes.
	refreshCollections(s)
	refreshDocuments(s, startActionIndex)
	refreshIndexes(s)

	for i := startActionIndex; i <= endActionIndex; i++ {
		performAction(s, i, testCase.Actions[i])
	}

	// Notify any active subscriptions that all requests have been sent.
	close(s.allActionsDone)

	for _, resultsChan := range s.subscriptionResultsChans {
		select {
		case subscriptionAssert := <-resultsChan:
			// We want to assert back in the main thread so failures get recorded properly
			subscriptionAssert()

		// a safety in case the stream hangs - we don't want the tests to run forever.
		case <-time.After(subscriptionTimeout):
			assert.Fail(t, "timeout occurred while waiting for data stream", testCase.Description)
		}
	}
}

func performAction(
	s *state,
	actionIndex int,
	act any,
) {
	switch action := act.(type) {
	case ConfigureNode:
		configureNode(s, action)

	case Restart:
		restartNodes(s, actionIndex)

	case ConnectPeers:
		connectPeers(s, action)

	case ConfigureReplicator:
		configureReplicator(s, action)

	case DeleteReplicator:
		deleteReplicator(s, action)

	case SubscribeToCollection:
		subscribeToCollection(s, action)

	case UnsubscribeToCollection:
		unsubscribeToCollection(s, action)

	case GetAllP2PCollections:
		getAllP2PCollections(s, action)

	case SchemaUpdate:
		updateSchema(s, action)

	case SchemaPatch:
		patchSchema(s, action)

	case GetSchema:
		getSchema(s, action)

	case SetDefaultSchemaVersion:
		setDefaultSchemaVersion(s, action)

	case CreateView:
		createView(s, action)

	case ConfigureMigration:
		configureMigration(s, action)

	case GetMigrations:
		getMigrations(s, action)

	case CreateDoc:
		createDoc(s, action)

	case DeleteDoc:
		deleteDoc(s, action)

	case UpdateDoc:
		updateDoc(s, action)

	case CreateIndex:
		createIndex(s, action)

	case DropIndex:
		dropIndex(s, action)

	case GetIndexes:
		getIndexes(s, action)

	case BackupExport:
		backupExport(s, action)

	case BackupImport:
		backupImport(s, action)

	case TransactionCommit:
		commitTransaction(s, action)

	case SubscriptionRequest:
		executeSubscriptionRequest(s, action)

	case Request:
		executeRequest(s, action)

	case ExplainRequest:
		executeExplainRequest(s, action)

	case IntrospectionRequest:
		assertIntrospectionResults(s, action)

	case ClientIntrospectionRequest:
		assertClientIntrospectionResults(s, action)

	case WaitForSync:
		waitForSync(s, action)

	case Benchmark:
		benchmarkAction(s, actionIndex, action)

	case GenerateDocs:
		generateDocs(s, action)

	case CreatePredefinedDocs:
		generatePredefinedDocs(s, action)

	case SetupComplete:
		// no-op, just continue.

	default:
		s.t.Fatalf("Unknown action type %T", action)
	}
}

func createGenerateDocs(s *state, docs []gen.GeneratedDoc, nodeID immutable.Option[int]) {
	nameToInd := make(map[string]int)
	for i, name := range s.collectionNames {
		nameToInd[name] = i
	}
	for _, doc := range docs {
		docJSON, err := doc.Doc.String()
		if err != nil {
			s.t.Fatalf("Failed to generate docs %s", err)
		}
		createDoc(s, CreateDoc{CollectionID: nameToInd[doc.Col.Description.Name], Doc: docJSON, NodeID: nodeID})
	}
}

func generateDocs(s *state, action GenerateDocs) {
	collections := getNodeCollections(action.NodeID, s.collections)
	defs := make([]client.CollectionDefinition, 0, len(collections[0]))
	for _, col := range collections[0] {
		if len(action.ForCollections) == 0 || slice.Contains(action.ForCollections, col.Name()) {
			defs = append(defs, col.Definition())
		}
	}
	docs, err := gen.AutoGenerate(defs, action.Options...)
	if err != nil {
		s.t.Fatalf("Failed to generate docs %s", err)
	}
	createGenerateDocs(s, docs, action.NodeID)
}

func generatePredefinedDocs(s *state, action CreatePredefinedDocs) {
	collections := getNodeCollections(action.NodeID, s.collections)
	defs := make([]client.CollectionDefinition, 0, len(collections[0]))
	for _, col := range collections[0] {
		defs = append(defs, col.Definition())
	}
	docs, err := predefined.Create(defs, action.Docs)
	if err != nil {
		s.t.Fatalf("Failed to generate docs %s", err)
	}
	createGenerateDocs(s, docs, action.NodeID)
}

func benchmarkAction(
	s *state,
	actionIndex int,
	bench Benchmark,
) {
	if s.dbt == defraIMType {
		// Benchmarking makes no sense for test in-memory storage
		return
	}
	if len(bench.FocusClients) > 0 {
		isFound := false
		for _, clientType := range bench.FocusClients {
			if s.clientType == clientType {
				isFound = true
				break
			}
		}
		if !isFound {
			return
		}
	}

	runBench := func(benchCase any) time.Duration {
		startTime := time.Now()
		for i := 0; i < bench.Reps; i++ {
			performAction(s, actionIndex, benchCase)
		}
		return time.Since(startTime)
	}

	s.isBench = true
	defer func() { s.isBench = false }()

	baseElapsedTime := runBench(bench.BaseCase)
	optimizedElapsedTime := runBench(bench.OptimizedCase)

	factoredBaseTime := int64(float64(baseElapsedTime) / bench.Factor)
	assert.Greater(s.t, factoredBaseTime, optimizedElapsedTime,
		"Optimized case should be faster at least by factor of %.2f than the base case. Base: %d, Optimized: %d (μs)",
		bench.Factor, optimizedElapsedTime.Microseconds(), baseElapsedTime.Microseconds())
}

// getCollectionNames gets an ordered, unique set of collection names across all nodes
// from the action set within the given test case.
//
// It preserves the order in which they are declared, and shares indexes across all nodes, so
// if a second node adds a collection of a name that was previously declared in another node
// the new node will respect the index originally assigned.  This allows collections to be
// referenced across multiple nodes by a consistent, predictable index - allowing a single
// action to target the same collection across multiple nodes.
//
// WARNING: This will not work with schemas ending in `type`, e.g. `user_type`
func getCollectionNames(testCase TestCase) []string {
	nextIndex := 0
	collectionIndexByName := map[string]int{}

	for _, a := range testCase.Actions {
		switch action := a.(type) {
		case SchemaUpdate:
			if action.ExpectedError != "" {
				// If an error is expected then no collections should result from this action
				continue
			}

			nextIndex = getCollectionNamesFromSchema(collectionIndexByName, action.Schema, nextIndex)
		}
	}

	collectionNames := make([]string, len(collectionIndexByName))
	for name, index := range collectionIndexByName {
		collectionNames[index] = name
	}

	return collectionNames
}

func getCollectionNamesFromSchema(result map[string]int, schema string, nextIndex int) int {
	// WARNING: This will not work with schemas ending in `type`, e.g. `user_type`
	splitByType := strings.Split(schema, "type ")
	// Skip the first, as that preceeds `type ` if `type ` is present,
	// else there are no types.
	for i := 1; i < len(splitByType); i++ {
		wipSplit := strings.TrimLeft(splitByType[i], " ")
		indexOfLastChar := strings.IndexAny(wipSplit, " {")
		if indexOfLastChar <= 0 {
			// This should never happen
			continue
		}

		collectionName := wipSplit[:indexOfLastChar]
		if _, ok := result[collectionName]; ok {
			// Collection name has already been added, possibly via another node
			continue
		}

		result[collectionName] = nextIndex
		nextIndex++
	}
	return nextIndex
}

// closeNodes closes all the given nodes, ensuring that resources are properly released.
func closeNodes(
	s *state,
) {
	for _, node := range s.nodes {
		node.Close()
	}
}

// getNodes gets the set of applicable nodes for the given nodeID.
//
// If nodeID has a value it will return that node only, otherwise all nodes will be returned.
func getNodes(nodeID immutable.Option[int], nodes []clients.Client) []clients.Client {
	if !nodeID.HasValue() {
		return nodes
	}

	return []clients.Client{nodes[nodeID.Value()]}
}

// getNodeCollections gets the set of applicable collections for the given nodeID.
//
// If nodeID has a value it will return collections for that node only, otherwise all collections across all
// nodes will be returned.
func getNodeCollections(nodeID immutable.Option[int], collections [][]client.Collection) [][]client.Collection {
	if !nodeID.HasValue() {
		return collections
	}

	return [][]client.Collection{collections[nodeID.Value()]}
}

func calculateLenForFlattenedActions(testCase *TestCase) int {
	newLen := 0
	for _, a := range testCase.Actions {
		actionGroup := reflect.ValueOf(a)
		switch actionGroup.Kind() {
		case reflect.Array, reflect.Slice:
			newLen += actionGroup.Len()
		default:
			newLen++
		}
	}
	return newLen
}

func flattenActions(testCase *TestCase) {
	newLen := calculateLenForFlattenedActions(testCase)
	if newLen == len(testCase.Actions) {
		return
	}
	newActions := make([]any, 0, newLen)

	for _, a := range testCase.Actions {
		actionGroup := reflect.ValueOf(a)
		switch actionGroup.Kind() {
		case reflect.Array, reflect.Slice:
			for i := 0; i < actionGroup.Len(); i++ {
				newActions = append(
					newActions,
					actionGroup.Index(i).Interface(),
				)
			}
		default:
			newActions = append(newActions, a)
		}
	}
	testCase.Actions = newActions
}

// getActionRange returns the index of the first action to be run, and the last.
//
// Not all processes will run all actions - if this is a change detector run they
// will be split.
//
// If a SetupComplete action is provided, the actions will be split there, if not
// they will be split at the first non SchemaUpdate/CreateDoc/UpdateDoc action.
func getActionRange(testCase TestCase) (int, int) {
	startIndex := 0
	endIndex := len(testCase.Actions) - 1

	if !changeDetector.Enabled {
		return startIndex, endIndex
	}

	setupCompleteIndex := -1
	firstNonSetupIndex := -1

ActionLoop:
	for i := range testCase.Actions {
		switch testCase.Actions[i].(type) {
		case SetupComplete:
			setupCompleteIndex = i
			// We don't care about anything else if this has been explicitly provided
			break ActionLoop

		case SchemaUpdate, CreateDoc, UpdateDoc, Restart:
			continue

		default:
			firstNonSetupIndex = i
			break ActionLoop
		}
	}

	if changeDetector.SetupOnly {
		if setupCompleteIndex > -1 {
			endIndex = setupCompleteIndex
		} else if firstNonSetupIndex > -1 {
			// -1 to exclude this index
			endIndex = firstNonSetupIndex - 1
		}
	} else {
		if setupCompleteIndex > -1 {
			// +1 to exclude the SetupComplete action
			startIndex = setupCompleteIndex + 1
		} else if firstNonSetupIndex > -1 {
			// We must not set this to -1 :)
			startIndex = firstNonSetupIndex
		} else {
			// if we don't have any non-mutation actions, just use the last action
			startIndex = endIndex
		}
	}

	return startIndex, endIndex
}

// setStartingNodes adds a set of initial Defra nodes for the test to execute against.
//
// If a node(s) has been explicitly configured via a `ConfigureNode` action then no new
// nodes will be added.
func setStartingNodes(
	s *state,
) {
	hasExplicitNode := false
	for _, action := range s.testCase.Actions {
		switch action.(type) {
		case ConfigureNode:
			hasExplicitNode = true
		}
	}

	// If nodes have not been explicitly configured via actions, setup a default one.
	if !hasExplicitNode {
		db, path, err := setupDatabase(s)
		require.Nil(s.t, err)

		c, err := setupClient(s, &net.Node{DB: db})
		require.Nil(s.t, err)

		s.nodes = append(s.nodes, c)
		s.dbPaths = append(s.dbPaths, path)
	}
}

func restartNodes(
	s *state,
	actionIndex int,
) {
	if s.dbt == badgerIMType || s.dbt == defraIMType {
		return
	}
	closeNodes(s)

	// We need to restart the nodes in reverse order, to avoid dial backoff issues.
	for i := len(s.nodes) - 1; i >= 0; i-- {
		originalPath := databaseDir
		databaseDir = s.dbPaths[i]
		db, _, err := setupDatabase(s)
		require.Nil(s.t, err)
		databaseDir = originalPath

		if len(s.nodeConfigs) == 0 {
			// If there are no explicit node configuration actions the node will be
			// basic (i.e. no P2P stuff) and can be yielded now.
			c, err := setupClient(s, &net.Node{DB: db})
			require.NoError(s.t, err)
			s.nodes[i] = c
			continue
		}

		key := s.nodePrivateKeys[i]
		cfg := s.nodeConfigs[i]
		// We need to make sure the node is configured with its old address, otherwise
		// a new one may be selected and reconnnection to it will fail.
		cfg.Net.P2PAddress = s.nodeAddresses[i].Addrs[0].String()

		var n *net.Node
		n, err = net.NewNode(
			s.ctx,
			db,
			net.WithConfig(&cfg),
			net.WithPrivateKey(key),
		)
		require.NoError(s.t, err)

		if err := n.Start(); err != nil {
			n.Close()
			require.NoError(s.t, err)
		}

		c, err := setupClient(s, n)
		require.NoError(s.t, err)
		s.nodes[i] = c
	}

	// The index of the action after the last wait action before the current restart action.
	// We wish to resume the wait clock from this point onwards.
	waitGroupStartIndex := 0
actionLoop:
	for i := actionIndex; i >= 0; i-- {
		switch s.testCase.Actions[i].(type) {
		case WaitForSync:
			// +1 as we do not wish to resume from the wait itself, but the next action
			// following it. This may be the current restart action.
			waitGroupStartIndex = i + 1
			break actionLoop
		}
	}

	for _, tc := range s.testCase.Actions {
		switch action := tc.(type) {
		case ConnectPeers:
			// Give the nodes a chance to connect to each other and learn about each other's subscribed topics.
			time.Sleep(100 * time.Millisecond)
			setupPeerWaitSync(
				s, waitGroupStartIndex, action, s.nodes[action.SourceNodeID], s.nodes[action.TargetNodeID],
			)
		case ConfigureReplicator:
			// Give the nodes a chance to connect to each other and learn about each other's subscribed topics.
			time.Sleep(100 * time.Millisecond)
			setupReplicatorWaitSync(
				s, waitGroupStartIndex, action, s.nodes[action.SourceNodeID], s.nodes[action.TargetNodeID],
			)
		}
	}

	// If the db was restarted we need to refresh the collection definitions as the old instances
	// will reference the old (closed) database instances.
	refreshCollections(s)
	refreshIndexes(s)
}

// refreshCollections refreshes all the collections of the given names, preserving order.
//
// If a given collection is not present in the database the value at the corresponding
// result-index will be nil.
func refreshCollections(
	s *state,
) {
	s.collections = make([][]client.Collection, len(s.nodes))

	for nodeID, node := range s.nodes {
		s.collections[nodeID] = make([]client.Collection, len(s.collectionNames))
		allCollections, err := node.GetAllCollections(s.ctx)
		require.Nil(s.t, err)

		for i, collectionName := range s.collectionNames {
			for _, collection := range allCollections {
				if collection.Name() == collectionName {
					s.collections[nodeID][i] = collection
					break
				}
			}
		}
	}
}

// configureNode configures and starts a new Defra node using the provided configuration.
//
// It returns the new node, and its peer address. Any errors generated during configuration
// will result in a test failure.
func configureNode(
	s *state,
	action ConfigureNode,
) {
	if changeDetector.Enabled {
		// We do not yet support the change detector for tests running across multiple nodes.
		s.t.SkipNow()
		return
	}

	cfg := action()
	db, path, err := setupDatabase(s) //disable change dector, or allow it?
	require.NoError(s.t, err)

	privateKey, _, err := crypto.GenerateKeyPair(crypto.Ed25519, 0)
	require.NoError(s.t, err)

	var n *net.Node
	log.Info(s.ctx, "Starting P2P node", logging.NewKV("P2P address", cfg.Net.P2PAddress))
	n, err = net.NewNode(
		s.ctx,
		db,
		net.WithConfig(&cfg),
		net.WithPrivateKey(privateKey),
	)
	require.NoError(s.t, err)

	log.Info(s.ctx, "Starting P2P node", logging.NewKV("P2P address", n.PeerInfo()))
	if err := n.Start(); err != nil {
		n.Close()
		require.NoError(s.t, err)
	}

	s.nodeAddresses = append(s.nodeAddresses, n.PeerInfo())
	s.nodeConfigs = append(s.nodeConfigs, cfg)
	s.nodePrivateKeys = append(s.nodePrivateKeys, privateKey)

	c, err := setupClient(s, n)
	require.NoError(s.t, err)

	s.nodes = append(s.nodes, c)
	s.dbPaths = append(s.dbPaths, path)
}

func refreshDocuments(
	s *state,
	startActionIndex int,
) {
	if len(s.collections) == 0 {
		// This should only be possible at the moment for P2P testing, for which the
		// change detector is currently disabled.  We'll likely need some fancier logic
		// here if/when we wish to enable it.
		return
	}

	// For now just do the initial setup using the collections on the first node,
	// this may need to become more involved at a later date depending on testing
	// requirements.
	s.documents = make([][]*client.Document, len(s.collections[0]))

	for i := range s.collections[0] {
		s.documents[i] = []*client.Document{}
	}

	for i := 0; i < startActionIndex; i++ {
		switch action := s.testCase.Actions[i].(type) {
		case CreateDoc:
			// Just use the collection from the first relevant node, as all will be the same for this
			// purpose.
			collection := getNodeCollections(action.NodeID, s.collections)[0][action.CollectionID]

			// We need to add the existing documents in the order in which the test case lists them
			// otherwise they cannot be referenced correctly by other actions.
			doc, err := client.NewDocFromJSON([]byte(action.Doc), collection.Schema())
			if err != nil {
				// If an err has been returned, ignore it - it may be expected and if not
				// the test will fail later anyway
				continue
			}

			// The document may have been mutated by other actions, so to be sure we have the latest
			// version without having to worry about the individual update mechanics we fetch it.
			doc, err = collection.Get(s.ctx, doc.ID(), false)
			if err != nil {
				// If an err has been returned, ignore it - it may be expected and if not
				// the test will fail later anyway
				continue
			}

			s.documents[action.CollectionID] = append(s.documents[action.CollectionID], doc)
		}
	}
}

func refreshIndexes(
	s *state,
) {
	if len(s.collections) == 0 {
		return
	}

	s.indexes = make([][][]client.IndexDescription, len(s.collections))

	for i, nodeCols := range s.collections {
		s.indexes[i] = make([][]client.IndexDescription, len(nodeCols))

		for j, col := range nodeCols {
			if col == nil {
				continue
			}
			colIndexes, err := col.GetIndexes(s.ctx)
			if err != nil {
				continue
			}

			s.indexes[i][j] = colIndexes
		}
	}
}

func getIndexes(
	s *state,
	action GetIndexes,
) {
	if len(s.collections) == 0 {
		return
	}

	var expectedErrorRaised bool
	actionNodes := getNodes(action.NodeID, s.nodes)
	for nodeID, collections := range getNodeCollections(action.NodeID, s.collections) {
		err := withRetry(
			actionNodes,
			nodeID,
			func() error {
				actualIndexes, err := collections[action.CollectionID].GetIndexes(s.ctx)
				if err != nil {
					return err
				}

				assertIndexesListsEqual(action.ExpectedIndexes,
					actualIndexes, s.t, s.testCase.Description)

				return nil
			},
		)
		expectedErrorRaised = expectedErrorRaised ||
			AssertError(s.t, s.testCase.Description, err, action.ExpectedError)
	}

	assertExpectedErrorRaised(s.t, s.testCase.Description, action.ExpectedError, expectedErrorRaised)
}

func assertIndexesListsEqual(
	expectedIndexes []client.IndexDescription,
	actualIndexes []client.IndexDescription,
	t *testing.T,
	testDescription string,
) {
	toNames := func(indexes []client.IndexDescription) []string {
		names := make([]string, len(indexes))
		for i, index := range indexes {
			names[i] = index.Name
		}
		return names
	}

	require.ElementsMatch(t, toNames(expectedIndexes), toNames(actualIndexes), testDescription)

	toMap := func(indexes []client.IndexDescription) map[string]client.IndexDescription {
		resultMap := map[string]client.IndexDescription{}
		for _, index := range indexes {
			resultMap[index.Name] = index
		}
		return resultMap
	}

	expectedMap := toMap(expectedIndexes)
	actualMap := toMap(actualIndexes)
	for key := range expectedMap {
		assertIndexesEqual(expectedMap[key], actualMap[key], t, testDescription)
	}
}

func assertIndexesEqual(expectedIndex, actualIndex client.IndexDescription,
	t *testing.T,
	testDescription string,
) {
	assert.Equal(t, expectedIndex.Name, actualIndex.Name, testDescription)
	assert.Equal(t, expectedIndex.ID, actualIndex.ID, testDescription)

	toNames := func(fields []client.IndexedFieldDescription) []string {
		names := make([]string, len(fields))
		for i, field := range fields {
			names[i] = field.Name
		}
		return names
	}

	require.ElementsMatch(t, toNames(expectedIndex.Fields), toNames(actualIndex.Fields), testDescription)

	toMap := func(fields []client.IndexedFieldDescription) map[string]client.IndexedFieldDescription {
		resultMap := map[string]client.IndexedFieldDescription{}
		for _, field := range fields {
			resultMap[field.Name] = field
		}
		return resultMap
	}

	expectedMap := toMap(expectedIndex.Fields)
	actualMap := toMap(actualIndex.Fields)
	for key := range expectedMap {
		assert.Equal(t, expectedMap[key], actualMap[key], testDescription)
	}
}

// updateSchema updates the schema using the given details.
func updateSchema(
	s *state,
	action SchemaUpdate,
) {
	for _, node := range getNodes(action.NodeID, s.nodes) {
		_, err := node.AddSchema(s.ctx, action.Schema)
		expectedErrorRaised := AssertError(s.t, s.testCase.Description, err, action.ExpectedError)

		assertExpectedErrorRaised(s.t, s.testCase.Description, action.ExpectedError, expectedErrorRaised)
	}

	// If the schema was updated we need to refresh the collection definitions.
	refreshCollections(s)
	refreshIndexes(s)
}

func patchSchema(
	s *state,
	action SchemaPatch,
) {
	for _, node := range getNodes(action.NodeID, s.nodes) {
		var setAsDefaultVersion bool
		if action.SetAsDefaultVersion.HasValue() {
			setAsDefaultVersion = action.SetAsDefaultVersion.Value()
		} else {
			setAsDefaultVersion = true
		}

		err := node.PatchSchema(s.ctx, action.Patch, setAsDefaultVersion)
		expectedErrorRaised := AssertError(s.t, s.testCase.Description, err, action.ExpectedError)

		assertExpectedErrorRaised(s.t, s.testCase.Description, action.ExpectedError, expectedErrorRaised)
	}

	// If the schema was updated we need to refresh the collection definitions.
	refreshCollections(s)
	refreshIndexes(s)
}

func getSchema(
	s *state,
	action GetSchema,
) {
	for _, node := range getNodes(action.NodeID, s.nodes) {
		var results []client.SchemaDescription
		var err error
		switch {
		case action.VersionID.HasValue():
			result, e := node.GetSchemaByVersionID(s.ctx, action.VersionID.Value())
			err = e
			results = []client.SchemaDescription{result}
		case action.Root.HasValue():
			results, err = node.GetSchemasByRoot(s.ctx, action.Root.Value())
		case action.Name.HasValue():
			results, err = node.GetSchemasByName(s.ctx, action.Name.Value())
		default:
			results, err = node.GetAllSchemas(s.ctx)
		}

		expectedErrorRaised := AssertError(s.t, s.testCase.Description, err, action.ExpectedError)
		assertExpectedErrorRaised(s.t, s.testCase.Description, action.ExpectedError, expectedErrorRaised)

		if !expectedErrorRaised {
			require.Equal(s.t, action.ExpectedResults, results)
		}
	}
}

func setDefaultSchemaVersion(
	s *state,
	action SetDefaultSchemaVersion,
) {
	for _, node := range getNodes(action.NodeID, s.nodes) {
		err := node.SetDefaultSchemaVersion(s.ctx, action.SchemaVersionID)
		expectedErrorRaised := AssertError(s.t, s.testCase.Description, err, action.ExpectedError)

		assertExpectedErrorRaised(s.t, s.testCase.Description, action.ExpectedError, expectedErrorRaised)
	}

	refreshCollections(s)
	refreshIndexes(s)
}

func createView(
	s *state,
	action CreateView,
) {
	for _, node := range getNodes(action.NodeID, s.nodes) {
		_, err := node.AddView(s.ctx, action.Query, action.SDL)
		expectedErrorRaised := AssertError(s.t, s.testCase.Description, err, action.ExpectedError)

		assertExpectedErrorRaised(s.t, s.testCase.Description, action.ExpectedError, expectedErrorRaised)
	}
}

// createDoc creates a document using the chosen [mutationType] and caches it in the
// test state object.
func createDoc(
	s *state,
	action CreateDoc,
) {
	var mutation func(*state, CreateDoc, client.P2P, []client.Collection) (*client.Document, error)

	switch mutationType {
	case CollectionSaveMutationType:
		mutation = createDocViaColSave
	case CollectionNamedMutationType:
		mutation = createDocViaColCreate
	case GQLRequestMutationType:
		mutation = createDocViaGQL
	default:
		s.t.Fatalf("invalid mutationType: %v", mutationType)
	}

	var expectedErrorRaised bool
	var doc *client.Document
	actionNodes := getNodes(action.NodeID, s.nodes)
	for nodeID, collections := range getNodeCollections(action.NodeID, s.collections) {
		err := withRetry(
			actionNodes,
			nodeID,
			func() error {
				var err error
				doc, err = mutation(s, action, actionNodes[nodeID], collections)
				return err
			},
		)
		expectedErrorRaised = AssertError(s.t, s.testCase.Description, err, action.ExpectedError)
	}

	assertExpectedErrorRaised(s.t, s.testCase.Description, action.ExpectedError, expectedErrorRaised)

	if action.CollectionID >= len(s.documents) {
		// Expand the slice if required, so that the document can be accessed by collection index
		s.documents = append(s.documents, make([][]*client.Document, action.CollectionID-len(s.documents)+1)...)
	}
	s.documents[action.CollectionID] = append(s.documents[action.CollectionID], doc)
}

func createDocViaColSave(
	s *state,
	action CreateDoc,
	node client.P2P,
	collections []client.Collection,
) (*client.Document, error) {
	var err error
	doc, err := client.NewDocFromJSON([]byte(action.Doc), collections[action.CollectionID].Schema())
	if err != nil {
		return nil, err
	}

	return doc, collections[action.CollectionID].Save(s.ctx, doc)
}

func createDocViaColCreate(
	s *state,
	action CreateDoc,
	node client.P2P,
	collections []client.Collection,
) (*client.Document, error) {
	var err error
	doc, err := client.NewDocFromJSON([]byte(action.Doc), collections[action.CollectionID].Schema())
	if err != nil {
		return nil, err
	}

	return doc, collections[action.CollectionID].Create(s.ctx, doc)
}

func createDocViaGQL(
	s *state,
	action CreateDoc,
	node client.P2P,
	collections []client.Collection,
) (*client.Document, error) {
	collection := collections[action.CollectionID]

	input, err := jsonToGQL(action.Doc)
	require.NoError(s.t, err)

	request := fmt.Sprintf(
		`mutation {
<<<<<<< HEAD
			create_%s(input: %s) {
				_key
=======
			create_%s(data: %s) {
				_docID
>>>>>>> 0c1c4fe7
			}
		}`,
		collection.Name(),
		input,
	)

	db := getStore(s, node, immutable.None[int](), action.ExpectedError)

	result := db.ExecRequest(s.ctx, request)
	if len(result.GQL.Errors) > 0 {
		return nil, result.GQL.Errors[0]
	}

	resultantDocs, ok := result.GQL.Data.([]map[string]any)
	if !ok || len(resultantDocs) == 0 {
		return nil, nil
	}

	docIDString := resultantDocs[0]["_docID"].(string)
	docID, err := client.NewDocIDFromString(docIDString)
	require.NoError(s.t, err)

	doc, err := collection.Get(s.ctx, docID, false)
	require.NoError(s.t, err)

	return doc, nil
}

// deleteDoc deletes a document using the collection api and caches it in the
// given documents slice.
func deleteDoc(
	s *state,
	action DeleteDoc,
) {
	doc := s.documents[action.CollectionID][action.DocID]

	var expectedErrorRaised bool
	actionNodes := getNodes(action.NodeID, s.nodes)
	for nodeID, collections := range getNodeCollections(action.NodeID, s.collections) {
		err := withRetry(
			actionNodes,
			nodeID,
			func() error {
				_, err := collections[action.CollectionID].DeleteWithDocID(s.ctx, doc.ID())
				return err
			},
		)
		expectedErrorRaised = AssertError(s.t, s.testCase.Description, err, action.ExpectedError)
	}

	assertExpectedErrorRaised(s.t, s.testCase.Description, action.ExpectedError, expectedErrorRaised)
}

// updateDoc updates a document using the chosen [mutationType].
func updateDoc(
	s *state,
	action UpdateDoc,
) {
	var mutation func(*state, UpdateDoc, client.P2P, []client.Collection) error

	switch mutationType {
	case CollectionSaveMutationType:
		mutation = updateDocViaColSave
	case CollectionNamedMutationType:
		mutation = updateDocViaColUpdate
	case GQLRequestMutationType:
		mutation = updateDocViaGQL
	default:
		s.t.Fatalf("invalid mutationType: %v", mutationType)
	}

	var expectedErrorRaised bool
	actionNodes := getNodes(action.NodeID, s.nodes)
	for nodeID, collections := range getNodeCollections(action.NodeID, s.collections) {
		err := withRetry(
			actionNodes,
			nodeID,
			func() error { return mutation(s, action, actionNodes[nodeID], collections) },
		)
		expectedErrorRaised = AssertError(s.t, s.testCase.Description, err, action.ExpectedError)
	}

	assertExpectedErrorRaised(s.t, s.testCase.Description, action.ExpectedError, expectedErrorRaised)
}

func updateDocViaColSave(
	s *state,
	action UpdateDoc,
	node client.P2P,
	collections []client.Collection,
) error {
	cachedDoc := s.documents[action.CollectionID][action.DocID]

	doc, err := collections[action.CollectionID].Get(s.ctx, cachedDoc.ID(), true)
	if err != nil {
		return err
	}

	err = doc.SetWithJSON([]byte(action.Doc))
	if err != nil {
		return err
	}

	s.documents[action.CollectionID][action.DocID] = doc

	return collections[action.CollectionID].Save(s.ctx, doc)
}

func updateDocViaColUpdate(
	s *state,
	action UpdateDoc,
	node client.P2P,
	collections []client.Collection,
) error {
	cachedDoc := s.documents[action.CollectionID][action.DocID]

	doc, err := collections[action.CollectionID].Get(s.ctx, cachedDoc.ID(), true)
	if err != nil {
		return err
	}

	err = doc.SetWithJSON([]byte(action.Doc))
	if err != nil {
		return err
	}

	s.documents[action.CollectionID][action.DocID] = doc

	return collections[action.CollectionID].Update(s.ctx, doc)
}

func updateDocViaGQL(
	s *state,
	action UpdateDoc,
	node client.P2P,
	collections []client.Collection,
) error {
	doc := s.documents[action.CollectionID][action.DocID]
	collection := collections[action.CollectionID]

	input, err := jsonToGQL(action.Doc)
	require.NoError(s.t, err)

	request := fmt.Sprintf(
		`mutation {
<<<<<<< HEAD
			update_%s(id: "%s", input: %s) {
				_key
			}
		}`,
		collection.Name(),
		doc.Key().String(),
		input,
=======
			update_%s(docID: "%s", data: %s) {
				_docID
			}
		}`,
		collection.Name(),
		doc.ID().String(),
		escapedJson,
>>>>>>> 0c1c4fe7
	)

	db := getStore(s, node, immutable.None[int](), action.ExpectedError)

	result := db.ExecRequest(s.ctx, request)
	if len(result.GQL.Errors) > 0 {
		return result.GQL.Errors[0]
	}
	return nil
}

// createIndex creates a secondary index using the collection api.
func createIndex(
	s *state,
	action CreateIndex,
) {
	if action.CollectionID >= len(s.indexes) {
		// Expand the slice if required, so that the index can be accessed by collection index
		s.indexes = append(s.indexes,
			make([][][]client.IndexDescription, action.CollectionID-len(s.indexes)+1)...)
	}
	actionNodes := getNodes(action.NodeID, s.nodes)
	for nodeID, collections := range getNodeCollections(action.NodeID, s.collections) {
		indexDesc := client.IndexDescription{
			Name: action.IndexName,
		}
		if action.FieldName != "" {
			indexDesc.Fields = []client.IndexedFieldDescription{
				{
					Name: action.FieldName,
				},
			}
		} else if len(action.FieldsNames) > 0 {
			for i := range action.FieldsNames {
				indexDesc.Fields = append(indexDesc.Fields, client.IndexedFieldDescription{
					Name:      action.FieldsNames[i],
					Direction: action.Directions[i],
				})
			}
		}
		indexDesc.Unique = action.Unique
		err := withRetry(
			actionNodes,
			nodeID,
			func() error {
				desc, err := collections[action.CollectionID].CreateIndex(s.ctx, indexDesc)
				if err != nil {
					return err
				}
				s.indexes[nodeID][action.CollectionID] =
					append(s.indexes[nodeID][action.CollectionID], desc)
				return nil
			},
		)
		if AssertError(s.t, s.testCase.Description, err, action.ExpectedError) {
			return
		}
	}

	assertExpectedErrorRaised(s.t, s.testCase.Description, action.ExpectedError, false)
}

// dropIndex drops the secondary index using the collection api.
func dropIndex(
	s *state,
	action DropIndex,
) {
	var expectedErrorRaised bool
	actionNodes := getNodes(action.NodeID, s.nodes)
	for nodeID, collections := range getNodeCollections(action.NodeID, s.collections) {
		indexName := action.IndexName
		if indexName == "" {
			indexName = s.indexes[nodeID][action.CollectionID][action.IndexID].Name
		}

		err := withRetry(
			actionNodes,
			nodeID,
			func() error {
				return collections[action.CollectionID].DropIndex(s.ctx, indexName)
			},
		)
		expectedErrorRaised = AssertError(s.t, s.testCase.Description, err, action.ExpectedError)
	}

	assertExpectedErrorRaised(s.t, s.testCase.Description, action.ExpectedError, expectedErrorRaised)
}

// backupExport generates a backup using the db api.
func backupExport(
	s *state,
	action BackupExport,
) {
	if action.Config.Filepath == "" {
		action.Config.Filepath = s.t.TempDir() + "/test.json"
	}

	var expectedErrorRaised bool
	actionNodes := getNodes(action.NodeID, s.nodes)
	for nodeID, node := range actionNodes {
		err := withRetry(
			actionNodes,
			nodeID,
			func() error { return node.BasicExport(s.ctx, &action.Config) },
		)
		expectedErrorRaised = AssertError(s.t, s.testCase.Description, err, action.ExpectedError)

		if !expectedErrorRaised {
			assertBackupContent(s.t, action.ExpectedContent, action.Config.Filepath)
		}
	}
	assertExpectedErrorRaised(s.t, s.testCase.Description, action.ExpectedError, expectedErrorRaised)
}

// backupImport imports data from a backup using the db api.
func backupImport(
	s *state,
	action BackupImport,
) {
	if action.Filepath == "" {
		action.Filepath = s.t.TempDir() + "/test.json"
	}

	// we can avoid checking the error here as this would mean the filepath is invalid
	// and we want to make sure that `BasicImport` fails in this case.
	_ = os.WriteFile(action.Filepath, []byte(action.ImportContent), 0664)

	var expectedErrorRaised bool
	actionNodes := getNodes(action.NodeID, s.nodes)
	for nodeID, node := range actionNodes {
		err := withRetry(
			actionNodes,
			nodeID,
			func() error { return node.BasicImport(s.ctx, action.Filepath) },
		)
		expectedErrorRaised = AssertError(s.t, s.testCase.Description, err, action.ExpectedError)
	}
	assertExpectedErrorRaised(s.t, s.testCase.Description, action.ExpectedError, expectedErrorRaised)
}

// withRetry attempts to perform the given action, retrying up to a DB-defined
// maximum attempt count if a transaction conflict error is returned.
//
// If a P2P-sync commit for the given document is already in progress this
// Save call can fail as the transaction will conflict. We dont want to worry
// about this in our tests so we just retry a few times until it works (or the
// retry limit is breached - important incase this is a different error)
func withRetry(
	nodes []clients.Client,
	nodeID int,
	action func() error,
) error {
	for i := 0; i < nodes[nodeID].MaxTxnRetries(); i++ {
		err := action()
		if err != nil && errors.Is(err, badgerds.ErrTxnConflict) {
			time.Sleep(100 * time.Millisecond)
			continue
		}
		return err
	}
	return nil
}

func getStore(
	s *state,
	db client.DB,
	transactionSpecifier immutable.Option[int],
	expectedError string,
) client.Store {
	if !transactionSpecifier.HasValue() {
		return db
	}

	transactionID := transactionSpecifier.Value()

	if transactionID >= len(s.txns) {
		// Extend the txn slice so this txn can fit and be accessed by TransactionId
		s.txns = append(s.txns, make([]datastore.Txn, transactionID-len(s.txns)+1)...)
	}

	if s.txns[transactionID] == nil {
		// Create a new transaction if one does not already exist.
		txn, err := db.NewTxn(s.ctx, false)
		if AssertError(s.t, s.testCase.Description, err, expectedError) {
			txn.Discard(s.ctx)
			return nil
		}

		s.txns[transactionID] = txn
	}

	return db.WithTxn(s.txns[transactionID])
}

// commitTransaction commits the given transaction.
//
// Will panic if the given transaction does not exist. Discards the transaction if
// an error is returned on commit.
func commitTransaction(
	s *state,
	action TransactionCommit,
) {
	err := s.txns[action.TransactionID].Commit(s.ctx)
	if err != nil {
		s.txns[action.TransactionID].Discard(s.ctx)
	}

	expectedErrorRaised := AssertError(s.t, s.testCase.Description, err, action.ExpectedError)

	assertExpectedErrorRaised(s.t, s.testCase.Description, action.ExpectedError, expectedErrorRaised)
}

// executeRequest executes the given request.
func executeRequest(
	s *state,
	action Request,
) {
	var expectedErrorRaised bool
	for nodeID, node := range getNodes(action.NodeID, s.nodes) {
		db := getStore(s, node, action.TransactionID, action.ExpectedError)
		result := db.ExecRequest(s.ctx, action.Request)

		anyOfByFieldKey := map[docFieldKey][]any{}
		expectedErrorRaised = assertRequestResults(
			s,
			&result.GQL,
			action.Results,
			action.ExpectedError,
			action.Asserter,
			nodeID,
			anyOfByFieldKey,
		)
	}

	assertExpectedErrorRaised(s.t, s.testCase.Description, action.ExpectedError, expectedErrorRaised)
}

// executeSubscriptionRequest executes the given subscription request, returning
// a channel that will receive a single event once the subscription has been completed.
//
// The returned channel will receive a function that asserts that
// the subscription received all its expected results and no more.
// It should be called from the main test routine to ensure that
// failures are recorded properly. It will only yield once, once
// the subscription has terminated.
func executeSubscriptionRequest(
	s *state,
	action SubscriptionRequest,
) {
	subscriptionAssert := make(chan func())

	for _, node := range getNodes(action.NodeID, s.nodes) {
		result := node.ExecRequest(s.ctx, action.Request)
		if AssertErrors(s.t, s.testCase.Description, result.GQL.Errors, action.ExpectedError) {
			return
		}

		go func() {
			data := []map[string]any{}
			errs := []error{}

			allActionsAreDone := false
			expectedDataRecieved := len(action.Results) == 0
			stream := result.Pub.Stream()
			for {
				select {
				case s := <-stream:
					sResult, _ := s.(client.GQLResult)
					sData, _ := sResult.Data.([]map[string]any)
					errs = append(errs, sResult.Errors...)
					data = append(data, sData...)

					if len(data) >= len(action.Results) {
						expectedDataRecieved = true
					}

				case <-s.allActionsDone:
					allActionsAreDone = true
				}

				if expectedDataRecieved && allActionsAreDone {
					finalResult := &client.GQLResult{
						Data:   data,
						Errors: errs,
					}

					subscriptionAssert <- func() {
						// This assert should be executed from the main test routine
						// so that failures will be properly handled.
						expectedErrorRaised := assertRequestResults(
							s,
							finalResult,
							action.Results,
							action.ExpectedError,
							nil,
							// anyof is not yet supported by subscription requests
							0,
							map[docFieldKey][]any{},
						)

						assertExpectedErrorRaised(s.t, s.testCase.Description, action.ExpectedError, expectedErrorRaised)
					}

					return
				}
			}
		}()
	}

	s.subscriptionResultsChans = append(s.subscriptionResultsChans, subscriptionAssert)
}

// Asserts as to whether an error has been raised as expected (or not). If an expected
// error has been raised it will return true, returns false in all other cases.
func AssertError(t *testing.T, description string, err error, expectedError string) bool {
	if err == nil {
		return false
	}

	if expectedError == "" {
		require.NoError(t, err, description)
		return false
	} else {
		if !strings.Contains(err.Error(), expectedError) {
			assert.ErrorIs(t, err, errors.New(expectedError))
			return false
		}
		return true
	}
}

// Asserts as to whether an error has been raised as expected (or not). If an expected
// error has been raised it will return true, returns false in all other cases.
func AssertErrors(
	t *testing.T,
	description string,
	errs []error,
	expectedError string,
) bool {
	if expectedError == "" {
		require.Empty(t, errs, description)
	} else {
		for _, e := range errs {
			// This is always a string at the moment, add support for other types as and when needed
			errorString := e.Error()
			if !strings.Contains(errorString, expectedError) {
				// We use ErrorIs for clearer failures (is a error comparison even if it is just a string)
				require.ErrorIs(t, errors.New(errorString), errors.New(expectedError))
				continue
			}
			return true
		}
	}
	return false
}

// docFieldKey is an internal key type that wraps docIndex and fieldName
type docFieldKey struct {
	docIndex  int
	fieldName string
}

func assertRequestResults(
	s *state,
	result *client.GQLResult,
	expectedResults []map[string]any,
	expectedError string,
	asserter ResultAsserter,
	nodeID int,
	anyOfByField map[docFieldKey][]any,
) bool {
	// we skip assertion benchmark because you don't specify expected result for benchmark.
	if AssertErrors(s.t, s.testCase.Description, result.Errors, expectedError) || s.isBench {
		return true
	}

	if expectedResults == nil && result.Data == nil {
		return true
	}

	// Note: if result.Data == nil this panics (the panic seems useful while testing).
	resultantData := result.Data.([]map[string]any)

	if asserter != nil {
		asserter.Assert(s.t, resultantData)
		return true
	}

	log.Info(s.ctx, "", logging.NewKV("RequestResults", result.Data))

	// compare results
	require.Equal(s.t, len(expectedResults), len(resultantData),
		s.testCase.Description+" \n(number of results don't match)")

	for docIndex, result := range resultantData {
		expectedResult := expectedResults[docIndex]
		for field, actualValue := range result {
			expectedValue := expectedResult[field]

			switch r := expectedValue.(type) {
			case AnyOf:
				assertResultsAnyOf(s.t, s.clientType, r, actualValue)

				dfk := docFieldKey{docIndex, field}
				valueSet := anyOfByField[dfk]
				valueSet = append(valueSet, actualValue)
				anyOfByField[dfk] = valueSet
			default:
				assertResultsEqual(
					s.t,
					s.clientType,
					expectedValue,
					actualValue,
					fmt.Sprintf("node: %v, doc: %v", nodeID, docIndex),
				)
			}
		}
	}

	return false
}

func assertExpectedErrorRaised(t *testing.T, description string, expectedError string, wasRaised bool) {
	if expectedError != "" && !wasRaised {
		assert.Fail(t, "Expected an error however none was raised.", description)
	}
}

func assertIntrospectionResults(
	s *state,
	action IntrospectionRequest,
) bool {
	for _, node := range getNodes(action.NodeID, s.nodes) {
		result := node.ExecRequest(s.ctx, action.Request)

		if AssertErrors(s.t, s.testCase.Description, result.GQL.Errors, action.ExpectedError) {
			return true
		}
		resultantData := result.GQL.Data.(map[string]any)

		if len(action.ExpectedData) == 0 && len(action.ContainsData) == 0 {
			require.Equal(s.t, action.ExpectedData, resultantData)
		}

		if len(action.ExpectedData) == 0 && len(action.ContainsData) > 0 {
			assertContains(s.t, action.ContainsData, resultantData)
		} else {
			require.Equal(s.t, len(action.ExpectedData), len(resultantData))

			for k, result := range resultantData {
				assert.Equal(s.t, action.ExpectedData[k], result)
			}
		}
	}

	return false
}

// Asserts that the client introspection results conform to our expectations.
func assertClientIntrospectionResults(
	s *state,
	action ClientIntrospectionRequest,
) bool {
	for _, node := range getNodes(action.NodeID, s.nodes) {
		result := node.ExecRequest(s.ctx, action.Request)

		if AssertErrors(s.t, s.testCase.Description, result.GQL.Errors, action.ExpectedError) {
			return true
		}
		resultantData := result.GQL.Data.(map[string]any)

		if len(resultantData) == 0 {
			return false
		}

		// Iterate through all types, validating each type definition.
		// Inspired from buildClientSchema.ts from graphql-js,
		// which is one way that clients do validate the schema.
		types := resultantData["__schema"].(map[string]any)["types"].([]any)

		for _, typeData := range types {
			typeDef := typeData.(map[string]any)
			kind := typeDef["kind"].(string)

			switch kind {
			case "SCALAR", "INTERFACE", "UNION", "ENUM":
				// No validation for these types in this test
			case "OBJECT":
				fields := typeDef["fields"]
				if fields == nil {
					s.t.Errorf("Fields are missing for OBJECT type %v", typeDef["name"])
				}
			case "INPUT_OBJECT":
				inputFields := typeDef["inputFields"]
				if inputFields == nil {
					s.t.Errorf("InputFields are missing for INPUT_OBJECT type %v", typeDef["name"])
				}
			default:
				// t.Errorf("Unknown type kind: %v", kind)
			}
		}
	}

	return true
}

// Asserts that the `actual` contains the given `contains` value according to the logic
// described on the [RequestTestCase.ContainsData] property.
func assertContains(t *testing.T, contains map[string]any, actual map[string]any) {
	for k, expected := range contains {
		innerActual := actual[k]
		if innerExpected, innerIsMap := expected.(map[string]any); innerIsMap {
			if innerActual == nil {
				assert.Equal(t, innerExpected, innerActual)
			} else if innerActualMap, isMap := innerActual.(map[string]any); isMap {
				// If the inner is another map then we continue down the chain
				assertContains(t, innerExpected, innerActualMap)
			} else {
				// If the types don't match then we use assert.Equal for a clean failure message
				assert.Equal(t, innerExpected, innerActual)
			}
		} else if innerExpected, innerIsArray := expected.([]any); innerIsArray {
			if actualArray, isActualArray := innerActual.([]any); isActualArray {
				// If the inner is an array/slice, then assert that each expected item is present
				// in the actual.  Note how the actual may contain additional items - this should
				// not result in a test failure.
				for _, innerExpectedItem := range innerExpected {
					assert.Contains(t, actualArray, innerExpectedItem)
				}
			} else {
				// If the types don't match then we use assert.Equal for a clean failure message
				assert.Equal(t, expected, innerActual)
			}
		} else {
			assert.Equal(t, expected, innerActual)
		}
	}
}

func assertBackupContent(t *testing.T, expectedContent, filepath string) {
	b, err := os.ReadFile(filepath)
	assert.NoError(t, err)
	assert.Equal(
		t,
		expectedContent,
		string(b),
	)
}

// skipIfMutationTypeUnsupported skips the current test if the given supportedMutationTypes option has value
// and the active mutation type is not contained within that value set.
func skipIfMutationTypeUnsupported(t *testing.T, supportedMutationTypes immutable.Option[[]MutationType]) {
	if supportedMutationTypes.HasValue() {
		var isTypeSupported bool
		for _, supportedMutationType := range supportedMutationTypes.Value() {
			if supportedMutationType == mutationType {
				isTypeSupported = true
				break
			}
		}

		if !isTypeSupported {
			t.Skipf("test does not support given mutation type. Type: %s", mutationType)
		}
	}
}

func ParseSDL(gqlSDL string) (map[string]client.CollectionDefinition, error) {
	parser, err := graphql.NewParser()
	if err != nil {
		return nil, err
	}
	cols, err := parser.ParseSDL(context.Background(), gqlSDL)
	if err != nil {
		return nil, err
	}
	result := make(map[string]client.CollectionDefinition)
	for _, col := range cols {
		result[col.Description.Name] = col
	}
	return result, nil
}

func MustParseTime(timeString string) time.Time {
	t, err := time.Parse(time.RFC3339, timeString)
	if err != nil {
		panic(err)
	}
	return t
}<|MERGE_RESOLUTION|>--- conflicted
+++ resolved
@@ -1149,13 +1149,8 @@
 
 	request := fmt.Sprintf(
 		`mutation {
-<<<<<<< HEAD
 			create_%s(input: %s) {
-				_key
-=======
-			create_%s(data: %s) {
 				_docID
->>>>>>> 0c1c4fe7
 			}
 		}`,
 		collection.Name(),
@@ -1301,23 +1296,13 @@
 
 	request := fmt.Sprintf(
 		`mutation {
-<<<<<<< HEAD
-			update_%s(id: "%s", input: %s) {
+			update_%s(docID: "%s", input: %s) {
 				_key
-			}
-		}`,
-		collection.Name(),
-		doc.Key().String(),
-		input,
-=======
-			update_%s(docID: "%s", data: %s) {
-				_docID
 			}
 		}`,
 		collection.Name(),
 		doc.ID().String(),
-		escapedJson,
->>>>>>> 0c1c4fe7
+		input,
 	)
 
 	db := getStore(s, node, immutable.None[int](), action.ExpectedError)
