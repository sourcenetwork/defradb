// Copyright 2022 Democratized Data Foundation
//
// Use of this software is governed by the Business Source License
// included in the file licenses/BSL.txt.
//
// As of the Change Date specified in that file, in accordance with
// the Business Source License, use of this software will be governed
// by the Apache License, Version 2.0, included in the file
// licenses/APL.txt.

package tests

import (
	"context"
	"encoding/json"
	"fmt"
	"os"
	"reflect"
	"strconv"
	"strings"
	"testing"
	"time"

	"github.com/bxcodec/faker/support/slice"
	"github.com/fxamacker/cbor/v2"
	"github.com/sourcenetwork/corelog"
	"github.com/sourcenetwork/immutable"
	"github.com/stretchr/testify/assert"
	"github.com/stretchr/testify/require"

	"github.com/sourcenetwork/defradb/client"
	"github.com/sourcenetwork/defradb/client/request"
	"github.com/sourcenetwork/defradb/crypto"
	"github.com/sourcenetwork/defradb/datastore"
	"github.com/sourcenetwork/defradb/errors"
	"github.com/sourcenetwork/defradb/internal/db"
	"github.com/sourcenetwork/defradb/internal/encryption"
	"github.com/sourcenetwork/defradb/internal/request/graphql"
	"github.com/sourcenetwork/defradb/net"
	changeDetector "github.com/sourcenetwork/defradb/tests/change_detector"
	"github.com/sourcenetwork/defradb/tests/clients"
	"github.com/sourcenetwork/defradb/tests/gen"
	"github.com/sourcenetwork/defradb/tests/predefined"
)

const (
	mutationTypeEnvName     = "DEFRA_MUTATION_TYPE"
	skipNetworkTestsEnvName = "DEFRA_SKIP_NETWORK_TESTS"
)

// The MutationType that tests will run using.
//
// For example if set to [CollectionSaveMutationType], all supporting
// actions (such as [UpdateDoc]) will execute via [Collection.Save].
//
// Defaults to CollectionSaveMutationType.
type MutationType string

const (
	// CollectionSaveMutationType will cause all supporting actions
	// to run their mutations via [Collection.Save].
	CollectionSaveMutationType MutationType = "collection-save"

	// CollectionNamedMutationType will cause all supporting actions
	// to run their mutations via their corresponding named [Collection]
	// call.
	//
	// For example, CreateDoc will call [Collection.Create], and
	// UpdateDoc will call [Collection.Update].
	CollectionNamedMutationType MutationType = "collection-named"

	// GQLRequestMutationType will cause all supporting actions to
	// run their mutations using GQL requests, typically these will
	// include a `id` parameter to target the specified document.
	GQLRequestMutationType MutationType = "gql"
)

var (
	log          = corelog.NewLogger("tests.integration")
	mutationType MutationType
	// skipNetworkTests will skip any tests that involve network actions
	skipNetworkTests = false
)

const (
	// subscriptionTimeout is the maximum time to wait for subscription results to be returned.
	subscriptionTimeout = 1 * time.Second
	// Instantiating lenses is expensive, and our tests do not benefit from a large number of them,
	// so we explicitly set it to a low value.
	lensPoolSize = 2
)

const testJSONFile = "/test.json"

func init() {
	// We use environment variables instead of flags `go test ./...` throws for all packages
	// that don't have the flag defined
	if value, ok := os.LookupEnv(mutationTypeEnvName); ok {
		mutationType = MutationType(value)
	} else {
		// Default to testing mutations via Collection.Save - it should be simpler and
		// faster. We assume this is desirable when not explicitly testing any particular
		// mutation type.
		mutationType = CollectionSaveMutationType
	}
	if value, ok := os.LookupEnv(skipNetworkTestsEnvName); ok {
		skipNetworkTests, _ = strconv.ParseBool(value)
	}
}

// AssertPanic asserts that the code inside the specified PanicTestFunc panics.
//
// This function is not supported by either the change detector, or the http-client.
// Calling this within either of them will result in the test being skipped.
//
// Usage: AssertPanic(t, func() { executeTestCase(t, test) })
func AssertPanic(t *testing.T, f assert.PanicTestFunc) bool {
	if changeDetector.Enabled {
		// The `assert.Panics` call will falsely fail if this test is executed during
		// a detect changes test run.
		t.Skip("Assert panic with the change detector is not currently supported.")
	}

	if httpClient || cliClient {
		// The http / cli client will return an error instead of panicing at the moment.
		t.Skip("Assert panic with the http client is not currently supported.")
	}

	return assert.Panics(t, f, "expected a panic, but none found.")
}

// ExecuteTestCase executes the given TestCase against the configured database
// instances.
//
// Will also attempt to detect incompatible changes in the persisted data if
// configured to do so (the CI will do so, but disabled by default as it is slow).
func ExecuteTestCase(
	t testing.TB,
	testCase TestCase,
) {
	flattenActions(&testCase)
	collectionNames := getCollectionNames(testCase)
	changeDetector.PreTestChecks(t, collectionNames)
	skipIfMutationTypeUnsupported(t, testCase.SupportedMutationTypes)
	skipIfACPTypeUnsupported(t, testCase.SupportedACPTypes)
	skipIfNetworkTest(t, testCase.Actions)

	var clients []ClientType
	if httpClient {
		clients = append(clients, HTTPClientType)
	}
	if goClient {
		clients = append(clients, GoClientType)
	}
	if cliClient {
		clients = append(clients, CLIClientType)
	}

	var databases []DatabaseType
	if badgerInMemory {
		databases = append(databases, badgerIMType)
	}
	if badgerFile {
		databases = append(databases, badgerFileType)
	}
	if inMemoryStore {
		databases = append(databases, defraIMType)
	}

	// Assert that these are not empty to protect against accidental mis-configurations,
	// otherwise an empty set would silently pass all the tests.
	require.NotEmpty(t, databases)
	require.NotEmpty(t, clients)

	clients = skipIfClientTypeUnsupported(t, clients, testCase.SupportedClientTypes)

	ctx := context.Background()
	for _, ct := range clients {
		for _, dbt := range databases {
			executeTestCase(ctx, t, collectionNames, testCase, dbt, ct)
		}
	}
}

func executeTestCase(
	ctx context.Context,
	t testing.TB,
	collectionNames []string,
	testCase TestCase,
	dbt DatabaseType,
	clientType ClientType,
) {
	log.InfoContext(
		ctx,
		testCase.Description,
		corelog.Any("database", dbt),
		corelog.Any("client", clientType),
		corelog.Any("mutationType", mutationType),
		corelog.String("databaseDir", databaseDir),
		corelog.Bool("badgerEncryption", badgerEncryption),
		corelog.Bool("skipNetworkTests", skipNetworkTests),
		corelog.Bool("changeDetector.Enabled", changeDetector.Enabled),
		corelog.Bool("changeDetector.SetupOnly", changeDetector.SetupOnly),
		corelog.String("changeDetector.SourceBranch", changeDetector.SourceBranch),
		corelog.String("changeDetector.TargetBranch", changeDetector.TargetBranch),
		corelog.String("changeDetector.Repository", changeDetector.Repository),
	)

	startActionIndex, endActionIndex := getActionRange(t, testCase)

	s := newState(ctx, t, testCase, dbt, clientType, collectionNames)
	setStartingNodes(s)

	// It is very important that the databases are always closed, otherwise resources will leak
	// as tests run.  This is particularly important for file based datastores.
	defer closeNodes(s)

	// Documents and Collections may already exist in the database if actions have been split
	// by the change detector so we should fetch them here at the start too (if they exist).
	// collections are by node (index), as they are specific to nodes.
	refreshCollections(s)
	refreshDocuments(s, startActionIndex)
	refreshIndexes(s)

	for i := startActionIndex; i <= endActionIndex; i++ {
		performAction(s, i, testCase.Actions[i])
	}

	// Notify any active subscriptions that all requests have been sent.
	close(s.allActionsDone)

	for _, resultsChan := range s.subscriptionResultsChans {
		select {
		case subscriptionAssert := <-resultsChan:
			// We want to assert back in the main thread so failures get recorded properly
			subscriptionAssert()

		// a safety in case the stream hangs - we don't want the tests to run forever.
		case <-time.After(subscriptionTimeout):
			assert.Fail(t, "timeout occurred while waiting for data stream", testCase.Description)
		}
	}
}

func performAction(
	s *state,
	actionIndex int,
	act any,
) {
	switch action := act.(type) {
	case ConfigureNode:
		configureNode(s, action)

	case Restart:
		restartNodes(s)

	case ConnectPeers:
		connectPeers(s, action)

	case ConfigureReplicator:
		configureReplicator(s, action)

	case DeleteReplicator:
		deleteReplicator(s, action)

	case SubscribeToCollection:
		subscribeToCollection(s, action)

	case UnsubscribeToCollection:
		unsubscribeToCollection(s, action)

	case GetAllP2PCollections:
		getAllP2PCollections(s, action)

	case SchemaUpdate:
		updateSchema(s, action)

	case SchemaPatch:
		patchSchema(s, action)

	case PatchCollection:
		patchCollection(s, action)

	case GetSchema:
		getSchema(s, action)

	case GetCollections:
		getCollections(s, action)

	case SetActiveSchemaVersion:
		setActiveSchemaVersion(s, action)

	case CreateView:
		createView(s, action)

	case ConfigureMigration:
		configureMigration(s, action)

	case AddPolicy:
		addPolicyACP(s, action)

	case CreateDoc:
		createDoc(s, action)

	case DeleteDoc:
		deleteDoc(s, action)

	case UpdateDoc:
		updateDoc(s, action)

	case UpdateWithFilter:
		updateWithFilter(s, action)

	case CreateIndex:
		createIndex(s, action)

	case DropIndex:
		dropIndex(s, action)

	case GetIndexes:
		getIndexes(s, action)

	case BackupExport:
		backupExport(s, action)

	case BackupImport:
		backupImport(s, action)

	case TransactionCommit:
		commitTransaction(s, action)

	case SubscriptionRequest:
		executeSubscriptionRequest(s, action)

	case Request:
		executeRequest(s, action)

	case ExplainRequest:
		executeExplainRequest(s, action)

	case IntrospectionRequest:
		assertIntrospectionResults(s, action)

	case ClientIntrospectionRequest:
		assertClientIntrospectionResults(s, action)

	case WaitForSync:
		waitForMergeEvents(s)

	case Benchmark:
		benchmarkAction(s, actionIndex, action)

	case GenerateDocs:
		generateDocs(s, action)

	case CreatePredefinedDocs:
		generatePredefinedDocs(s, action)

	case SetupComplete:
		// no-op, just continue.

	default:
		s.t.Fatalf("Unknown action type %T", action)
	}
}

func createGenerateDocs(s *state, docs []gen.GeneratedDoc, nodeID immutable.Option[int]) {
	nameToInd := make(map[string]int)
	for i, name := range s.collectionNames {
		nameToInd[name] = i
	}
	for _, doc := range docs {
		docJSON, err := doc.Doc.String()
		if err != nil {
			s.t.Fatalf("Failed to generate docs %s", err)
		}
		createDoc(s, CreateDoc{CollectionID: nameToInd[doc.Col.Description.Name.Value()], Doc: docJSON, NodeID: nodeID})
	}
}

func generateDocs(s *state, action GenerateDocs) {
	collections := getNodeCollections(action.NodeID, s.collections)
	defs := make([]client.CollectionDefinition, 0, len(collections[0]))
	for _, col := range collections[0] {
		if len(action.ForCollections) == 0 || slice.Contains(action.ForCollections, col.Name().Value()) {
			defs = append(defs, col.Definition())
		}
	}
	docs, err := gen.AutoGenerate(defs, action.Options...)
	if err != nil {
		s.t.Fatalf("Failed to generate docs %s", err)
	}
	createGenerateDocs(s, docs, action.NodeID)
}

func generatePredefinedDocs(s *state, action CreatePredefinedDocs) {
	collections := getNodeCollections(action.NodeID, s.collections)
	defs := make([]client.CollectionDefinition, 0, len(collections[0]))
	for _, col := range collections[0] {
		defs = append(defs, col.Definition())
	}
	docs, err := predefined.Create(defs, action.Docs)
	if err != nil {
		s.t.Fatalf("Failed to generate docs %s", err)
	}
	createGenerateDocs(s, docs, action.NodeID)
}

func benchmarkAction(
	s *state,
	actionIndex int,
	bench Benchmark,
) {
	if s.dbt == defraIMType {
		// Benchmarking makes no sense for test in-memory storage
		return
	}
	if len(bench.FocusClients) > 0 {
		isFound := false
		for _, clientType := range bench.FocusClients {
			if s.clientType == clientType {
				isFound = true
				break
			}
		}
		if !isFound {
			return
		}
	}

	runBench := func(benchCase any) time.Duration {
		startTime := time.Now()
		for i := 0; i < bench.Reps; i++ {
			performAction(s, actionIndex, benchCase)
		}
		return time.Since(startTime)
	}

	s.isBench = true
	defer func() { s.isBench = false }()

	baseElapsedTime := runBench(bench.BaseCase)
	optimizedElapsedTime := runBench(bench.OptimizedCase)

	factoredBaseTime := int64(float64(baseElapsedTime) / bench.Factor)
	assert.Greater(s.t, factoredBaseTime, optimizedElapsedTime,
		"Optimized case should be faster at least by factor of %.2f than the base case. Base: %d, Optimized: %d (μs)",
		bench.Factor, optimizedElapsedTime.Microseconds(), baseElapsedTime.Microseconds())
}

// getCollectionNames gets an ordered, unique set of collection names across all nodes
// from the action set within the given test case.
//
// It preserves the order in which they are declared, and shares indexes across all nodes, so
// if a second node adds a collection of a name that was previously declared in another node
// the new node will respect the index originally assigned.  This allows collections to be
// referenced across multiple nodes by a consistent, predictable index - allowing a single
// action to target the same collection across multiple nodes.
//
// WARNING: This will not work with schemas ending in `type`, e.g. `user_type`
func getCollectionNames(testCase TestCase) []string {
	nextIndex := 0
	collectionIndexByName := map[string]int{}

	for _, a := range testCase.Actions {
		switch action := a.(type) {
		case SchemaUpdate:
			if action.ExpectedError != "" {
				// If an error is expected then no collections should result from this action
				continue
			}

			nextIndex = getCollectionNamesFromSchema(collectionIndexByName, action.Schema, nextIndex)
		}
	}

	collectionNames := make([]string, len(collectionIndexByName))
	for name, index := range collectionIndexByName {
		collectionNames[index] = name
	}

	return collectionNames
}

func getCollectionNamesFromSchema(result map[string]int, schema string, nextIndex int) int {
	// WARNING: This will not work with schemas ending in `type`, e.g. `user_type`
	splitByType := strings.Split(schema, "type ")
	// Skip the first, as that preceeds `type ` if `type ` is present,
	// else there are no types.
	for i := 1; i < len(splitByType); i++ {
		wipSplit := strings.TrimLeft(splitByType[i], " ")
		indexOfLastChar := strings.IndexAny(wipSplit, " {")
		if indexOfLastChar <= 0 {
			// This should never happen
			continue
		}

		collectionName := wipSplit[:indexOfLastChar]
		if _, ok := result[collectionName]; ok {
			// Collection name has already been added, possibly via another node
			continue
		}

		result[collectionName] = nextIndex
		nextIndex++
	}
	return nextIndex
}

// closeNodes closes all the given nodes, ensuring that resources are properly released.
func closeNodes(
	s *state,
) {
	for _, node := range s.nodes {
		node.Close()
	}
}

// getNodes gets the set of applicable nodes for the given nodeID.
//
// If nodeID has a value it will return that node only, otherwise all nodes will be returned.
func getNodes(nodeID immutable.Option[int], nodes []clients.Client) []clients.Client {
	if !nodeID.HasValue() {
		return nodes
	}

	return []clients.Client{nodes[nodeID.Value()]}
}

// getNodeCollections gets the set of applicable collections for the given nodeID.
//
// If nodeID has a value it will return collections for that node only, otherwise all collections across all
// nodes will be returned.
func getNodeCollections(nodeID immutable.Option[int], collections [][]client.Collection) [][]client.Collection {
	if !nodeID.HasValue() {
		return collections
	}

	return [][]client.Collection{collections[nodeID.Value()]}
}

func calculateLenForFlattenedActions(testCase *TestCase) int {
	newLen := 0
	for _, a := range testCase.Actions {
		actionGroup := reflect.ValueOf(a)
		switch actionGroup.Kind() {
		case reflect.Array, reflect.Slice:
			newLen += actionGroup.Len()
		default:
			newLen++
		}
	}
	return newLen
}

func flattenActions(testCase *TestCase) {
	newLen := calculateLenForFlattenedActions(testCase)
	if newLen == len(testCase.Actions) {
		return
	}
	newActions := make([]any, 0, newLen)

	for _, a := range testCase.Actions {
		actionGroup := reflect.ValueOf(a)
		switch actionGroup.Kind() {
		case reflect.Array, reflect.Slice:
			for i := 0; i < actionGroup.Len(); i++ {
				newActions = append(
					newActions,
					actionGroup.Index(i).Interface(),
				)
			}
		default:
			newActions = append(newActions, a)
		}
	}
	testCase.Actions = newActions
}

// getActionRange returns the index of the first action to be run, and the last.
//
// Not all processes will run all actions - if this is a change detector run they
// will be split.
//
// If a SetupComplete action is provided, the actions will be split there, if not
// they will be split at the first non SchemaUpdate/CreateDoc/UpdateDoc action.
func getActionRange(t testing.TB, testCase TestCase) (int, int) {
	startIndex := 0
	endIndex := len(testCase.Actions) - 1

	if !changeDetector.Enabled {
		return startIndex, endIndex
	}

	setupCompleteIndex := -1
	firstNonSetupIndex := -1

ActionLoop:
	for i := range testCase.Actions {
		switch testCase.Actions[i].(type) {
		case SetupComplete:
			setupCompleteIndex = i
			// We don't care about anything else if this has been explicitly provided
			break ActionLoop

		case SchemaUpdate, CreateDoc, UpdateDoc, Restart:
			continue

		default:
			firstNonSetupIndex = i
			break ActionLoop
		}
	}

	if changeDetector.SetupOnly {
		if setupCompleteIndex > -1 {
			endIndex = setupCompleteIndex
		} else if firstNonSetupIndex > -1 {
			// -1 to exclude this index
			endIndex = firstNonSetupIndex - 1
		}
	} else {
		if setupCompleteIndex > -1 {
			// +1 to exclude the SetupComplete action
			startIndex = setupCompleteIndex + 1
		} else if firstNonSetupIndex > -1 {
			// We must not set this to -1 :)
			startIndex = firstNonSetupIndex
		} else {
			// if we don't have any non-mutation actions and the change detector is enabled
			// skip this test as we will not gain anything from running (change detector would
			// run an idential profile to a normal test run)
			t.Skipf("no actions to execute")
		}
	}

	return startIndex, endIndex
}

// setStartingNodes adds a set of initial Defra nodes for the test to execute against.
//
// If a node(s) has been explicitly configured via a `ConfigureNode` action then no new
// nodes will be added.
func setStartingNodes(
	s *state,
) {
	hasExplicitNode := false
	for _, action := range s.testCase.Actions {
		switch action.(type) {
		case ConfigureNode:
			hasExplicitNode = true
		}
	}

	// If nodes have not been explicitly configured via actions, setup a default one.
	if !hasExplicitNode {
		node, path, err := setupNode(s)
		require.Nil(s.t, err)

		c, err := setupClient(s, node)
		require.Nil(s.t, err)

		eventState, err := newEventState(c.Events())
		require.NoError(s.t, err)

		s.nodes = append(s.nodes, c)
		s.nodeEvents = append(s.nodeEvents, eventState)
		s.nodeP2P = append(s.nodeP2P, newP2PState())
		s.dbPaths = append(s.dbPaths, path)
	}
}

func restartNodes(
	s *state,
) {
	if s.dbt == badgerIMType || s.dbt == defraIMType {
		return
	}
	closeNodes(s)

	// We need to restart the nodes in reverse order, to avoid dial backoff issues.
	for i := len(s.nodes) - 1; i >= 0; i-- {
		originalPath := databaseDir
		databaseDir = s.dbPaths[i]
		node, _, err := setupNode(s)
		require.Nil(s.t, err)
		databaseDir = originalPath

		if len(s.nodeConfigs) == 0 {
			// If there are no explicit node configuration actions the node will be
			// basic (i.e. no P2P stuff) and can be yielded now.
			c, err := setupClient(s, node)
			require.NoError(s.t, err)
			s.nodes[i] = c

			eventState, err := newEventState(c.Events())
			require.NoError(s.t, err)
			s.nodeEvents[i] = eventState
			continue
		}

		// We need to make sure the node is configured with its old address, otherwise
		// a new one may be selected and reconnnection to it will fail.
		var addresses []string
		for _, addr := range s.nodeAddresses[i].Addrs {
			addresses = append(addresses, addr.String())
		}

		nodeOpts := s.nodeConfigs[i]
		nodeOpts = append(nodeOpts, net.WithListenAddresses(addresses...))

		p, err := net.NewPeer(s.ctx, node.DB.Rootstore(), node.DB.Blockstore(), node.DB.Events(), nodeOpts...)
		require.NoError(s.t, err)

		if err := p.Start(); err != nil {
			p.Close()
			require.NoError(s.t, err)
		}
		node.Peer = p

		c, err := setupClient(s, node)
		require.NoError(s.t, err)
		s.nodes[i] = c

		eventState, err := newEventState(c.Events())
		require.NoError(s.t, err)
		s.nodeEvents[i] = eventState

		waitForNetworkSetupEvents(s, i)
	}

	// If the db was restarted we need to refresh the collection definitions as the old instances
	// will reference the old (closed) database instances.
	refreshCollections(s)
	refreshIndexes(s)
}

// refreshCollections refreshes all the collections of the given names, preserving order.
//
// If a given collection is not present in the database the value at the corresponding
// result-index will be nil.
func refreshCollections(
	s *state,
) {
	s.collections = make([][]client.Collection, len(s.nodes))

	for nodeID, node := range s.nodes {
		s.collections[nodeID] = make([]client.Collection, len(s.collectionNames))
		allCollections, err := node.GetCollections(s.ctx, client.CollectionFetchOptions{})
		require.Nil(s.t, err)

		for i, collectionName := range s.collectionNames {
			for _, collection := range allCollections {
				if collection.Name().Value() == collectionName {
					s.collections[nodeID][i] = collection
					break
				}
			}
		}
	}
}

// configureNode configures and starts a new Defra node using the provided configuration.
//
// It returns the new node, and its peer address. Any errors generated during configuration
// will result in a test failure.
func configureNode(
	s *state,
	action ConfigureNode,
) {
	if changeDetector.Enabled {
		// We do not yet support the change detector for tests running across multiple nodes.
		s.t.SkipNow()
		return
	}

	node, path, err := setupNode(s) //disable change dector, or allow it?
	require.NoError(s.t, err)

	privateKey, err := crypto.GenerateEd25519()
	require.NoError(s.t, err)

	nodeOpts := action()
	nodeOpts = append(nodeOpts, net.WithPrivateKey(privateKey))

	p, err := net.NewPeer(s.ctx, node.DB.Rootstore(), node.DB.Blockstore(), node.DB.Events(), nodeOpts...)
	require.NoError(s.t, err)

	log.InfoContext(s.ctx, "Starting P2P node", corelog.Any("P2P address", p.PeerInfo()))
	if err := p.Start(); err != nil {
		p.Close()
		require.NoError(s.t, err)
	}

	s.nodeAddresses = append(s.nodeAddresses, p.PeerInfo())
	s.nodeConfigs = append(s.nodeConfigs, nodeOpts)

	node.Peer = p

	c, err := setupClient(s, node)
	require.NoError(s.t, err)

	eventState, err := newEventState(c.Events())
	require.NoError(s.t, err)

	s.nodes = append(s.nodes, c)
	s.nodeEvents = append(s.nodeEvents, eventState)
	s.nodeP2P = append(s.nodeP2P, newP2PState())
	s.dbPaths = append(s.dbPaths, path)
}

func refreshDocuments(
	s *state,
	startActionIndex int,
) {
	if len(s.collections) == 0 {
		// This should only be possible at the moment for P2P testing, for which the
		// change detector is currently disabled.  We'll likely need some fancier logic
		// here if/when we wish to enable it.
		return
	}

	// For now just do the initial setup using the collections on the first node,
	// this may need to become more involved at a later date depending on testing
	// requirements.
	s.docIDs = make([][]client.DocID, len(s.collections[0]))

	for i := range s.collections[0] {
		s.docIDs[i] = []client.DocID{}
	}

	for i := 0; i < startActionIndex; i++ {
		// We need to add the existing documents in the order in which the test case lists them
		// otherwise they cannot be referenced correctly by other actions.
		switch action := s.testCase.Actions[i].(type) {
		case CreateDoc:
			// Just use the collection from the first relevant node, as all will be the same for this
			// purpose.
			collection := getNodeCollections(action.NodeID, s.collections)[0][action.CollectionID]

			if action.DocMap != nil {
				substituteRelations(s, action)
			}
			docs, err := parseCreateDocs(action, collection)
			if err != nil {
				// If an err has been returned, ignore it - it may be expected and if not
				// the test will fail later anyway
				continue
			}

			for _, doc := range docs {
				s.docIDs[action.CollectionID] = append(s.docIDs[action.CollectionID], doc.ID())
			}
		}
	}
}

func refreshIndexes(
	s *state,
) {
	if len(s.collections) == 0 {
		return
	}

	s.indexes = make([][][]client.IndexDescription, len(s.collections))

	for i, nodeCols := range s.collections {
		s.indexes[i] = make([][]client.IndexDescription, len(nodeCols))

		for j, col := range nodeCols {
			if col == nil {
				continue
			}
			colIndexes, err := col.GetIndexes(s.ctx)
			if err != nil {
				continue
			}

			s.indexes[i][j] = colIndexes
		}
	}
}

func getIndexes(
	s *state,
	action GetIndexes,
) {
	if len(s.collections) == 0 {
		return
	}

	var expectedErrorRaised bool
	actionNodes := getNodes(action.NodeID, s.nodes)
	for nodeID, collections := range getNodeCollections(action.NodeID, s.collections) {
		err := withRetry(
			actionNodes,
			nodeID,
			func() error {
				actualIndexes, err := collections[action.CollectionID].GetIndexes(s.ctx)
				if err != nil {
					return err
				}

				assertIndexesListsEqual(action.ExpectedIndexes,
					actualIndexes, s.t, s.testCase.Description)

				return nil
			},
		)
		expectedErrorRaised = expectedErrorRaised ||
			AssertError(s.t, s.testCase.Description, err, action.ExpectedError)
	}

	assertExpectedErrorRaised(s.t, s.testCase.Description, action.ExpectedError, expectedErrorRaised)
}

func assertIndexesListsEqual(
	expectedIndexes []client.IndexDescription,
	actualIndexes []client.IndexDescription,
	t testing.TB,
	testDescription string,
) {
	toNames := func(indexes []client.IndexDescription) []string {
		names := make([]string, len(indexes))
		for i, index := range indexes {
			names[i] = index.Name
		}
		return names
	}

	require.ElementsMatch(t, toNames(expectedIndexes), toNames(actualIndexes), testDescription)

	toMap := func(indexes []client.IndexDescription) map[string]client.IndexDescription {
		resultMap := map[string]client.IndexDescription{}
		for _, index := range indexes {
			resultMap[index.Name] = index
		}
		return resultMap
	}

	expectedMap := toMap(expectedIndexes)
	actualMap := toMap(actualIndexes)
	for key := range expectedMap {
		assertIndexesEqual(expectedMap[key], actualMap[key], t, testDescription)
	}
}

func assertIndexesEqual(expectedIndex, actualIndex client.IndexDescription,
	t testing.TB,
	testDescription string,
) {
	assert.Equal(t, expectedIndex.Name, actualIndex.Name, testDescription)
	assert.Equal(t, expectedIndex.ID, actualIndex.ID, testDescription)

	toNames := func(fields []client.IndexedFieldDescription) []string {
		names := make([]string, len(fields))
		for i, field := range fields {
			names[i] = field.Name
		}
		return names
	}

	require.ElementsMatch(t, toNames(expectedIndex.Fields), toNames(actualIndex.Fields), testDescription)

	toMap := func(fields []client.IndexedFieldDescription) map[string]client.IndexedFieldDescription {
		resultMap := map[string]client.IndexedFieldDescription{}
		for _, field := range fields {
			resultMap[field.Name] = field
		}
		return resultMap
	}

	expectedMap := toMap(expectedIndex.Fields)
	actualMap := toMap(actualIndex.Fields)
	for key := range expectedMap {
		assert.Equal(t, expectedMap[key], actualMap[key], testDescription)
	}
}

// updateSchema updates the schema using the given details.
func updateSchema(
	s *state,
	action SchemaUpdate,
) {
	for _, node := range getNodes(action.NodeID, s.nodes) {
		results, err := node.AddSchema(s.ctx, action.Schema)
		expectedErrorRaised := AssertError(s.t, s.testCase.Description, err, action.ExpectedError)

		assertExpectedErrorRaised(s.t, s.testCase.Description, action.ExpectedError, expectedErrorRaised)

		if action.ExpectedResults != nil {
			assertCollectionDescriptions(s, action.ExpectedResults, results)
		}
	}

	// If the schema was updated we need to refresh the collection definitions.
	refreshCollections(s)
	refreshIndexes(s)
}

func patchSchema(
	s *state,
	action SchemaPatch,
) {
	for _, node := range getNodes(action.NodeID, s.nodes) {
		var setAsDefaultVersion bool
		if action.SetAsDefaultVersion.HasValue() {
			setAsDefaultVersion = action.SetAsDefaultVersion.Value()
		} else {
			setAsDefaultVersion = true
		}

		err := node.PatchSchema(s.ctx, action.Patch, action.Lens, setAsDefaultVersion)
		expectedErrorRaised := AssertError(s.t, s.testCase.Description, err, action.ExpectedError)

		assertExpectedErrorRaised(s.t, s.testCase.Description, action.ExpectedError, expectedErrorRaised)
	}

	// If the schema was updated we need to refresh the collection definitions.
	refreshCollections(s)
	refreshIndexes(s)
}

func patchCollection(
	s *state,
	action PatchCollection,
) {
	for _, node := range getNodes(action.NodeID, s.nodes) {
		err := node.PatchCollection(s.ctx, action.Patch)
		expectedErrorRaised := AssertError(s.t, s.testCase.Description, err, action.ExpectedError)

		assertExpectedErrorRaised(s.t, s.testCase.Description, action.ExpectedError, expectedErrorRaised)
	}

	// If the schema was updated we need to refresh the collection definitions.
	refreshCollections(s)
	refreshIndexes(s)
}

func getSchema(
	s *state,
	action GetSchema,
) {
	for _, node := range getNodes(action.NodeID, s.nodes) {
		var results []client.SchemaDescription
		var err error
		switch {
		case action.VersionID.HasValue():
			result, e := node.GetSchemaByVersionID(s.ctx, action.VersionID.Value())
			err = e
			results = []client.SchemaDescription{result}
		default:
			results, err = node.GetSchemas(
				s.ctx,
				client.SchemaFetchOptions{
					Root: action.Root,
					Name: action.Name,
				},
			)
		}

		expectedErrorRaised := AssertError(s.t, s.testCase.Description, err, action.ExpectedError)
		assertExpectedErrorRaised(s.t, s.testCase.Description, action.ExpectedError, expectedErrorRaised)

		if !expectedErrorRaised {
			require.Equal(s.t, action.ExpectedResults, results)
		}
	}
}

func getCollections(
	s *state,
	action GetCollections,
) {
	for _, node := range getNodes(action.NodeID, s.nodes) {
		txn := getTransaction(s, node, action.TransactionID, "")
		ctx := db.SetContextTxn(s.ctx, txn)
		results, err := node.GetCollections(ctx, action.FilterOptions)
		resultDescriptions := make([]client.CollectionDescription, len(results))
		for i, col := range results {
			resultDescriptions[i] = col.Description()
		}

		expectedErrorRaised := AssertError(s.t, s.testCase.Description, err, action.ExpectedError)
		assertExpectedErrorRaised(s.t, s.testCase.Description, action.ExpectedError, expectedErrorRaised)

		if !expectedErrorRaised {
			assertCollectionDescriptions(s, action.ExpectedResults, resultDescriptions)
		}
	}
}

func setActiveSchemaVersion(
	s *state,
	action SetActiveSchemaVersion,
) {
	for _, node := range getNodes(action.NodeID, s.nodes) {
		err := node.SetActiveSchemaVersion(s.ctx, action.SchemaVersionID)
		expectedErrorRaised := AssertError(s.t, s.testCase.Description, err, action.ExpectedError)

		assertExpectedErrorRaised(s.t, s.testCase.Description, action.ExpectedError, expectedErrorRaised)
	}

	refreshCollections(s)
	refreshIndexes(s)
}

func createView(
	s *state,
	action CreateView,
) {
	for _, node := range getNodes(action.NodeID, s.nodes) {
		_, err := node.AddView(s.ctx, action.Query, action.SDL, action.Transform)
		expectedErrorRaised := AssertError(s.t, s.testCase.Description, err, action.ExpectedError)

		assertExpectedErrorRaised(s.t, s.testCase.Description, action.ExpectedError, expectedErrorRaised)
	}
}

// createDoc creates a document using the chosen [mutationType] and caches it in the
// test state object.
func createDoc(
	s *state,
	action CreateDoc,
) {
	if action.DocMap != nil {
		substituteRelations(s, action)
	}

	var mutation func(*state, CreateDoc, client.DB, int, client.Collection) ([]client.DocID, error)
	switch mutationType {
	case CollectionSaveMutationType:
		mutation = createDocViaColSave
	case CollectionNamedMutationType:
		mutation = createDocViaColCreate
	case GQLRequestMutationType:
		mutation = createDocViaGQL
	default:
		s.t.Fatalf("invalid mutationType: %v", mutationType)
	}

	var expectedErrorRaised bool
	var docIDs []client.DocID
	actionNodes := getNodes(action.NodeID, s.nodes)
	for nodeID, collections := range getNodeCollections(action.NodeID, s.collections) {
		err := withRetry(
			actionNodes,
			nodeID,
			func() error {
				var err error
				docIDs, err = mutation(s, action, actionNodes[nodeID], nodeID, collections[action.CollectionID])
				return err
			},
		)
		expectedErrorRaised = AssertError(s.t, s.testCase.Description, err, action.ExpectedError)
	}

	assertExpectedErrorRaised(s.t, s.testCase.Description, action.ExpectedError, expectedErrorRaised)

	if action.CollectionID >= len(s.docIDs) {
		// Expand the slice if required, so that the document can be accessed by collection index
		s.docIDs = append(s.docIDs, make([][]client.DocID, action.CollectionID-len(s.docIDs)+1)...)
	}
	s.docIDs[action.CollectionID] = append(s.docIDs[action.CollectionID], docIDs...)

	if action.ExpectedError == "" {
		waitForUpdateEvents(s, action.NodeID, getEventsForCreateDoc(s, action))
	}
}

func createDocViaColSave(
	s *state,
	action CreateDoc,
	node client.DB,
	nodeIndex int,
	collection client.Collection,
) ([]client.DocID, error) {
	docs, err := parseCreateDocs(action, collection)
	if err != nil {
		return nil, err
	}

	txn := getTransaction(s, node, immutable.None[int](), action.ExpectedError)
	ctx := makeContextForDocCreate(s, db.SetContextTxn(s.ctx, txn), nodeIndex, &action)

	docIDs := make([]client.DocID, len(docs))
	for i, doc := range docs {
		err := collection.Save(ctx, doc)
		if err != nil {
			return nil, err
		}
		docIDs[i] = doc.ID()
	}
	return docIDs, nil
}

func makeContextForDocCreate(s *state, ctx context.Context, nodeIndex int, action *CreateDoc) context.Context {
	identity := getIdentity(s, nodeIndex, action.Identity)
	ctx = db.SetContextIdentity(ctx, identity)
	ctx = encryption.SetContextConfigFromParams(ctx, action.IsDocEncrypted, action.EncryptedFields)
	return ctx
}

func createDocViaColCreate(
	s *state,
	action CreateDoc,
	node client.DB,
	nodeIndex int,
	collection client.Collection,
) ([]client.DocID, error) {
	docs, err := parseCreateDocs(action, collection)
	if err != nil {
		return nil, err
	}

	txn := getTransaction(s, node, immutable.None[int](), action.ExpectedError)
	ctx := makeContextForDocCreate(s, db.SetContextTxn(s.ctx, txn), nodeIndex, &action)

	switch {
	case len(docs) > 1:
		err := collection.CreateMany(ctx, docs)
		if err != nil {
			return nil, err
		}

	default:
		err := collection.Create(ctx, docs[0])
		if err != nil {
			return nil, err
		}
	}

	docIDs := make([]client.DocID, len(docs))
	for i, doc := range docs {
		docIDs[i] = doc.ID()
	}
	return docIDs, nil
}

func createDocViaGQL(
	s *state,
	action CreateDoc,
	node client.DB,
	nodeIndex int,
	collection client.Collection,
) ([]client.DocID, error) {
	var input string

	paramName := request.Input

	var err error
	if action.DocMap != nil {
		input, err = valueToGQL(action.DocMap)
	} else if client.IsJSONArray([]byte(action.Doc)) {
		var docMaps []map[string]any
		err = json.Unmarshal([]byte(action.Doc), &docMaps)
		require.NoError(s.t, err)
		paramName = request.Inputs
		input, err = arrayToGQL(docMaps)
	} else {
		input, err = jsonToGQL(action.Doc)
	}
	require.NoError(s.t, err)

	params := paramName + ": " + input

	if action.IsDocEncrypted {
		params = params + ", " + request.EncryptDocArgName + ": true"
	}
	if len(action.EncryptedFields) > 0 {
		params = params + ", " + request.EncryptFieldsArgName + ": [" +
			strings.Join(action.EncryptedFields, ", ") + "]"
	}

	req := fmt.Sprintf(
		`mutation {
			create_%s(%s) {
				_docID
			}
		}`,
		collection.Name().Value(),
		params,
	)

	txn := getTransaction(s, node, immutable.None[int](), action.ExpectedError)
	ctx := db.SetContextIdentity(db.SetContextTxn(s.ctx, txn), getIdentity(s, nodeIndex, action.Identity))

	result := node.ExecRequest(ctx, req)
	if len(result.GQL.Errors) > 0 {
		return nil, result.GQL.Errors[0]
	}

	resultantDocs, ok := result.GQL.Data.([]map[string]any)
	if !ok || len(resultantDocs) == 0 {
		return nil, nil
	}

	docIDs := make([]client.DocID, len(resultantDocs))
	for i, docMap := range resultantDocs {
		docIDString := docMap[request.DocIDFieldName].(string)
		docID, err := client.NewDocIDFromString(docIDString)
		require.NoError(s.t, err)
		docIDs[i] = docID
	}

	return docIDs, nil
}

// substituteRelations scans the fields defined in [action.DocMap], if any are of type [DocIndex]
// it will substitute the [DocIndex] for the the corresponding document ID found in the state.
//
// If a document at that index is not found it will panic.
func substituteRelations(
	s *state,
	action CreateDoc,
) {
	for k, v := range action.DocMap {
		index, isIndex := v.(DocIndex)
		if !isIndex {
			continue
		}

		docID := s.docIDs[index.CollectionIndex][index.Index]
		action.DocMap[k] = docID.String()
	}
}

// deleteDoc deletes a document using the collection api and caches it in the
// given documents slice.
func deleteDoc(
	s *state,
	action DeleteDoc,
) {
	docID := s.docIDs[action.CollectionID][action.DocID]

	var expectedErrorRaised bool
	actionNodes := getNodes(action.NodeID, s.nodes)
	for nodeID, collections := range getNodeCollections(action.NodeID, s.collections) {
		identity := getIdentity(s, nodeID, action.Identity)
		ctx := db.SetContextIdentity(s.ctx, identity)

		err := withRetry(
			actionNodes,
			nodeID,
			func() error {
				_, err := collections[action.CollectionID].Delete(ctx, docID)
				return err
			},
		)
		expectedErrorRaised = AssertError(s.t, s.testCase.Description, err, action.ExpectedError)
	}

	assertExpectedErrorRaised(s.t, s.testCase.Description, action.ExpectedError, expectedErrorRaised)

	if action.ExpectedError == "" {
		docIDs := map[string]struct{}{
			docID.String(): {},
		}
		waitForUpdateEvents(s, action.NodeID, docIDs)
	}
}

// updateDoc updates a document using the chosen [mutationType].
func updateDoc(
	s *state,
	action UpdateDoc,
) {
	var mutation func(*state, UpdateDoc, client.DB, int, client.Collection) error
	switch mutationType {
	case CollectionSaveMutationType:
		mutation = updateDocViaColSave
	case CollectionNamedMutationType:
		mutation = updateDocViaColUpdate
	case GQLRequestMutationType:
		mutation = updateDocViaGQL
	default:
		s.t.Fatalf("invalid mutationType: %v", mutationType)
	}

	var expectedErrorRaised bool
	actionNodes := getNodes(action.NodeID, s.nodes)
	for nodeID, collections := range getNodeCollections(action.NodeID, s.collections) {
		err := withRetry(
			actionNodes,
			nodeID,
			func() error {
				return mutation(s, action, actionNodes[nodeID], nodeID, collections[action.CollectionID])
			},
		)
		expectedErrorRaised = AssertError(s.t, s.testCase.Description, err, action.ExpectedError)
	}

	assertExpectedErrorRaised(s.t, s.testCase.Description, action.ExpectedError, expectedErrorRaised)

	if action.ExpectedError == "" && !action.SkipLocalUpdateEvent {
		waitForUpdateEvents(s, action.NodeID, getEventsForUpdateDoc(s, action))
	}
}

func updateDocViaColSave(
	s *state,
	action UpdateDoc,
	node client.DB,
	nodeIndex int,
	collection client.Collection,
) error {
	identity := getIdentity(s, nodeIndex, action.Identity)
	ctx := db.SetContextIdentity(s.ctx, identity)

	doc, err := collection.Get(ctx, s.docIDs[action.CollectionID][action.DocID], true)
	if err != nil {
		return err
	}
	err = doc.SetWithJSON([]byte(action.Doc))
	if err != nil {
		return err
	}
	return collection.Save(ctx, doc)
}

func updateDocViaColUpdate(
	s *state,
	action UpdateDoc,
	node client.DB,
	nodeIndex int,
	collection client.Collection,
) error {
	identity := getIdentity(s, nodeIndex, action.Identity)
	ctx := db.SetContextIdentity(s.ctx, identity)

	doc, err := collection.Get(ctx, s.docIDs[action.CollectionID][action.DocID], true)
	if err != nil {
		return err
	}
	err = doc.SetWithJSON([]byte(action.Doc))
	if err != nil {
		return err
	}
	return collection.Update(ctx, doc)
}

func updateDocViaGQL(
	s *state,
	action UpdateDoc,
	node client.DB,
	nodeIndex int,
	collection client.Collection,
) error {
	docID := s.docIDs[action.CollectionID][action.DocID]

	input, err := jsonToGQL(action.Doc)
	require.NoError(s.t, err)

	request := fmt.Sprintf(
		`mutation {
			update_%s(docID: "%s", input: %s) {
				_docID
			}
		}`,
		collection.Name().Value(),
		docID.String(),
		input,
	)

	identity := getIdentity(s, nodeIndex, action.Identity)
	ctx := db.SetContextIdentity(s.ctx, identity)

	result := node.ExecRequest(ctx, request)
	if len(result.GQL.Errors) > 0 {
		return result.GQL.Errors[0]
	}
	return nil
}

// updateWithFilter updates the set of matched documents.
func updateWithFilter(s *state, action UpdateWithFilter) {
	var res *client.UpdateResult
	var expectedErrorRaised bool
	actionNodes := getNodes(action.NodeID, s.nodes)
	for nodeID, collections := range getNodeCollections(action.NodeID, s.collections) {
		identity := getIdentity(s, nodeID, action.Identity)
		ctx := db.SetContextIdentity(s.ctx, identity)

		err := withRetry(
			actionNodes,
			nodeID,
			func() error {
				var err error
				res, err = collections[action.CollectionID].UpdateWithFilter(ctx, action.Filter, action.Updater)
				return err
			},
		)
		expectedErrorRaised = AssertError(s.t, s.testCase.Description, err, action.ExpectedError)
	}

	assertExpectedErrorRaised(s.t, s.testCase.Description, action.ExpectedError, expectedErrorRaised)

	if action.ExpectedError == "" && !action.SkipLocalUpdateEvent {
		waitForUpdateEvents(s, action.NodeID, getEventsForUpdateWithFilter(s, action, res))
	}
}

// createIndex creates a secondary index using the collection api.
func createIndex(
	s *state,
	action CreateIndex,
) {
	if action.CollectionID >= len(s.indexes) {
		// Expand the slice if required, so that the index can be accessed by collection index
		s.indexes = append(s.indexes,
			make([][][]client.IndexDescription, action.CollectionID-len(s.indexes)+1)...)
	}
	actionNodes := getNodes(action.NodeID, s.nodes)
	for nodeID, collections := range getNodeCollections(action.NodeID, s.collections) {
		indexDesc := client.IndexDescription{
			Name: action.IndexName,
		}
		if action.FieldName != "" {
			indexDesc.Fields = []client.IndexedFieldDescription{
				{
					Name: action.FieldName,
				},
			}
		} else if len(action.Fields) > 0 {
			for i := range action.Fields {
				indexDesc.Fields = append(indexDesc.Fields, client.IndexedFieldDescription{
					Name:       action.Fields[i].Name,
					Descending: action.Fields[i].Descending,
				})
			}
		}
		indexDesc.Unique = action.Unique
		err := withRetry(
			actionNodes,
			nodeID,
			func() error {
				desc, err := collections[action.CollectionID].CreateIndex(s.ctx, indexDesc)
				if err != nil {
					return err
				}
				s.indexes[nodeID][action.CollectionID] =
					append(s.indexes[nodeID][action.CollectionID], desc)
				return nil
			},
		)
		if AssertError(s.t, s.testCase.Description, err, action.ExpectedError) {
			return
		}
	}

	assertExpectedErrorRaised(s.t, s.testCase.Description, action.ExpectedError, false)
}

// dropIndex drops the secondary index using the collection api.
func dropIndex(
	s *state,
	action DropIndex,
) {
	var expectedErrorRaised bool
	actionNodes := getNodes(action.NodeID, s.nodes)
	for nodeID, collections := range getNodeCollections(action.NodeID, s.collections) {
		indexName := action.IndexName
		if indexName == "" {
			indexName = s.indexes[nodeID][action.CollectionID][action.IndexID].Name
		}

		err := withRetry(
			actionNodes,
			nodeID,
			func() error {
				return collections[action.CollectionID].DropIndex(s.ctx, indexName)
			},
		)
		expectedErrorRaised = AssertError(s.t, s.testCase.Description, err, action.ExpectedError)
	}

	assertExpectedErrorRaised(s.t, s.testCase.Description, action.ExpectedError, expectedErrorRaised)
}

// backupExport generates a backup using the db api.
func backupExport(
	s *state,
	action BackupExport,
) {
	if action.Config.Filepath == "" {
		action.Config.Filepath = s.t.TempDir() + testJSONFile
	}

	var expectedErrorRaised bool
	actionNodes := getNodes(action.NodeID, s.nodes)
	for nodeID, node := range actionNodes {
		err := withRetry(
			actionNodes,
			nodeID,
			func() error { return node.BasicExport(s.ctx, &action.Config) },
		)
		expectedErrorRaised = AssertError(s.t, s.testCase.Description, err, action.ExpectedError)

		if !expectedErrorRaised {
			assertBackupContent(s.t, action.ExpectedContent, action.Config.Filepath)
		}
	}
	assertExpectedErrorRaised(s.t, s.testCase.Description, action.ExpectedError, expectedErrorRaised)
}

// backupImport imports data from a backup using the db api.
func backupImport(
	s *state,
	action BackupImport,
) {
	if action.Filepath == "" {
		action.Filepath = s.t.TempDir() + testJSONFile
	}

	// we can avoid checking the error here as this would mean the filepath is invalid
	// and we want to make sure that `BasicImport` fails in this case.
	_ = os.WriteFile(action.Filepath, []byte(action.ImportContent), 0664)

	var expectedErrorRaised bool
	actionNodes := getNodes(action.NodeID, s.nodes)
	for nodeID, node := range actionNodes {
		err := withRetry(
			actionNodes,
			nodeID,
			func() error { return node.BasicImport(s.ctx, action.Filepath) },
		)
		expectedErrorRaised = AssertError(s.t, s.testCase.Description, err, action.ExpectedError)
	}
	assertExpectedErrorRaised(s.t, s.testCase.Description, action.ExpectedError, expectedErrorRaised)
}

// withRetry attempts to perform the given action, retrying up to a DB-defined
// maximum attempt count if a transaction conflict error is returned.
//
// If a P2P-sync commit for the given document is already in progress this
// Save call can fail as the transaction will conflict. We dont want to worry
// about this in our tests so we just retry a few times until it works (or the
// retry limit is breached - important incase this is a different error)
func withRetry(
	nodes []clients.Client,
	nodeID int,
	action func() error,
) error {
	for i := 0; i < nodes[nodeID].MaxTxnRetries(); i++ {
		err := action()
		if errors.Is(err, datastore.ErrTxnConflict) {
			time.Sleep(100 * time.Millisecond)
			continue
		}
		return err
	}
	return nil
}

func getTransaction(
	s *state,
	db client.DB,
	transactionSpecifier immutable.Option[int],
	expectedError string,
) datastore.Txn {
	if !transactionSpecifier.HasValue() {
		return nil
	}

	transactionID := transactionSpecifier.Value()

	if transactionID >= len(s.txns) {
		// Extend the txn slice so this txn can fit and be accessed by TransactionId
		s.txns = append(s.txns, make([]datastore.Txn, transactionID-len(s.txns)+1)...)
	}

	if s.txns[transactionID] == nil {
		// Create a new transaction if one does not already exist.
		txn, err := db.NewTxn(s.ctx, false)
		if AssertError(s.t, s.testCase.Description, err, expectedError) {
			txn.Discard(s.ctx)
			return nil
		}

		s.txns[transactionID] = txn
	}

	return s.txns[transactionID]
}

// commitTransaction commits the given transaction.
//
// Will panic if the given transaction does not exist. Discards the transaction if
// an error is returned on commit.
func commitTransaction(
	s *state,
	action TransactionCommit,
) {
	err := s.txns[action.TransactionID].Commit(s.ctx)
	if err != nil {
		s.txns[action.TransactionID].Discard(s.ctx)
	}

	expectedErrorRaised := AssertError(s.t, s.testCase.Description, err, action.ExpectedError)

	assertExpectedErrorRaised(s.t, s.testCase.Description, action.ExpectedError, expectedErrorRaised)
}

// executeRequest executes the given request.
func executeRequest(
	s *state,
	action Request,
) {
	var expectedErrorRaised bool
	for nodeID, node := range getNodes(action.NodeID, s.nodes) {
		txn := getTransaction(s, node, action.TransactionID, action.ExpectedError)

		ctx := db.SetContextTxn(s.ctx, txn)
		identity := getIdentity(s, nodeID, action.Identity)
		ctx = db.SetContextIdentity(ctx, identity)

		result := node.ExecRequest(ctx, action.Request)

		anyOfByFieldKey := map[docFieldKey][]any{}
		expectedErrorRaised = assertRequestResults(
			s,
			&result.GQL,
			action.Results,
			action.ExpectedError,
			action.Asserter,
			nodeID,
			anyOfByFieldKey,
		)
	}

	assertExpectedErrorRaised(s.t, s.testCase.Description, action.ExpectedError, expectedErrorRaised)
}

// executeSubscriptionRequest executes the given subscription request, returning
// a channel that will receive a single event once the subscription has been completed.
//
// The returned channel will receive a function that asserts that
// the subscription received all its expected results and no more.
// It should be called from the main test routine to ensure that
// failures are recorded properly. It will only yield once, once
// the subscription has terminated.
func executeSubscriptionRequest(
	s *state,
	action SubscriptionRequest,
) {
	subscriptionAssert := make(chan func())

	for _, node := range getNodes(action.NodeID, s.nodes) {
		result := node.ExecRequest(s.ctx, action.Request)
		if AssertErrors(s.t, s.testCase.Description, result.GQL.Errors, action.ExpectedError) {
			return
		}

		go func() {
			data := []map[string]any{}
			errs := []error{}

			allActionsAreDone := false
			expectedDataRecieved := len(action.Results) == 0
			for {
				select {
				case s := <-result.Subscription:
					sData, _ := s.Data.([]map[string]any)
					errs = append(errs, s.Errors...)
					data = append(data, sData...)

					if len(data) >= len(action.Results) {
						expectedDataRecieved = true
					}

				case <-s.allActionsDone:
					allActionsAreDone = true
				}

				if expectedDataRecieved && allActionsAreDone {
					finalResult := &client.GQLResult{
						Data:   data,
						Errors: errs,
					}

					subscriptionAssert <- func() {
						// This assert should be executed from the main test routine
						// so that failures will be properly handled.
						expectedErrorRaised := assertRequestResults(
							s,
							finalResult,
							action.Results,
							action.ExpectedError,
							nil,
							// anyof is not yet supported by subscription requests
							0,
							map[docFieldKey][]any{},
						)

						assertExpectedErrorRaised(s.t, s.testCase.Description, action.ExpectedError, expectedErrorRaised)
					}

					return
				}
			}
		}()
	}

	s.subscriptionResultsChans = append(s.subscriptionResultsChans, subscriptionAssert)
}

// Asserts as to whether an error has been raised as expected (or not). If an expected
// error has been raised it will return true, returns false in all other cases.
func AssertError(t testing.TB, description string, err error, expectedError string) bool {
	if err == nil {
		return false
	}

	if expectedError == "" {
		require.NoError(t, err, description)
		return false
	} else {
		if !strings.Contains(err.Error(), expectedError) {
			// Must be require instead of assert, otherwise will show a fake "error not raised".
			require.ErrorIs(t, err, errors.New(expectedError))
			return false
		}
		return true
	}
}

// Asserts as to whether an error has been raised as expected (or not). If an expected
// error has been raised it will return true, returns false in all other cases.
func AssertErrors(
	t testing.TB,
	description string,
	errs []error,
	expectedError string,
) bool {
	if expectedError == "" {
		require.Empty(t, errs, description)
	} else {
		for _, e := range errs {
			// This is always a string at the moment, add support for other types as and when needed
			errorString := e.Error()
			if !strings.Contains(errorString, expectedError) {
				// We use ErrorIs for clearer failures (is a error comparison even if it is just a string)
				require.ErrorIs(t, errors.New(errorString), errors.New(expectedError))
				continue
			}
			return true
		}
	}
	return false
}

// docFieldKey is an internal key type that wraps docIndex and fieldName
type docFieldKey struct {
	docIndex  int
	fieldName string
}

func assertRequestResults(
	s *state,
	result *client.GQLResult,
	expectedResults map[string]any,
	expectedError string,
	asserter ResultAsserter,
	nodeID int,
	anyOfByField map[docFieldKey][]any,
) bool {
	// we skip assertion benchmark because you don't specify expected result for benchmark.
	if AssertErrors(s.t, s.testCase.Description, result.Errors, expectedError) || s.isBench {
		return true
	}

	if expectedResults == nil && result.Data == nil {
		return true
	}

	// Note: if result.Data == nil this panics (the panic seems useful while testing).
	resultantData := result.Data.(map[string]any)

	if asserter != nil {
		asserter.Assert(s.t, resultantData)
		return true
	}

	log.InfoContext(s.ctx, "", corelog.Any("RequestResults", result.Data))

<<<<<<< HEAD
	for name, expect := range expectedResults {
		actual, ok := resultantData[name]
		if !ok {
			require.Fail(s.t, "result key not found", name)
		}
		expectDocs, expectOk := expect.([]map[string]any)
		actualDocs, actualOk := actual.([]map[string]any)
		if expectOk && actualOk {
			assertRequestResultDocs(s, nodeID, expectDocs, actualDocs, anyOfByField)
		} else {
			assertResultsEqual(
				s.t,
				s.clientType,
				expect,
				actual,
				fmt.Sprintf("node: %v, key: %v", nodeID, name),
			)
		}
	}

	return false
=======
	return assertRequestResultDocs(s, nodeID, expectedResults, resultantData, anyOfByField)
>>>>>>> e4220588
}

func assertRequestResultDocs(
	s *state,
	nodeID int,
	expectedResults []map[string]any,
	actualResults []map[string]any,
	anyOfByField map[docFieldKey][]any,
) bool {
	// compare results
	require.Equal(s.t, len(expectedResults), len(actualResults),
		s.testCase.Description+" \n(number of results don't match)")

	for actualDocIndex, actualDoc := range actualResults {
		expectedDoc := expectedResults[actualDocIndex]

		require.Equal(
			s.t,
			len(expectedDoc),
			len(actualDoc),
			fmt.Sprintf(
				"%s \n(number of properties for item at index %v don't match)",
				s.testCase.Description,
				actualDocIndex,
			),
		)

		for field, actualValue := range actualDoc {
			switch expectedValue := expectedDoc[field].(type) {
			case AnyOf:
				assertResultsAnyOf(s.t, s.clientType, expectedValue, actualValue)

				dfk := docFieldKey{actualDocIndex, field}
				valueSet := anyOfByField[dfk]
				valueSet = append(valueSet, actualValue)
				anyOfByField[dfk] = valueSet
			case DocIndex:
				expectedDocID := s.docIDs[expectedValue.CollectionIndex][expectedValue.Index].String()
				assertResultsEqual(
					s.t,
					s.clientType,
					expectedDocID,
					actualValue,
					fmt.Sprintf("node: %v, doc: %v", nodeID, actualDocIndex),
				)
			case []map[string]any:
				actualValueMap := convertToArrayOfMaps(s.t, actualValue)

				assertRequestResultDocs(
					s,
					nodeID,
					expectedValue,
					actualValueMap,
					anyOfByField,
				)

			default:
				assertResultsEqual(
					s.t,
					s.clientType,
					expectedValue,
					actualValue,
					fmt.Sprintf("node: %v, doc: %v", nodeID, actualDocIndex),
				)
			}
		}
	}

	return false
}

func convertToArrayOfMaps(t testing.TB, value any) []map[string]any {
	valueArrayMap, ok := value.([]map[string]any)
	if ok {
		return valueArrayMap
	}
	valueArray, ok := value.([]any)
	require.True(t, ok, "expected value to be an array of maps %v", value)

	valueArrayMap = make([]map[string]any, len(valueArray))
	for i, v := range valueArray {
		valueArrayMap[i], ok = v.(map[string]any)
		require.True(t, ok, "expected value to be an array of maps %v", value)
	}
	return valueArrayMap
}

func assertExpectedErrorRaised(t testing.TB, description string, expectedError string, wasRaised bool) {
	if expectedError != "" && !wasRaised {
		assert.Fail(t, "Expected an error however none was raised.", description)
	}
}

func assertIntrospectionResults(
	s *state,
	action IntrospectionRequest,
) bool {
	for _, node := range getNodes(action.NodeID, s.nodes) {
		result := node.ExecRequest(s.ctx, action.Request)

		if AssertErrors(s.t, s.testCase.Description, result.GQL.Errors, action.ExpectedError) {
			return true
		}
		resultantData := result.GQL.Data.(map[string]any)

		if len(action.ExpectedData) == 0 && len(action.ContainsData) == 0 {
			require.Equal(s.t, action.ExpectedData, resultantData)
		}

		if len(action.ExpectedData) == 0 && len(action.ContainsData) > 0 {
			assertContains(s.t, action.ContainsData, resultantData)
		} else {
			require.Equal(s.t, len(action.ExpectedData), len(resultantData))

			for k, result := range resultantData {
				assert.Equal(s.t, action.ExpectedData[k], result)
			}
		}
	}

	return false
}

// Asserts that the client introspection results conform to our expectations.
func assertClientIntrospectionResults(
	s *state,
	action ClientIntrospectionRequest,
) bool {
	for _, node := range getNodes(action.NodeID, s.nodes) {
		result := node.ExecRequest(s.ctx, action.Request)

		if AssertErrors(s.t, s.testCase.Description, result.GQL.Errors, action.ExpectedError) {
			return true
		}
		resultantData := result.GQL.Data.(map[string]any)

		if len(resultantData) == 0 {
			return false
		}

		// Iterate through all types, validating each type definition.
		// Inspired from buildClientSchema.ts from graphql-js,
		// which is one way that clients do validate the schema.
		types := resultantData["__schema"].(map[string]any)["types"].([]any)

		for _, typeData := range types {
			typeDef := typeData.(map[string]any)
			kind := typeDef["kind"].(string)

			switch kind {
			case "SCALAR", "INTERFACE", "UNION", "ENUM":
				// No validation for these types in this test
			case "OBJECT":
				fields := typeDef["fields"]
				if fields == nil {
					s.t.Errorf("Fields are missing for OBJECT type %v", typeDef["name"])
				}
			case "INPUT_OBJECT":
				inputFields := typeDef["inputFields"]
				if inputFields == nil {
					s.t.Errorf("InputFields are missing for INPUT_OBJECT type %v", typeDef["name"])
				}
			default:
				// t.Errorf("Unknown type kind: %v", kind)
			}
		}
	}

	return true
}

// Asserts that the `actual` contains the given `contains` value according to the logic
// described on the [RequestTestCase.ContainsData] property.
func assertContains(t testing.TB, contains map[string]any, actual map[string]any) {
	for k, expected := range contains {
		innerActual := actual[k]
		if innerExpected, innerIsMap := expected.(map[string]any); innerIsMap {
			if innerActual == nil {
				assert.Equal(t, innerExpected, innerActual)
			} else if innerActualMap, isMap := innerActual.(map[string]any); isMap {
				// If the inner is another map then we continue down the chain
				assertContains(t, innerExpected, innerActualMap)
			} else {
				// If the types don't match then we use assert.Equal for a clean failure message
				assert.Equal(t, innerExpected, innerActual)
			}
		} else if innerExpected, innerIsArray := expected.([]any); innerIsArray {
			if actualArray, isActualArray := innerActual.([]any); isActualArray {
				// If the inner is an array/slice, then assert that each expected item is present
				// in the actual.  Note how the actual may contain additional items - this should
				// not result in a test failure.
				for _, innerExpectedItem := range innerExpected {
					assert.Contains(t, actualArray, innerExpectedItem)
				}
			} else {
				// If the types don't match then we use assert.Equal for a clean failure message
				assert.Equal(t, expected, innerActual)
			}
		} else {
			assert.Equal(t, expected, innerActual)
		}
	}
}

func assertBackupContent(t testing.TB, expectedContent, filepath string) {
	b, err := os.ReadFile(filepath)
	assert.NoError(t, err)
	assert.Equal(
		t,
		expectedContent,
		string(b),
	)
}

// skipIfMutationTypeUnsupported skips the current test if the given supportedMutationTypes option has value
// and the active mutation type is not contained within that value set.
func skipIfMutationTypeUnsupported(t testing.TB, supportedMutationTypes immutable.Option[[]MutationType]) {
	if supportedMutationTypes.HasValue() {
		var isTypeSupported bool
		for _, supportedMutationType := range supportedMutationTypes.Value() {
			if supportedMutationType == mutationType {
				isTypeSupported = true
				break
			}
		}

		if !isTypeSupported {
			t.Skipf("test does not support given mutation type. Type: %s", mutationType)
		}
	}
}

// skipIfClientTypeUnsupported returns a new set of client types that match the given supported set.
//
// If supportedClientTypes is none no filtering will take place and the input client set will be returned.
// If the resultant filtered set is empty the test will be skipped.
func skipIfClientTypeUnsupported(
	t testing.TB,
	clients []ClientType,
	supportedClientTypes immutable.Option[[]ClientType],
) []ClientType {
	if !supportedClientTypes.HasValue() {
		return clients
	}

	filteredClients := []ClientType{}
	for _, supportedMutationType := range supportedClientTypes.Value() {
		for _, client := range clients {
			if supportedMutationType == client {
				filteredClients = append(filteredClients, client)
				break
			}
		}
	}

	if len(filteredClients) == 0 {
		t.Skipf("test does not support any given client type. Type: %v", supportedClientTypes)
	}

	return filteredClients
}

func skipIfACPTypeUnsupported(t testing.TB, supporteACPTypes immutable.Option[[]ACPType]) {
	if supporteACPTypes.HasValue() {
		var isTypeSupported bool
		for _, supportedType := range supporteACPTypes.Value() {
			if supportedType == acpType {
				isTypeSupported = true
				break
			}
		}

		if !isTypeSupported {
			t.Skipf("test does not support given acp type. Type: %s", acpType)
		}
	}
}

// skipIfNetworkTest skips the current test if the given actions
// contain network actions and skipNetworkTests is true.
func skipIfNetworkTest(t testing.TB, actions []any) {
	hasNetworkAction := false
	for _, act := range actions {
		switch act.(type) {
		case ConfigureNode:
			hasNetworkAction = true
		}
	}
	if skipNetworkTests && hasNetworkAction {
		t.Skip("test involves network actions")
	}
}

func ParseSDL(gqlSDL string) (map[string]client.CollectionDefinition, error) {
	parser, err := graphql.NewParser()
	if err != nil {
		return nil, err
	}
	cols, err := parser.ParseSDL(context.Background(), gqlSDL)
	if err != nil {
		return nil, err
	}
	result := make(map[string]client.CollectionDefinition)
	for _, col := range cols {
		result[col.Description.Name.Value()] = col
	}
	return result, nil
}

func MustParseTime(timeString string) time.Time {
	t, err := time.Parse(time.RFC3339, timeString)
	if err != nil {
		panic(err)
	}
	return t
}

func CBORValue(value any) []byte {
	enc, err := cbor.Marshal(value)
	if err != nil {
		panic(err)
	}
	return enc
}

// parseCreateDocs parses and returns documents from a CreateDoc action.
func parseCreateDocs(action CreateDoc, collection client.Collection) ([]*client.Document, error) {
	switch {
	case action.DocMap != nil:
		val, err := client.NewDocFromMap(action.DocMap, collection.Definition())
		if err != nil {
			return nil, err
		}
		return []*client.Document{val}, nil

	case client.IsJSONArray([]byte(action.Doc)):
		return client.NewDocsFromJSON([]byte(action.Doc), collection.Definition())

	default:
		val, err := client.NewDocFromJSON([]byte(action.Doc), collection.Definition())
		if err != nil {
			return nil, err
		}
		return []*client.Document{val}, nil
	}
}<|MERGE_RESOLUTION|>--- conflicted
+++ resolved
@@ -1883,9 +1883,8 @@
 
 	log.InfoContext(s.ctx, "", corelog.Any("RequestResults", result.Data))
 
-<<<<<<< HEAD
-	for name, expect := range expectedResults {
-		actual, ok := resultantData[name]
+	for name, actual := range resultantData {
+		expect, ok := expectedResults[name]
 		if !ok {
 			require.Fail(s.t, "result key not found", name)
 		}
@@ -1905,9 +1904,6 @@
 	}
 
 	return false
-=======
-	return assertRequestResultDocs(s, nodeID, expectedResults, resultantData, anyOfByField)
->>>>>>> e4220588
 }
 
 func assertRequestResultDocs(
