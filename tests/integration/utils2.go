--- conflicted
+++ resolved
@@ -20,11 +20,7 @@
 	"testing"
 	"time"
 
-<<<<<<< HEAD
-=======
-	badger "github.com/dgraph-io/badger/v4"
 	"github.com/libp2p/go-libp2p/core/crypto"
->>>>>>> bc4c704f
 	"github.com/sourcenetwork/immutable"
 	"github.com/stretchr/testify/assert"
 	"github.com/stretchr/testify/require"
@@ -599,18 +595,7 @@
 	}
 
 	cfg := action()
-<<<<<<< HEAD
-	// WARNING: This is a horrible hack both deduplicates/randomizes peer IDs
-	// And affects where libp2p(?) stores some values on the file system, even when using
-	// an in memory store.
-	cfg.Datastore.Badger.Path = s.t.TempDir()
-
 	db, path, err := setupDatabase(s) //disable change dector, or allow it?
-	require.NoError(s.t, err)
-
-	n, err := net.NewNode(
-=======
-	db, path, err := GetDatabase(s) //disable change dector, or allow it?
 	require.NoError(s.t, err)
 
 	privateKey, _, err := crypto.GenerateKeyPair(crypto.Ed25519, 0)
@@ -619,7 +604,6 @@
 	var n *net.Node
 	log.Info(s.ctx, "Starting P2P node", logging.NewKV("P2P address", cfg.Net.P2PAddress))
 	n, err = net.NewNode(
->>>>>>> bc4c704f
 		s.ctx,
 		db,
 		net.WithConfig(&cfg),
@@ -1254,7 +1238,7 @@
 	nodeID int,
 	action func() error,
 ) error {
-	for i := 0; i < nodes[nodeID].DB.MaxTxnRetries(); i++ {
+	for i := 0; i < nodes[nodeID].MaxTxnRetries(); i++ {
 		err := action()
 		if err != nil && errors.Is(err, badgerds.ErrTxnConflict) {
 			time.Sleep(100 * time.Millisecond)
