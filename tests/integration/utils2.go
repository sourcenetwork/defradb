// Copyright 2022 Democratized Data Foundation
//
// Use of this software is governed by the Business Source License
// included in the file licenses/BSL.txt.
//
// As of the Change Date specified in that file, in accordance with
// the Business Source License, use of this software will be governed
// by the Apache License, Version 2.0, included in the file
// licenses/APL.txt.

package tests

import (
	"context"
	"encoding/json"
	"fmt"
	"os"
	"path"
	"reflect"
	"strconv"
	"strings"
	"testing"
	"time"

	badger "github.com/dgraph-io/badger/v4"
	"github.com/sourcenetwork/immutable"
	"github.com/stretchr/testify/assert"
	"github.com/stretchr/testify/require"

	"github.com/sourcenetwork/defradb/cli"
	"github.com/sourcenetwork/defradb/client"
	"github.com/sourcenetwork/defradb/datastore"
	badgerds "github.com/sourcenetwork/defradb/datastore/badger/v4"
	"github.com/sourcenetwork/defradb/datastore/memory"
	"github.com/sourcenetwork/defradb/db"
	"github.com/sourcenetwork/defradb/errors"
	"github.com/sourcenetwork/defradb/http"
	"github.com/sourcenetwork/defradb/logging"
	"github.com/sourcenetwork/defradb/net"
)

const (
	clientGoEnvName            = "DEFRA_CLIENT_GO"
	clientHttpEnvName          = "DEFRA_CLIENT_HTTP"
	clientCliEnvName           = "DEFRA_CLIENT_CLI"
	memoryBadgerEnvName        = "DEFRA_BADGER_MEMORY"
	fileBadgerEnvName          = "DEFRA_BADGER_FILE"
	fileBadgerPathEnvName      = "DEFRA_BADGER_FILE_PATH"
	rootDBFilePathEnvName      = "DEFRA_TEST_ROOT"
	inMemoryEnvName            = "DEFRA_IN_MEMORY"
	setupOnlyEnvName           = "DEFRA_SETUP_ONLY"
	detectDbChangesEnvName     = "DEFRA_DETECT_DATABASE_CHANGES"
	repositoryEnvName          = "DEFRA_CODE_REPOSITORY"
	targetBranchEnvName        = "DEFRA_TARGET_BRANCH"
	mutationTypeEnvName        = "DEFRA_MUTATION_TYPE"
	documentationDirectoryName = "data_format_changes"
)

type DatabaseType string

const (
	badgerIMType   DatabaseType = "badger-in-memory"
	defraIMType    DatabaseType = "defra-memory-datastore"
	badgerFileType DatabaseType = "badger-file-system"
)

type ClientType string

const (
	// goClientType enables running the test suite using
	// the go implementation of the client.DB interface.
	goClientType ClientType = "go"
	// httpClientType enables running the test suite using
	// the http implementation of the client.DB interface.
	httpClientType ClientType = "http"
	cliClientType  ClientType = "cli"
)

// The MutationType that tests will run using.
//
// For example if set to [CollectionSaveMutationType], all supporting
// actions (such as [UpdateDoc]) will execute via [Collection.Save].
//
// Defaults to CollectionSaveMutationType.
type MutationType string

const (
	// CollectionSaveMutationType will cause all supporting actions
	// to run their mutations via [Collection.Save].
	CollectionSaveMutationType MutationType = "collection-save"

	// CollectionNamedMutationType will cause all supporting actions
	// to run their mutations via their corresponding named [Collection]
	// call.
	//
	// For example, CreateDoc will call [Collection.Create], and
	// UpdateDoc will call [Collection.Update].
	CollectionNamedMutationType MutationType = "collection-named"

	// GQLRequestMutationType will cause all supporting actions to
	// run their mutations using GQL requests, typically these will
	// include a `id` parameter to target the specified document.
	GQLRequestMutationType MutationType = "gql"
)

var (
	log            = logging.MustNewLogger("tests.integration")
	badgerInMemory bool
	badgerFile     bool
	inMemoryStore  bool
	httpClient     bool
	goClient       bool
	cliClient      bool
	mutationType   MutationType
)

const subscriptionTimeout = 1 * time.Second

// Instantiating lenses is expensive, and our tests do not benefit from a large number of them,
// so we explicitly set it to a low value.
const lensPoolSize = 2

var databaseDir string
var rootDatabaseDir string

/*
If this is set to true the integration test suite will instead of its normal profile do
the following:

On [package] Init:
  - Get the (local) latest commit from the target/parent branch // code assumes
    git fetch has been done
  - Check to see if a clone of that commit/branch is available in the temp dir, and
    if not clone the target branch
  - Check to see if there are any new .md files in the current branch's data_format_changes
    dir (vs the target branch)

For each test:
  - If new documentation detected, pass the test and exit
  - Create a new (test/auto-deleted) temp dir for defra to live/run in
  - Run the test setup (add initial schema, docs, updates) using the target branch (test is skipped
    if test does not exist in target and is new to this branch)
  - Run the test request and assert results (as per normal tests) using the current branch
*/
var DetectDbChanges bool
var SetupOnly bool

var detectDbChangesCodeDir string
var areDatabaseFormatChangesDocumented bool
var previousTestCaseTestName string

func init() {
	// We use environment variables instead of flags `go test ./...` throws for all packages
	//  that don't have the flag defined
	httpClient, _ = strconv.ParseBool(os.Getenv(clientHttpEnvName))
	goClient, _ = strconv.ParseBool(os.Getenv(clientGoEnvName))
	cliClient, _ = strconv.ParseBool(os.Getenv(clientCliEnvName))
	badgerFile, _ = strconv.ParseBool(os.Getenv(fileBadgerEnvName))
	badgerInMemory, _ = strconv.ParseBool(os.Getenv(memoryBadgerEnvName))
	inMemoryStore, _ = strconv.ParseBool(os.Getenv(inMemoryEnvName))
	DetectDbChanges, _ = strconv.ParseBool(os.Getenv(detectDbChangesEnvName))
	SetupOnly, _ = strconv.ParseBool(os.Getenv(setupOnlyEnvName))

	var repositoryValue string
	if value, ok := os.LookupEnv(repositoryEnvName); ok {
		repositoryValue = value
	} else {
		repositoryValue = "https://github.com/sourcenetwork/defradb.git"
	}

	var targetBranchValue string
	if value, ok := os.LookupEnv(targetBranchEnvName); ok {
		targetBranchValue = value
	} else {
		targetBranchValue = "develop"
	}

	if value, ok := os.LookupEnv(mutationTypeEnvName); ok {
		mutationType = MutationType(value)
	} else {
		// Default to testing mutations via Collection.Save - it should be simpler and
		// faster. We assume this is desirable when not explicitly testing any particular
		// mutation type.
		mutationType = CollectionSaveMutationType
	}

	// Default is to test go client type.
	if !goClient && !httpClient {
		goClient = true
<<<<<<< HEAD
		httpClient = false
		cliClient = false
		detectDbChangesInit(repositoryValue, targetBranchValue)

	default:
		// Default is to test all client types.
		if !goClient && !httpClient && !cliClient {
			goClient = true
			httpClient = true
			cliClient = true
		}
		// Default is to test all but filesystem db types.
		if !badgerInMemory && !badgerFile && !inMemoryStore {
			badgerFile = false
			badgerInMemory = true
			inMemoryStore = true
		}
=======
	}

	// Default is to test all but filesystem db types.
	if !badgerInMemory && !badgerFile && !inMemoryStore && !DetectDbChanges {
		badgerFile = false
		badgerInMemory = true
		inMemoryStore = true
	}

	if DetectDbChanges {
		detectDbChangesInit(repositoryValue, targetBranchValue)
>>>>>>> df79ef4a
	}
}

// AssertPanicAndSkipChangeDetection asserts that the code of function actually panics,
//
//	also ensures the change detection is skipped so no false fails happen.
//
//	Usage: AssertPanicAndSkipChangeDetection(t, func() { executeTestCase(t, test) })
func AssertPanicAndSkipChangeDetection(t *testing.T, f assert.PanicTestFunc) bool {
	if IsDetectingDbChanges() {
		// The `assert.Panics` call will falsely fail if this test is executed during
		// a detect changes test run
		t.Skip()
	}
	return assert.Panics(t, f, "expected a panic, but none found.")
}

func NewBadgerMemoryDB(ctx context.Context, dbopts ...db.Option) (client.DB, error) {
	opts := badgerds.Options{Options: badger.DefaultOptions("").WithInMemory(true)}
	rootstore, err := badgerds.NewDatastore("", &opts)
	if err != nil {
		return nil, err
	}

	dbopts = append(dbopts, db.WithUpdateEvents(), db.WithLensPoolSize(lensPoolSize))

	db, err := db.NewDB(ctx, rootstore, dbopts...)
	if err != nil {
		return nil, err
	}

	return db, nil
}

func NewInMemoryDB(ctx context.Context) (client.DB, error) {
	rootstore := memory.NewDatastore(ctx)
	db, err := db.NewDB(ctx, rootstore, db.WithUpdateEvents(), db.WithLensPoolSize(lensPoolSize))
	if err != nil {
		return nil, err
	}

	return db, nil
}

func NewBadgerFileDB(ctx context.Context, t testing.TB) (client.DB, string, error) {
	var dbPath string
	if databaseDir != "" {
		dbPath = databaseDir
	} else if rootDatabaseDir != "" {
		dbPath = path.Join(rootDatabaseDir, t.Name())
	} else {
		dbPath = t.TempDir()
	}

	db, err := newBadgerFileDB(ctx, t, dbPath)
	return db, dbPath, err
}

func newBadgerFileDB(ctx context.Context, t testing.TB, path string) (client.DB, error) {
	opts := badgerds.Options{Options: badger.DefaultOptions(path)}
	rootstore, err := badgerds.NewDatastore(path, &opts)
	if err != nil {
		return nil, err
	}

	db, err := db.NewDB(ctx, rootstore, db.WithUpdateEvents(), db.WithLensPoolSize(lensPoolSize))
	if err != nil {
		return nil, err
	}

	return db, nil
}

// GetDatabase returns the database implementation for the current
// testing state. The database type and client type on the test state
// are used to select the datastore and client implementation to use.
func GetDatabase(s *state) (cdb client.DB, path string, err error) {
	switch s.dbt {
	case badgerIMType:
		cdb, err = NewBadgerMemoryDB(s.ctx, db.WithUpdateEvents())

	case badgerFileType:
		cdb, path, err = NewBadgerFileDB(s.ctx, s.t)

	case defraIMType:
		cdb, err = NewInMemoryDB(s.ctx)

	default:
		err = fmt.Errorf("invalid database type: %v", s.dbt)
	}

	if err != nil {
		return nil, "", err
	}

	switch s.clientType {
	case httpClientType:
		cdb, err = http.NewWrapper(cdb)

	case cliClientType:
		cdb = cli.NewWrapper(cdb)

	case goClientType:
		return

	default:
		err = fmt.Errorf("invalid client type: %v", s.dbt)
	}

	if err != nil {
		return nil, "", err
	}

	return
}

// ExecuteTestCase executes the given TestCase against the configured database
// instances.
//
// Will also attempt to detect incompatible changes in the persisted data if
// configured to do so (the CI will do so, but disabled by default as it is slow).
func ExecuteTestCase(
	t *testing.T,
	testCase TestCase,
) {
	collectionNames := getCollectionNames(testCase)

	if DetectDbChanges && DetectDbChangesPreTestChecks(t, collectionNames) {
		return
	}

	var clients []ClientType
	if httpClient {
		clients = append(clients, httpClientType)
	}
	if goClient {
		clients = append(clients, goClientType)
	}

	var databases []DatabaseType
	if badgerInMemory {
		databases = append(databases, badgerIMType)
	}
	if badgerFile {
		databases = append(databases, badgerFileType)
	}
	if inMemoryStore {
		databases = append(databases, defraIMType)
	}

	// Assert that these are not empty to protect against accidental mis-configurations,
	// otherwise an empty set would silently pass all the tests.
	require.NotEmpty(t, databases)
	require.NotEmpty(t, clients)

	ctx := context.Background()
	for _, ct := range clients {
		for _, dbt := range databases {
			executeTestCase(ctx, t, collectionNames, testCase, dbt, ct)
		}
	}
}

func executeTestCase(
	ctx context.Context,
	t *testing.T,
	collectionNames []string,
	testCase TestCase,
	dbt DatabaseType,
	clientType ClientType,
) {
	log.Info(ctx, testCase.Description, logging.NewKV("Database", dbt))

	flattenActions(&testCase)
	startActionIndex, endActionIndex := getActionRange(testCase)

	s := newState(ctx, t, testCase, dbt, clientType, collectionNames)
	setStartingNodes(s)

	// It is very important that the databases are always closed, otherwise resources will leak
	// as tests run.  This is particularly important for file based datastores.
	defer closeNodes(s)

	// Documents and Collections may already exist in the database if actions have been split
	// by the change detector so we should fetch them here at the start too (if they exist).
	// collections are by node (index), as they are specific to nodes.
	refreshCollections(s)
	refreshDocuments(s, startActionIndex)
	refreshIndexes(s)

	for i := startActionIndex; i <= endActionIndex; i++ {
		switch action := testCase.Actions[i].(type) {
		case ConfigureNode:
			configureNode(s, action)

		case Restart:
			restartNodes(s, i)

		case ConnectPeers:
			connectPeers(s, action)

		case ConfigureReplicator:
			configureReplicator(s, action)

		case SubscribeToCollection:
			subscribeToCollection(s, action)

		case UnsubscribeToCollection:
			unsubscribeToCollection(s, action)

		case GetAllP2PCollections:
			getAllP2PCollections(s, action)

		case SchemaUpdate:
			updateSchema(s, action)

		case SchemaPatch:
			patchSchema(s, action)

		case ConfigureMigration:
			configureMigration(s, action)

		case GetMigrations:
			getMigrations(s, action)

		case CreateDoc:
			createDoc(s, action)

		case DeleteDoc:
			deleteDoc(s, action)

		case UpdateDoc:
			updateDoc(s, action)

		case CreateIndex:
			createIndex(s, action)

		case DropIndex:
			dropIndex(s, action)

		case GetIndexes:
			getIndexes(s, action)

		case BackupExport:
			backupExport(s, action)

		case BackupImport:
			backupImport(s, action)

		case TransactionCommit:
			commitTransaction(s, action)

		case SubscriptionRequest:
			executeSubscriptionRequest(s, action)

		case Request:
			executeRequest(s, action)

		case ExplainRequest:
			executeExplainRequest(s, action)

		case IntrospectionRequest:
			assertIntrospectionResults(s, action)

		case ClientIntrospectionRequest:
			assertClientIntrospectionResults(s, action)

		case WaitForSync:
			waitForSync(s, action)

		case SetupComplete:
			// no-op, just continue.

		default:
			t.Fatalf("Unknown action type %T", action)
		}
	}

	// Notify any active subscriptions that all requests have been sent.
	close(s.allActionsDone)

	for _, resultsChan := range s.subscriptionResultsChans {
		select {
		case subscriptionAssert := <-resultsChan:
			// We want to assert back in the main thread so failures get recorded properly
			subscriptionAssert()

		// a safety in case the stream hangs - we don't want the tests to run forever.
		case <-time.After(subscriptionTimeout):
			assert.Fail(t, "timeout occurred while waiting for data stream", testCase.Description)
		}
	}
}

// getCollectionNames gets an ordered, unique set of collection names across all nodes
// from the action set within the given test case.
//
// It preserves the order in which they are declared, and shares indexes across all nodes, so
// if a second node adds a collection of a name that was previously declared in another node
// the new node will respect the index originally assigned.  This allows collections to be
// referenced across multiple nodes by a consistent, predictable index - allowing a single
// action to target the same collection across multiple nodes.
//
// WARNING: This will not work with schemas ending in `type`, e.g. `user_type`
func getCollectionNames(testCase TestCase) []string {
	nextIndex := 0
	collectionIndexByName := map[string]int{}

	for _, a := range testCase.Actions {
		switch action := a.(type) {
		case SchemaUpdate:
			if action.ExpectedError != "" {
				// If an error is expected then no collections should result from this action
				continue
			}

			// WARNING: This will not work with schemas ending in `type`, e.g. `user_type`
			splitByType := strings.Split(action.Schema, "type ")
			// Skip the first, as that preceeds `type ` if `type ` is present,
			// else there are no types.
			for i := 1; i < len(splitByType); i++ {
				wipSplit := strings.TrimLeft(splitByType[i], " ")
				indexOfLastChar := strings.IndexAny(wipSplit, " {")
				if indexOfLastChar <= 0 {
					// This should never happen
					continue
				}

				collectionName := wipSplit[:indexOfLastChar]
				if _, ok := collectionIndexByName[collectionName]; ok {
					// Collection name has already been added, possibly via another node
					continue
				}

				collectionIndexByName[collectionName] = nextIndex
				nextIndex++
			}
		}
	}

	collectionNames := make([]string, len(collectionIndexByName))
	for name, index := range collectionIndexByName {
		collectionNames[index] = name
	}

	return collectionNames
}

// closeNodes closes all the given nodes, ensuring that resources are properly released.
func closeNodes(
	s *state,
) {
	for _, node := range s.nodes {
		if node.Peer != nil {
			err := node.Close()
			require.NoError(s.t, err)
		}
		node.DB.Close(s.ctx)
	}
}

// getNodes gets the set of applicable nodes for the given nodeID.
//
// If nodeID has a value it will return that node only, otherwise all nodes will be returned.
func getNodes(nodeID immutable.Option[int], nodes []*net.Node) []*net.Node {
	if !nodeID.HasValue() {
		return nodes
	}

	return []*net.Node{nodes[nodeID.Value()]}
}

// getNodeCollections gets the set of applicable collections for the given nodeID.
//
// If nodeID has a value it will return collections for that node only, otherwise all collections across all
// nodes will be returned.
func getNodeCollections(nodeID immutable.Option[int], collections [][]client.Collection) [][]client.Collection {
	if !nodeID.HasValue() {
		return collections
	}

	return [][]client.Collection{collections[nodeID.Value()]}
}

func calculateLenForFlattenedActions(testCase *TestCase) int {
	newLen := 0
	for _, a := range testCase.Actions {
		actionGroup := reflect.ValueOf(a)
		switch actionGroup.Kind() {
		case reflect.Array, reflect.Slice:
			newLen += actionGroup.Len()
		default:
			newLen++
		}
	}
	return newLen
}

func flattenActions(testCase *TestCase) {
	newLen := calculateLenForFlattenedActions(testCase)
	if newLen == len(testCase.Actions) {
		return
	}
	newActions := make([]any, 0, newLen)

	for _, a := range testCase.Actions {
		actionGroup := reflect.ValueOf(a)
		switch actionGroup.Kind() {
		case reflect.Array, reflect.Slice:
			for i := 0; i < actionGroup.Len(); i++ {
				newActions = append(
					newActions,
					actionGroup.Index(i).Interface(),
				)
			}
		default:
			newActions = append(newActions, a)
		}
	}
	testCase.Actions = newActions
}

// getActionRange returns the index of the first action to be run, and the last.
//
// Not all processes will run all actions - if this is a change detector run they
// will be split.
//
// If a SetupComplete action is provided, the actions will be split there, if not
// they will be split at the first non SchemaUpdate/CreateDoc/UpdateDoc action.
func getActionRange(testCase TestCase) (int, int) {
	startIndex := 0
	endIndex := len(testCase.Actions) - 1

	if !DetectDbChanges {
		return startIndex, endIndex
	}

	setupCompleteIndex := -1
	firstNonSetupIndex := -1

ActionLoop:
	for i := range testCase.Actions {
		switch testCase.Actions[i].(type) {
		case SetupComplete:
			setupCompleteIndex = i
			// We don't care about anything else if this has been explicitly provided
			break ActionLoop

		case SchemaUpdate, CreateDoc, UpdateDoc, Restart:
			continue

		default:
			firstNonSetupIndex = i
			break ActionLoop
		}
	}

	if SetupOnly {
		if setupCompleteIndex > -1 {
			endIndex = setupCompleteIndex
		} else if firstNonSetupIndex > -1 {
			// -1 to exclude this index
			endIndex = firstNonSetupIndex - 1
		}
	} else {
		if setupCompleteIndex > -1 {
			// +1 to exclude the SetupComplete action
			startIndex = setupCompleteIndex + 1
		} else if firstNonSetupIndex > -1 {
			// We must not set this to -1 :)
			startIndex = firstNonSetupIndex
		} else {
			// if we don't have any non-mutation actions, just use the last action
			startIndex = endIndex
		}
	}

	return startIndex, endIndex
}

// setStartingNodes adds a set of initial Defra nodes for the test to execute against.
//
// If a node(s) has been explicitly configured via a `ConfigureNode` action then no new
// nodes will be added.
func setStartingNodes(
	s *state,
) {
	hasExplicitNode := false
	for _, action := range s.testCase.Actions {
		switch action.(type) {
		case ConfigureNode:
			hasExplicitNode = true
		}
	}

	// If nodes have not been explicitly configured via actions, setup a default one.
	if !hasExplicitNode {
		db, path, err := GetDatabase(s)
		require.Nil(s.t, err)

		s.nodes = append(s.nodes, &net.Node{
			DB: db,
		})
		s.dbPaths = append(s.dbPaths, path)
	}
}

func restartNodes(
	s *state,
	actionIndex int,
) {
	if s.dbt == badgerIMType || s.dbt == defraIMType {
		return
	}
	closeNodes(s)

	// We need to restart the nodes in reverse order, to avoid dial backoff issues.
	for i := len(s.nodes) - 1; i >= 0; i-- {
		originalPath := databaseDir
		databaseDir = s.dbPaths[i]
		db, _, err := GetDatabase(s)
		require.Nil(s.t, err)
		databaseDir = originalPath

		if len(s.nodeConfigs) == 0 {
			// If there are no explicit node configuration actions the node will be
			// basic (i.e. no P2P stuff) and can be yielded now.
			s.nodes[i] = &net.Node{
				DB: db,
			}
			continue
		}

		cfg := s.nodeConfigs[i]
		// We need to make sure the node is configured with its old address, otherwise
		// a new one may be selected and reconnnection to it will fail.
		cfg.Net.P2PAddress = strings.Split(s.nodeAddresses[i], "/p2p/")[0]
		var n *net.Node
		n, err = net.NewNode(
			s.ctx,
			db,
			net.WithConfig(&cfg),
		)
		require.NoError(s.t, err)

		if err := n.Start(); err != nil {
			closeErr := n.Close()
			if closeErr != nil {
				s.t.Fatal(fmt.Sprintf("unable to start P2P listeners: %v: problem closing node", err), closeErr)
			}
			require.NoError(s.t, err)
		}

		s.nodes[i] = n
	}

	// The index of the action after the last wait action before the current restart action.
	// We wish to resume the wait clock from this point onwards.
	waitGroupStartIndex := 0
actionLoop:
	for i := actionIndex; i >= 0; i-- {
		switch s.testCase.Actions[i].(type) {
		case WaitForSync:
			// +1 as we do not wish to resume from the wait itself, but the next action
			// following it. This may be the current restart action.
			waitGroupStartIndex = i + 1
			break actionLoop
		}
	}

	for _, tc := range s.testCase.Actions {
		switch action := tc.(type) {
		case ConnectPeers:
			// Give the nodes a chance to connect to each other and learn about each other's subscribed topics.
			time.Sleep(100 * time.Millisecond)
			setupPeerWaitSync(
				s, waitGroupStartIndex, action, s.nodes[action.SourceNodeID], s.nodes[action.TargetNodeID],
			)
		case ConfigureReplicator:
			// Give the nodes a chance to connect to each other and learn about each other's subscribed topics.
			time.Sleep(100 * time.Millisecond)
			setupReplicatorWaitSync(
				s, waitGroupStartIndex, action, s.nodes[action.SourceNodeID], s.nodes[action.TargetNodeID],
			)
		}
	}

	// If the db was restarted we need to refresh the collection definitions as the old instances
	// will reference the old (closed) database instances.
	refreshCollections(s)
	refreshIndexes(s)
}

// refreshCollections refreshes all the collections of the given names, preserving order.
//
// If a given collection is not present in the database the value at the corresponding
// result-index will be nil.
func refreshCollections(
	s *state,
) {
	s.collections = make([][]client.Collection, len(s.nodes))

	for nodeID, node := range s.nodes {
		s.collections[nodeID] = make([]client.Collection, len(s.collectionNames))
		allCollections, err := node.DB.GetAllCollections(s.ctx)
		require.Nil(s.t, err)

		for i, collectionName := range s.collectionNames {
			for _, collection := range allCollections {
				if collection.Name() == collectionName {
					s.collections[nodeID][i] = collection
					break
				}
			}
		}
	}
}

// configureNode configures and starts a new Defra node using the provided configuration.
//
// It returns the new node, and its peer address. Any errors generated during configuration
// will result in a test failure.
func configureNode(
	s *state,
	action ConfigureNode,
) {
	if DetectDbChanges {
		// We do not yet support the change detector for tests running across multiple nodes.
		s.t.SkipNow()
		return
	}

	cfg := action()
	// WARNING: This is a horrible hack both deduplicates/randomizes peer IDs
	// And affects where libp2p(?) stores some values on the file system, even when using
	// an in memory store.
	cfg.Datastore.Badger.Path = s.t.TempDir()

	db, path, err := GetDatabase(s) //disable change dector, or allow it?
	require.NoError(s.t, err)

	var n *net.Node
	log.Info(s.ctx, "Starting P2P node", logging.NewKV("P2P address", cfg.Net.P2PAddress))
	n, err = net.NewNode(
		s.ctx,
		db,
		net.WithConfig(&cfg),
	)
	require.NoError(s.t, err)

	if err := n.Start(); err != nil {
		closeErr := n.Close()
		if closeErr != nil {
			s.t.Fatal(fmt.Sprintf("unable to start P2P listeners: %v: problem closing node", err), closeErr)
		}
		require.NoError(s.t, err)
	}

	address := fmt.Sprintf("%s/p2p/%s", n.ListenAddrs()[0].String(), n.PeerID())
	s.nodeAddresses = append(s.nodeAddresses, address)
	s.nodeConfigs = append(s.nodeConfigs, cfg)

	s.nodes = append(s.nodes, n)
	s.dbPaths = append(s.dbPaths, path)
}

func refreshDocuments(
	s *state,
	startActionIndex int,
) {
	if len(s.collections) == 0 {
		// This should only be possible at the moment for P2P testing, for which the
		// change detector is currently disabled.  We'll likely need some fancier logic
		// here if/when we wish to enable it.
		return
	}

	// For now just do the initial setup using the collections on the first node,
	// this may need to become more involved at a later date depending on testing
	// requirements.
	s.documents = make([][]*client.Document, len(s.collections[0]))

	for i := range s.collections[0] {
		s.documents[i] = []*client.Document{}
	}

	for i := 0; i < startActionIndex; i++ {
		switch action := s.testCase.Actions[i].(type) {
		case CreateDoc:
			// We need to add the existing documents in the order in which the test case lists them
			// otherwise they cannot be referenced correctly by other actions.
			doc, err := client.NewDocFromJSON([]byte(action.Doc))
			if err != nil {
				// If an err has been returned, ignore it - it may be expected and if not
				// the test will fail later anyway
				continue
			}

			// Just use the collection from the first relevant node, as all will be the same for this
			// purpose.
			collection := getNodeCollections(action.NodeID, s.collections)[0][action.CollectionID]

			// The document may have been mutated by other actions, so to be sure we have the latest
			// version without having to worry about the individual update mechanics we fetch it.
			doc, err = collection.Get(s.ctx, doc.Key(), false)
			if err != nil {
				// If an err has been returned, ignore it - it may be expected and if not
				// the test will fail later anyway
				continue
			}

			s.documents[action.CollectionID] = append(s.documents[action.CollectionID], doc)
		}
	}
}

func refreshIndexes(
	s *state,
) {
	if len(s.collections) == 0 {
		return
	}

	s.indexes = make([][][]client.IndexDescription, len(s.collections))

	for i, nodeCols := range s.collections {
		s.indexes[i] = make([][]client.IndexDescription, len(nodeCols))

		for j, col := range nodeCols {
			if col == nil {
				continue
			}
			colIndexes, err := col.GetIndexes(s.ctx)
			if err != nil {
				continue
			}

			s.indexes[i][j] = colIndexes
		}
	}
}

func getIndexes(
	s *state,
	action GetIndexes,
) {
	if len(s.collections) == 0 {
		return
	}

	var expectedErrorRaised bool
	actionNodes := getNodes(action.NodeID, s.nodes)
	for nodeID, collections := range getNodeCollections(action.NodeID, s.collections) {
		err := withRetry(
			actionNodes,
			nodeID,
			func() error {
				actualIndexes, err := collections[action.CollectionID].GetIndexes(s.ctx)
				if err != nil {
					return err
				}

				assertIndexesListsEqual(action.ExpectedIndexes,
					actualIndexes, s.t, s.testCase.Description)

				return nil
			},
		)
		expectedErrorRaised = expectedErrorRaised ||
			AssertError(s.t, s.testCase.Description, err, action.ExpectedError)
	}

	assertExpectedErrorRaised(s.t, s.testCase.Description, action.ExpectedError, expectedErrorRaised)
}

func assertIndexesListsEqual(
	expectedIndexes []client.IndexDescription,
	actualIndexes []client.IndexDescription,
	t *testing.T,
	testDescription string,
) {
	toNames := func(indexes []client.IndexDescription) []string {
		names := make([]string, len(indexes))
		for i, index := range indexes {
			names[i] = index.Name
		}
		return names
	}

	require.ElementsMatch(t, toNames(expectedIndexes), toNames(actualIndexes), testDescription)

	toMap := func(indexes []client.IndexDescription) map[string]client.IndexDescription {
		resultMap := map[string]client.IndexDescription{}
		for _, index := range indexes {
			resultMap[index.Name] = index
		}
		return resultMap
	}

	expectedMap := toMap(expectedIndexes)
	actualMap := toMap(actualIndexes)
	for key := range expectedMap {
		assertIndexesEqual(expectedMap[key], actualMap[key], t, testDescription)
	}
}

func assertIndexesEqual(expectedIndex, actualIndex client.IndexDescription,
	t *testing.T,
	testDescription string,
) {
	assert.Equal(t, expectedIndex.Name, actualIndex.Name, testDescription)
	assert.Equal(t, expectedIndex.ID, actualIndex.ID, testDescription)

	toNames := func(fields []client.IndexedFieldDescription) []string {
		names := make([]string, len(fields))
		for i, field := range fields {
			names[i] = field.Name
		}
		return names
	}

	require.ElementsMatch(t, toNames(expectedIndex.Fields), toNames(actualIndex.Fields), testDescription)

	toMap := func(fields []client.IndexedFieldDescription) map[string]client.IndexedFieldDescription {
		resultMap := map[string]client.IndexedFieldDescription{}
		for _, field := range fields {
			resultMap[field.Name] = field
		}
		return resultMap
	}

	expectedMap := toMap(expectedIndex.Fields)
	actualMap := toMap(actualIndex.Fields)
	for key := range expectedMap {
		assert.Equal(t, expectedMap[key], actualMap[key], testDescription)
	}
}

// updateSchema updates the schema using the given details.
func updateSchema(
	s *state,
	action SchemaUpdate,
) {
	for _, node := range getNodes(action.NodeID, s.nodes) {
		_, err := node.DB.AddSchema(s.ctx, action.Schema)
		expectedErrorRaised := AssertError(s.t, s.testCase.Description, err, action.ExpectedError)

		assertExpectedErrorRaised(s.t, s.testCase.Description, action.ExpectedError, expectedErrorRaised)
	}

	// If the schema was updated we need to refresh the collection definitions.
	refreshCollections(s)
	refreshIndexes(s)
}

func patchSchema(
	s *state,
	action SchemaPatch,
) {
	for _, node := range getNodes(action.NodeID, s.nodes) {
		err := node.DB.PatchSchema(s.ctx, action.Patch)
		expectedErrorRaised := AssertError(s.t, s.testCase.Description, err, action.ExpectedError)

		assertExpectedErrorRaised(s.t, s.testCase.Description, action.ExpectedError, expectedErrorRaised)
	}

	// If the schema was updated we need to refresh the collection definitions.
	refreshCollections(s)
	refreshIndexes(s)
}

// createDoc creates a document using the chosen [mutationType] and caches it in the
// test state object.
func createDoc(
	s *state,
	action CreateDoc,
) {
	skipIfMutationTypeUnsupported(s.t, action.SupportedMutationTypes)

	var mutation func(*state, CreateDoc, *net.Node, []client.Collection) (*client.Document, error)

	switch mutationType {
	case CollectionSaveMutationType:
		mutation = createDocViaColSave
	case CollectionNamedMutationType:
		mutation = createDocViaColCreate
	case GQLRequestMutationType:
		mutation = createDocViaGQL
	default:
		s.t.Fatalf("invalid mutationType: %v", mutationType)
	}

	var expectedErrorRaised bool
	var doc *client.Document
	actionNodes := getNodes(action.NodeID, s.nodes)
	for nodeID, collections := range getNodeCollections(action.NodeID, s.collections) {
		err := withRetry(
			actionNodes,
			nodeID,
			func() error {
				var err error
				doc, err = mutation(s, action, actionNodes[nodeID], collections)
				return err
			},
		)
		expectedErrorRaised = AssertError(s.t, s.testCase.Description, err, action.ExpectedError)
	}

	assertExpectedErrorRaised(s.t, s.testCase.Description, action.ExpectedError, expectedErrorRaised)

	if action.CollectionID >= len(s.documents) {
		// Expand the slice if required, so that the document can be accessed by collection index
		s.documents = append(s.documents, make([][]*client.Document, action.CollectionID-len(s.documents)+1)...)
	}
	s.documents[action.CollectionID] = append(s.documents[action.CollectionID], doc)
}

func createDocViaColSave(
	s *state,
	action CreateDoc,
	node *net.Node,
	collections []client.Collection,
) (*client.Document, error) {
	var err error
	doc, err := client.NewDocFromJSON([]byte(action.Doc))
	if err != nil {
		return nil, err
	}

	return doc, collections[action.CollectionID].Save(s.ctx, doc)
}

func createDocViaColCreate(
	s *state,
	action CreateDoc,
	node *net.Node,
	collections []client.Collection,
) (*client.Document, error) {
	var err error
	doc, err := client.NewDocFromJSON([]byte(action.Doc))
	if err != nil {
		return nil, err
	}

	return doc, collections[action.CollectionID].Create(s.ctx, doc)
}

func createDocViaGQL(
	s *state,
	action CreateDoc,
	node *net.Node,
	collections []client.Collection,
) (*client.Document, error) {
	collection := collections[action.CollectionID]

	escapedJson, err := json.Marshal(action.Doc)
	require.NoError(s.t, err)

	request := fmt.Sprintf(
		`mutation {
			create_%s(data: %s) {
				_key
			}
		}`,
		collection.Name(),
		escapedJson,
	)

	db := getStore(s, node.DB, immutable.None[int](), action.ExpectedError)

	result := db.ExecRequest(s.ctx, request)
	if len(result.GQL.Errors) > 0 {
		return nil, result.GQL.Errors[0]
	}

	resultantDocs, ok := result.GQL.Data.([]map[string]any)
	if !ok || len(resultantDocs) == 0 {
		return nil, nil
	}

	docKeyString := resultantDocs[0]["_key"].(string)
	docKey, err := client.NewDocKeyFromString(docKeyString)
	require.NoError(s.t, err)

	doc, err := collection.Get(s.ctx, docKey, false)
	require.NoError(s.t, err)

	return doc, nil
}

// deleteDoc deletes a document using the collection api and caches it in the
// given documents slice.
func deleteDoc(
	s *state,
	action DeleteDoc,
) {
	doc := s.documents[action.CollectionID][action.DocID]

	var expectedErrorRaised bool
	actionNodes := getNodes(action.NodeID, s.nodes)
	for nodeID, collections := range getNodeCollections(action.NodeID, s.collections) {
		err := withRetry(
			actionNodes,
			nodeID,
			func() error {
				_, err := collections[action.CollectionID].DeleteWithKey(s.ctx, doc.Key())
				return err
			},
		)
		expectedErrorRaised = AssertError(s.t, s.testCase.Description, err, action.ExpectedError)
	}

	assertExpectedErrorRaised(s.t, s.testCase.Description, action.ExpectedError, expectedErrorRaised)
}

// updateDoc updates a document using the chosen [mutationType].
func updateDoc(
	s *state,
	action UpdateDoc,
) {
	skipIfMutationTypeUnsupported(s.t, action.SupportedMutationTypes)

	var mutation func(*state, UpdateDoc, *net.Node, []client.Collection) error

	switch mutationType {
	case CollectionSaveMutationType:
		mutation = updateDocViaColSave
	case CollectionNamedMutationType:
		mutation = updateDocViaColUpdate
	case GQLRequestMutationType:
		mutation = updateDocViaGQL
	default:
		s.t.Fatalf("invalid mutationType: %v", mutationType)
	}

	var expectedErrorRaised bool
	actionNodes := getNodes(action.NodeID, s.nodes)
	for nodeID, collections := range getNodeCollections(action.NodeID, s.collections) {
		err := withRetry(
			actionNodes,
			nodeID,
			func() error { return mutation(s, action, actionNodes[nodeID], collections) },
		)
		expectedErrorRaised = AssertError(s.t, s.testCase.Description, err, action.ExpectedError)
	}

	assertExpectedErrorRaised(s.t, s.testCase.Description, action.ExpectedError, expectedErrorRaised)
}

func updateDocViaColSave(
	s *state,
	action UpdateDoc,
	node *net.Node,
	collections []client.Collection,
) error {
	doc := s.documents[action.CollectionID][action.DocID]

	err := doc.SetWithJSON([]byte(action.Doc))
	if err != nil {
		return err
	}

	return collections[action.CollectionID].Save(s.ctx, doc)
}

func updateDocViaColUpdate(
	s *state,
	action UpdateDoc,
	node *net.Node,
	collections []client.Collection,
) error {
	doc := s.documents[action.CollectionID][action.DocID]

	err := doc.SetWithJSON([]byte(action.Doc))
	if err != nil {
		return err
	}

	return collections[action.CollectionID].Update(s.ctx, doc)
}

func updateDocViaGQL(
	s *state,
	action UpdateDoc,
	node *net.Node,
	collections []client.Collection,
) error {
	doc := s.documents[action.CollectionID][action.DocID]
	collection := collections[action.CollectionID]

	escapedJson, err := json.Marshal(action.Doc)
	require.NoError(s.t, err)

	request := fmt.Sprintf(
		`mutation {
			update_%s(id: "%s", data: %s) {
				_key
			}
		}`,
		collection.Name(),
		doc.Key().String(),
		escapedJson,
	)

	db := getStore(s, node.DB, immutable.None[int](), action.ExpectedError)

	result := db.ExecRequest(s.ctx, request)
	if len(result.GQL.Errors) > 0 {
		return result.GQL.Errors[0]
	}
	return nil
}

// createIndex creates a secondary index using the collection api.
func createIndex(
	s *state,
	action CreateIndex,
) {
	if action.CollectionID >= len(s.indexes) {
		// Expand the slice if required, so that the index can be accessed by collection index
		s.indexes = append(s.indexes,
			make([][][]client.IndexDescription, action.CollectionID-len(s.indexes)+1)...)
	}
	actionNodes := getNodes(action.NodeID, s.nodes)
	for nodeID, collections := range getNodeCollections(action.NodeID, s.collections) {
		indexDesc := client.IndexDescription{
			Name: action.IndexName,
		}
		if action.FieldName != "" {
			indexDesc.Fields = []client.IndexedFieldDescription{
				{
					Name: action.FieldName,
				},
			}
		} else if len(action.FieldsNames) > 0 {
			for i := range action.FieldsNames {
				indexDesc.Fields = append(indexDesc.Fields, client.IndexedFieldDescription{
					Name:      action.FieldsNames[i],
					Direction: action.Directions[i],
				})
			}
		}
		err := withRetry(
			actionNodes,
			nodeID,
			func() error {
				desc, err := collections[action.CollectionID].CreateIndex(s.ctx, indexDesc)
				if err != nil {
					return err
				}
				s.indexes[nodeID][action.CollectionID] =
					append(s.indexes[nodeID][action.CollectionID], desc)
				return nil
			},
		)
		if AssertError(s.t, s.testCase.Description, err, action.ExpectedError) {
			return
		}
	}

	assertExpectedErrorRaised(s.t, s.testCase.Description, action.ExpectedError, false)
}

// dropIndex drops the secondary index using the collection api.
func dropIndex(
	s *state,
	action DropIndex,
) {
	var expectedErrorRaised bool
	actionNodes := getNodes(action.NodeID, s.nodes)
	for nodeID, collections := range getNodeCollections(action.NodeID, s.collections) {
		indexName := action.IndexName
		if indexName == "" {
			indexName = s.indexes[nodeID][action.CollectionID][action.IndexID].Name
		}

		err := withRetry(
			actionNodes,
			nodeID,
			func() error {
				return collections[action.CollectionID].DropIndex(s.ctx, indexName)
			},
		)
		expectedErrorRaised = AssertError(s.t, s.testCase.Description, err, action.ExpectedError)
	}

	assertExpectedErrorRaised(s.t, s.testCase.Description, action.ExpectedError, expectedErrorRaised)
}

// backupExport generates a backup using the db api.
func backupExport(
	s *state,
	action BackupExport,
) {
	if action.Config.Filepath == "" {
		action.Config.Filepath = s.t.TempDir() + "/test.json"
	}

	var expectedErrorRaised bool
	actionNodes := getNodes(action.NodeID, s.nodes)
	for nodeID, node := range actionNodes {
		err := withRetry(
			actionNodes,
			nodeID,
			func() error { return node.DB.BasicExport(s.ctx, &action.Config) },
		)
		expectedErrorRaised = AssertError(s.t, s.testCase.Description, err, action.ExpectedError)

		if !expectedErrorRaised {
			assertBackupContent(s.t, action.ExpectedContent, action.Config.Filepath)
		}
	}
	assertExpectedErrorRaised(s.t, s.testCase.Description, action.ExpectedError, expectedErrorRaised)
}

// backupImport imports data from a backup using the db api.
func backupImport(
	s *state,
	action BackupImport,
) {
	if action.Filepath == "" {
		action.Filepath = s.t.TempDir() + "/test.json"
	}

	// we can avoid checking the error here as this would mean the filepath is invalid
	// and we want to make sure that `BasicImport` fails in this case.
	_ = os.WriteFile(action.Filepath, []byte(action.ImportContent), 0664)

	var expectedErrorRaised bool
	actionNodes := getNodes(action.NodeID, s.nodes)
	for nodeID, node := range actionNodes {
		err := withRetry(
			actionNodes,
			nodeID,
			func() error { return node.DB.BasicImport(s.ctx, action.Filepath) },
		)
		expectedErrorRaised = AssertError(s.t, s.testCase.Description, err, action.ExpectedError)
	}
	assertExpectedErrorRaised(s.t, s.testCase.Description, action.ExpectedError, expectedErrorRaised)
}

// withRetry attempts to perform the given action, retrying up to a DB-defined
// maximum attempt count if a transaction conflict error is returned.
//
// If a P2P-sync commit for the given document is already in progress this
// Save call can fail as the transaction will conflict. We dont want to worry
// about this in our tests so we just retry a few times until it works (or the
// retry limit is breached - important incase this is a different error)
func withRetry(
	nodes []*net.Node,
	nodeID int,
	action func() error,
) error {
	for i := 0; i < nodes[nodeID].MaxTxnRetries(); i++ {
		err := action()
		if err != nil && errors.Is(err, badgerds.ErrTxnConflict) {
			time.Sleep(100 * time.Millisecond)
			continue
		}
		return err
	}
	return nil
}

func getStore(
	s *state,
	db client.DB,
	transactionSpecifier immutable.Option[int],
	expectedError string,
) client.Store {
	if !transactionSpecifier.HasValue() {
		return db
	}

	transactionID := transactionSpecifier.Value()

	if transactionID >= len(s.txns) {
		// Extend the txn slice so this txn can fit and be accessed by TransactionId
		s.txns = append(s.txns, make([]datastore.Txn, transactionID-len(s.txns)+1)...)
	}

	if s.txns[transactionID] == nil {
		// Create a new transaction if one does not already exist.
		txn, err := db.NewTxn(s.ctx, false)
		if AssertError(s.t, s.testCase.Description, err, expectedError) {
			txn.Discard(s.ctx)
			return nil
		}

		s.txns[transactionID] = txn
	}

	return db.WithTxn(s.txns[transactionID])
}

// commitTransaction commits the given transaction.
//
// Will panic if the given transaction does not exist. Discards the transaction if
// an error is returned on commit.
func commitTransaction(
	s *state,
	action TransactionCommit,
) {
	err := s.txns[action.TransactionID].Commit(s.ctx)
	if err != nil {
		s.txns[action.TransactionID].Discard(s.ctx)
	}

	expectedErrorRaised := AssertError(s.t, s.testCase.Description, err, action.ExpectedError)

	assertExpectedErrorRaised(s.t, s.testCase.Description, action.ExpectedError, expectedErrorRaised)
}

// executeRequest executes the given request.
func executeRequest(
	s *state,
	action Request,
) {
	var expectedErrorRaised bool
	for nodeID, node := range getNodes(action.NodeID, s.nodes) {
		db := getStore(s, node.DB, action.TransactionID, action.ExpectedError)
		result := db.ExecRequest(s.ctx, action.Request)

		anyOfByFieldKey := map[docFieldKey][]any{}
		expectedErrorRaised = assertRequestResults(
			s,
			&result.GQL,
			action.Results,
			action.ExpectedError,
			nodeID,
			anyOfByFieldKey,
		)
	}

	assertExpectedErrorRaised(s.t, s.testCase.Description, action.ExpectedError, expectedErrorRaised)
}

// executeSubscriptionRequest executes the given subscription request, returning
// a channel that will receive a single event once the subscription has been completed.
//
// The returned channel will receive a function that asserts that
// the subscription received all its expected results and no more.
// It should be called from the main test routine to ensure that
// failures are recorded properly. It will only yield once, once
// the subscription has terminated.
func executeSubscriptionRequest(
	s *state,
	action SubscriptionRequest,
) {
	subscriptionAssert := make(chan func())

	for _, node := range getNodes(action.NodeID, s.nodes) {
		result := node.DB.ExecRequest(s.ctx, action.Request)
		if AssertErrors(s.t, s.testCase.Description, result.GQL.Errors, action.ExpectedError) {
			return
		}

		go func() {
			data := []map[string]any{}
			errs := []error{}

			allActionsAreDone := false
			expectedDataRecieved := len(action.Results) == 0
			stream := result.Pub.Stream()
			for {
				select {
				case s := <-stream:
					sResult, _ := s.(client.GQLResult)
					sData, _ := sResult.Data.([]map[string]any)
					errs = append(errs, sResult.Errors...)
					data = append(data, sData...)

					if len(data) >= len(action.Results) {
						expectedDataRecieved = true
					}

				case <-s.allActionsDone:
					allActionsAreDone = true
				}

				if expectedDataRecieved && allActionsAreDone {
					finalResult := &client.GQLResult{
						Data:   data,
						Errors: errs,
					}

					subscriptionAssert <- func() {
						// This assert should be executed from the main test routine
						// so that failures will be properly handled.
						expectedErrorRaised := assertRequestResults(
							s,
							finalResult,
							action.Results,
							action.ExpectedError,
							// anyof is not yet supported by subscription requests
							0,
							map[docFieldKey][]any{},
						)

						assertExpectedErrorRaised(s.t, s.testCase.Description, action.ExpectedError, expectedErrorRaised)
					}

					return
				}
			}
		}()
	}

	s.subscriptionResultsChans = append(s.subscriptionResultsChans, subscriptionAssert)
}

// Asserts as to whether an error has been raised as expected (or not). If an expected
// error has been raised it will return true, returns false in all other cases.
func AssertError(t *testing.T, description string, err error, expectedError string) bool {
	if err == nil {
		return false
	}

	if expectedError == "" {
		require.NoError(t, err, description)
		return false
	} else {
		if !strings.Contains(err.Error(), expectedError) {
			assert.ErrorIs(t, err, errors.New(expectedError))
			return false
		}
		return true
	}
}

// Asserts as to whether an error has been raised as expected (or not). If an expected
// error has been raised it will return true, returns false in all other cases.
func AssertErrors(
	t *testing.T,
	description string,
	errs []error,
	expectedError string,
) bool {
	if expectedError == "" {
		require.Empty(t, errs, description)
	} else {
		for _, e := range errs {
			// This is always a string at the moment, add support for other types as and when needed
			errorString := e.Error()
			if !strings.Contains(errorString, expectedError) {
				// We use ErrorIs for clearer failures (is a error comparison even if it is just a string)
				require.ErrorIs(t, errors.New(errorString), errors.New(expectedError))
				continue
			}
			return true
		}
	}
	return false
}

// docFieldKey is an internal key type that wraps docIndex and fieldName
type docFieldKey struct {
	docIndex  int
	fieldName string
}

func assertRequestResults(
	s *state,
	result *client.GQLResult,
	expectedResults []map[string]any,
	expectedError string,
	nodeID int,
	anyOfByField map[docFieldKey][]any,
) bool {
	if AssertErrors(s.t, s.testCase.Description, result.Errors, expectedError) {
		return true
	}

	if expectedResults == nil && result.Data == nil {
		return true
	}

	// Note: if result.Data == nil this panics (the panic seems useful while testing).
	resultantData := result.Data.([]map[string]any)

	log.Info(s.ctx, "", logging.NewKV("RequestResults", result.Data))

	require.Equal(s.t, len(expectedResults), len(resultantData), s.testCase.Description)

	for docIndex, result := range resultantData {
		expectedResult := expectedResults[docIndex]
		for field, actualValue := range result {
			expectedValue := expectedResult[field]

			switch r := expectedValue.(type) {
			case AnyOf:
				assertResultsAnyOf(s.t, s.clientType, r, actualValue)

				dfk := docFieldKey{docIndex, field}
				valueSet := anyOfByField[dfk]
				valueSet = append(valueSet, actualValue)
				anyOfByField[dfk] = valueSet
			default:
				assertResultsEqual(
					s.t,
					s.clientType,
					expectedValue,
					actualValue,
					fmt.Sprintf("node: %v, doc: %v", nodeID, docIndex),
				)
			}
		}
	}

	return false
}

func assertExpectedErrorRaised(t *testing.T, description string, expectedError string, wasRaised bool) {
	if expectedError != "" && !wasRaised {
		assert.Fail(t, "Expected an error however none was raised.", description)
	}
}

func assertIntrospectionResults(
	s *state,
	action IntrospectionRequest,
) bool {
	for _, node := range getNodes(action.NodeID, s.nodes) {
		result := node.DB.ExecRequest(s.ctx, action.Request)

		if AssertErrors(s.t, s.testCase.Description, result.GQL.Errors, action.ExpectedError) {
			return true
		}
		resultantData := result.GQL.Data.(map[string]any)

		if len(action.ExpectedData) == 0 && len(action.ContainsData) == 0 {
			require.Equal(s.t, action.ExpectedData, resultantData)
		}

		if len(action.ExpectedData) == 0 && len(action.ContainsData) > 0 {
			assertContains(s.t, action.ContainsData, resultantData)
		} else {
			require.Equal(s.t, len(action.ExpectedData), len(resultantData))

			for k, result := range resultantData {
				assert.Equal(s.t, action.ExpectedData[k], result)
			}
		}
	}

	return false
}

// Asserts that the client introspection results conform to our expectations.
func assertClientIntrospectionResults(
	s *state,
	action ClientIntrospectionRequest,
) bool {
	for _, node := range getNodes(action.NodeID, s.nodes) {
		result := node.DB.ExecRequest(s.ctx, action.Request)

		if AssertErrors(s.t, s.testCase.Description, result.GQL.Errors, action.ExpectedError) {
			return true
		}
		resultantData := result.GQL.Data.(map[string]any)

		if len(resultantData) == 0 {
			return false
		}

		// Iterate through all types, validating each type definition.
		// Inspired from buildClientSchema.ts from graphql-js,
		// which is one way that clients do validate the schema.
		types := resultantData["__schema"].(map[string]any)["types"].([]any)

		for _, typeData := range types {
			typeDef := typeData.(map[string]any)
			kind := typeDef["kind"].(string)

			switch kind {
			case "SCALAR", "INTERFACE", "UNION", "ENUM":
				// No validation for these types in this test
			case "OBJECT":
				fields := typeDef["fields"]
				if fields == nil {
					s.t.Errorf("Fields are missing for OBJECT type %v", typeDef["name"])
				}
			case "INPUT_OBJECT":
				inputFields := typeDef["inputFields"]
				if inputFields == nil {
					s.t.Errorf("InputFields are missing for INPUT_OBJECT type %v", typeDef["name"])
				}
			default:
				// t.Errorf("Unknown type kind: %v", kind)
			}
		}
	}

	return true
}

// Asserts that the `actual` contains the given `contains` value according to the logic
// described on the [RequestTestCase.ContainsData] property.
func assertContains(t *testing.T, contains map[string]any, actual map[string]any) {
	for k, expected := range contains {
		innerActual := actual[k]
		if innerExpected, innerIsMap := expected.(map[string]any); innerIsMap {
			if innerActual == nil {
				assert.Equal(t, innerExpected, innerActual)
			} else if innerActualMap, isMap := innerActual.(map[string]any); isMap {
				// If the inner is another map then we continue down the chain
				assertContains(t, innerExpected, innerActualMap)
			} else {
				// If the types don't match then we use assert.Equal for a clean failure message
				assert.Equal(t, innerExpected, innerActual)
			}
		} else if innerExpected, innerIsArray := expected.([]any); innerIsArray {
			if actualArray, isActualArray := innerActual.([]any); isActualArray {
				// If the inner is an array/slice, then assert that each expected item is present
				// in the actual.  Note how the actual may contain additional items - this should
				// not result in a test failure.
				for _, innerExpectedItem := range innerExpected {
					assert.Contains(t, actualArray, innerExpectedItem)
				}
			} else {
				// If the types don't match then we use assert.Equal for a clean failure message
				assert.Equal(t, expected, innerActual)
			}
		} else {
			assert.Equal(t, expected, innerActual)
		}
	}
}

func assertBackupContent(t *testing.T, expectedContent, filepath string) {
	b, err := os.ReadFile(filepath)
	assert.NoError(t, err)
	assert.Equal(
		t,
		expectedContent,
		string(b),
	)
}

// skipIfMutationTypeUnsupported skips the current test if the given supportedMutationTypes option has value
// and the active mutation type is not contained within that value set.
func skipIfMutationTypeUnsupported(t *testing.T, supportedMutationTypes immutable.Option[[]MutationType]) {
	if supportedMutationTypes.HasValue() {
		var isTypeSupported bool
		for _, supportedMutationType := range supportedMutationTypes.Value() {
			if supportedMutationType == mutationType {
				isTypeSupported = true
				break
			}
		}

		if !isTypeSupported {
			t.Skipf("test does not support given mutation type. Type: %s", mutationType)
		}
	}
}<|MERGE_RESOLUTION|>--- conflicted
+++ resolved
@@ -73,7 +73,9 @@
 	// httpClientType enables running the test suite using
 	// the http implementation of the client.DB interface.
 	httpClientType ClientType = "http"
-	cliClientType  ClientType = "cli"
+	// cliClientType enables running the test suite using
+	// the cli implementation of the client.DB interface.
+	cliClientType ClientType = "cli"
 )
 
 // The MutationType that tests will run using.
@@ -185,27 +187,8 @@
 	}
 
 	// Default is to test go client type.
-	if !goClient && !httpClient {
+	if !goClient && !httpClient && !cliClient {
 		goClient = true
-<<<<<<< HEAD
-		httpClient = false
-		cliClient = false
-		detectDbChangesInit(repositoryValue, targetBranchValue)
-
-	default:
-		// Default is to test all client types.
-		if !goClient && !httpClient && !cliClient {
-			goClient = true
-			httpClient = true
-			cliClient = true
-		}
-		// Default is to test all but filesystem db types.
-		if !badgerInMemory && !badgerFile && !inMemoryStore {
-			badgerFile = false
-			badgerInMemory = true
-			inMemoryStore = true
-		}
-=======
 	}
 
 	// Default is to test all but filesystem db types.
@@ -217,7 +200,6 @@
 
 	if DetectDbChanges {
 		detectDbChangesInit(repositoryValue, targetBranchValue)
->>>>>>> df79ef4a
 	}
 }
 
