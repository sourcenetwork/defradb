--- conflicted
+++ resolved
@@ -19,11 +19,6 @@
 )
 
 func TestACP_OwnerGivesOnlyReadAccessToAnotherActor_GQL_OtherActorCanReadButNotUpdate(t *testing.T) {
-<<<<<<< HEAD
-	expectedPolicyID := "79c1f6654334894c1e131920dd98cf35bda96fd8d7de5f1ee772e898e52cf810"
-
-=======
->>>>>>> c1a24ce2
 	test := testUtils.TestCase{
 
 		Description: "Test acp, owner gives read access to another actor, but the other actor can't update",
