--- conflicted
+++ resolved
@@ -19,11 +19,6 @@
 )
 
 func TestACP_ManagerGivesReadAccessToAnotherActor_OtherActorCanRead(t *testing.T) {
-<<<<<<< HEAD
-	expectedPolicyID := "79c1f6654334894c1e131920dd98cf35bda96fd8d7de5f1ee772e898e52cf810"
-
-=======
->>>>>>> c1a24ce2
 	test := testUtils.TestCase{
 
 		Description: "Test acp, owner gives read access to another actor",
@@ -209,11 +204,6 @@
 }
 
 func TestACP_ManagerGivesWriteAccessToAnotherActor_OtherActorCanWrite(t *testing.T) {
-<<<<<<< HEAD
-	expectedPolicyID := "79c1f6654334894c1e131920dd98cf35bda96fd8d7de5f1ee772e898e52cf810"
-
-=======
->>>>>>> c1a24ce2
 	test := testUtils.TestCase{
 
 		Description: "Test acp, owner gives write access to another actor",
@@ -413,11 +403,6 @@
 }
 
 func TestACP_OwnerMakesAManagerThatGivesItSelfReadAccess_ManagerCanRead(t *testing.T) {
-<<<<<<< HEAD
-	expectedPolicyID := "79c1f6654334894c1e131920dd98cf35bda96fd8d7de5f1ee772e898e52cf810"
-
-=======
->>>>>>> c1a24ce2
 	test := testUtils.TestCase{
 
 		Description: "Test acp, owner makes a manager that gives itself read access",
@@ -603,11 +588,6 @@
 }
 
 func TestACP_OwnerMakesAManagerThatGivesItSelfReadAndWriteAccess_ManagerCanReadAndWrite(t *testing.T) {
-<<<<<<< HEAD
-	expectedPolicyID := "79c1f6654334894c1e131920dd98cf35bda96fd8d7de5f1ee772e898e52cf810"
-
-=======
->>>>>>> c1a24ce2
 	test := testUtils.TestCase{
 
 		Description: "Test acp, owner makes a manager that gives itself read and write access",
@@ -856,11 +836,6 @@
 }
 
 func TestACP_ManagerAddsRelationshipWithRelationItDoesNotManageAccordingToPolicy_Error(t *testing.T) {
-<<<<<<< HEAD
-	expectedPolicyID := "79c1f6654334894c1e131920dd98cf35bda96fd8d7de5f1ee772e898e52cf810"
-
-=======
->>>>>>> c1a24ce2
 	test := testUtils.TestCase{
 
 		Description: "Test acp, manager adds relationship with relation it does not manage according to policy, error",
@@ -976,7 +951,7 @@
 
 				Relation: "writer",
 
-				ExpectedError: "UNAUTHORIZED",
+				ExpectedError: "acp protocol violation",
 			},
 
 			testUtils.Request{
@@ -1029,11 +1004,6 @@
 }
 
 func TestACP_OwnerMakesManagerButManagerCanNotPerformOperations_ManagerCantReadOrWrite(t *testing.T) {
-<<<<<<< HEAD
-	expectedPolicyID := "79c1f6654334894c1e131920dd98cf35bda96fd8d7de5f1ee772e898e52cf810"
-
-=======
->>>>>>> c1a24ce2
 	test := testUtils.TestCase{
 
 		Description: "Test acp, owner makes a manager, manager can't read or write",
@@ -1202,11 +1172,6 @@
 }
 
 func TestACP_CantMakeRelationshipIfNotOwnerOrManager_Error(t *testing.T) {
-<<<<<<< HEAD
-	expectedPolicyID := "79c1f6654334894c1e131920dd98cf35bda96fd8d7de5f1ee772e898e52cf810"
-
-=======
->>>>>>> c1a24ce2
 	test := testUtils.TestCase{
 
 		Description: "Test acp, cant make relation if identity doesn't own or manage object, return error",
