--- conflicted
+++ resolved
@@ -17,11 +17,6 @@
 )
 
 func TestACP_AddDocActorRelationshipWithDummyRelationDefinedOnPolicy_NothingChanges(t *testing.T) {
-<<<<<<< HEAD
-	expectedPolicyID := "79c1f6654334894c1e131920dd98cf35bda96fd8d7de5f1ee772e898e52cf810"
-
-=======
->>>>>>> c1a24ce2
 	test := testUtils.TestCase{
 
 		Description: "Test acp, add doc actor relationship with a dummy relation defined on policy, nothing happens",
@@ -161,11 +156,6 @@
 }
 
 func TestACP_AddDocActorRelationshipWithDummyRelationNotDefinedOnPolicy_Error(t *testing.T) {
-<<<<<<< HEAD
-	expectedPolicyID := "79c1f6654334894c1e131920dd98cf35bda96fd8d7de5f1ee772e898e52cf810"
-
-=======
->>>>>>> c1a24ce2
 	test := testUtils.TestCase{
 
 		Description: "Test acp, add doc actor relationship with an invalid relation (not defined on policy), error",
