// Copyright 2024 Democratized Data Foundation
//
// Use of this software is governed by the Business Source License
// included in the file licenses/BSL.txt.
//
// As of the Change Date specified in that file, in accordance with
// the Business Source License, use of this software will be governed
// by the Apache License, Version 2.0, included in the file
// licenses/APL.txt.

package test_acp_relationship_doc_actor_delete

import (
	"testing"

	testUtils "github.com/sourcenetwork/defradb/tests/integration"
)

func TestACP_OwnerRevokesAccessFromAllNonExplicitActors_ActorsCanNotReadAnymore(t *testing.T) {
<<<<<<< HEAD
	expectedPolicyID := "79c1f6654334894c1e131920dd98cf35bda96fd8d7de5f1ee772e898e52cf810"

=======
>>>>>>> c1a24ce2
	test := testUtils.TestCase{

		Description: "Test acp, owner revokes read access from actors that were given read access implicitly",

		Actions: []any{
			testUtils.AddPolicy{

				Identity: testUtils.ClientIdentity(1),

				Policy: `
                    name: Test Policy

                    description: A Policy

                    actor:
                      name: actor

                    resources:
                      users:
                        permissions:
                          read:
                            expr: owner + reader + writer

                          write:
                            expr: owner + writer

                          nothing:
                            expr: dummy

                        relations:
                          owner:
                            types:
                              - actor

                          reader:
                            types:
                              - actor

                          writer:
                            types:
                              - actor

                          admin:
                            manages:
                              - reader
                            types:
                              - actor

                          dummy:
                            types:
                              - actor
                `,
			},

			testUtils.SchemaUpdate{
				Schema: `
						type Users @policy(
							id: "{{.Policy0}}",
							resource: "users"
						) {
							name: String
							age: Int
						}
					`,

				Replace: map[string]testUtils.ReplaceType{
					"Policy0": testUtils.NewPolicyIndex(0),
				},
			},

			testUtils.CreateDoc{
				Identity: testUtils.ClientIdentity(1),

				CollectionID: 0,

				Doc: `
					{
						"name": "Shahzad",
						"age": 28
					}
				`,
			},

			testUtils.AddDocActorRelationship{
				RequestorIdentity: testUtils.ClientIdentity(1),

				TargetIdentity: testUtils.AllClientIdentities(), // Give implicit access to all identities.

				CollectionID: 0,

				DocID: 0,

				Relation: "reader",

				ExpectedExistence: false,
			},

			testUtils.Request{
				Identity: testUtils.ClientIdentity(2), // Any identity can read

				Request: `
					query {
						Users {
							_docID
							name
							age
						}
					}
				`,

				Results: map[string]any{
					"Users": []map[string]any{
						{
							"_docID": "bae-9d443d0c-52f6-568b-8f74-e8ff0825697b",
							"name":   "Shahzad",
							"age":    int64(28),
						},
					},
				},
			},

			testUtils.Request{
				Identity: testUtils.ClientIdentity(3), // Any identity can read

				Request: `
					query {
						Users {
							_docID
							name
							age
						}
					}
				`,

				Results: map[string]any{
					"Users": []map[string]any{
						{
							"_docID": "bae-9d443d0c-52f6-568b-8f74-e8ff0825697b",
							"name":   "Shahzad",
							"age":    int64(28),
						},
					},
				},
			},

			testUtils.DeleteDocActorRelationship{ // Revoke access from all actors, (ones given access through * implicitly).
				RequestorIdentity: testUtils.ClientIdentity(1),

				TargetIdentity: testUtils.AllClientIdentities(),

				CollectionID: 0,

				DocID: 0,

				Relation: "reader",

				ExpectedRecordFound: true,
			},

			testUtils.Request{
				Identity: testUtils.ClientIdentity(2), // Can not read anymore

				Request: `
					query {
						Users {
							_docID
							name
							age
						}
					}
				`,

				Results: map[string]any{
					"Users": []map[string]any{}, // Can't see the documents now
				},
			},

			testUtils.Request{
				Identity: testUtils.ClientIdentity(3), // Can not read anymore

				Request: `
					query {
						Users {
							_docID
							name
							age
						}
					}
				`,

				Results: map[string]any{
					"Users": []map[string]any{}, // Can't see the documents now
				},
			},
		},
	}

	testUtils.ExecuteTestCase(t, test)
}

func TestACP_OwnerRevokesAccessFromAllNonExplicitActors_ExplicitActorsCanStillRead(t *testing.T) {
<<<<<<< HEAD
	expectedPolicyID := "79c1f6654334894c1e131920dd98cf35bda96fd8d7de5f1ee772e898e52cf810"

=======
>>>>>>> c1a24ce2
	test := testUtils.TestCase{

		Description: "Test acp, owner revokes read access from actors that were given read access implicitly",

		Actions: []any{
			testUtils.AddPolicy{

				Identity: testUtils.ClientIdentity(1),

				Policy: `
                    name: Test Policy

                    description: A Policy

                    actor:
                      name: actor

                    resources:
                      users:
                        permissions:
                          read:
                            expr: owner + reader + writer

                          write:
                            expr: owner + writer

                          nothing:
                            expr: dummy

                        relations:
                          owner:
                            types:
                              - actor

                          reader:
                            types:
                              - actor

                          writer:
                            types:
                              - actor

                          admin:
                            manages:
                              - reader
                            types:
                              - actor

                          dummy:
                            types:
                              - actor
                `,
			},

			testUtils.SchemaUpdate{
				Schema: `
						type Users @policy(
							id: "{{.Policy0}}",
							resource: "users"
						) {
							name: String
							age: Int
						}
					`,

				Replace: map[string]testUtils.ReplaceType{
					"Policy0": testUtils.NewPolicyIndex(0),
				},
			},

			testUtils.CreateDoc{
				Identity: testUtils.ClientIdentity(1),

				CollectionID: 0,

				Doc: `
					{
						"name": "Shahzad",
						"age": 28
					}
				`,
			},

			testUtils.AddDocActorRelationship{
				RequestorIdentity: testUtils.ClientIdentity(1),

				TargetIdentity: testUtils.ClientIdentity(2), // Give access to this identity explictly before.

				CollectionID: 0,

				DocID: 0,

				Relation: "reader",

				ExpectedExistence: false,
			},

			testUtils.AddDocActorRelationship{
				RequestorIdentity: testUtils.ClientIdentity(1),

				TargetIdentity: testUtils.AllClientIdentities(), // Give implicit access to all identities.

				CollectionID: 0,

				DocID: 0,

				Relation: "reader",

				ExpectedExistence: false,
			},

			testUtils.AddDocActorRelationship{
				RequestorIdentity: testUtils.ClientIdentity(1),

				TargetIdentity: testUtils.ClientIdentity(4), // Give access to this identity explictly after.

				CollectionID: 0,

				DocID: 0,

				Relation: "reader",

				ExpectedExistence: false,
			},

			testUtils.Request{
				Identity: testUtils.ClientIdentity(2), // Any identity can read

				Request: `
					query {
						Users {
							_docID
							name
							age
						}
					}
				`,

				Results: map[string]any{
					"Users": []map[string]any{
						{
							"_docID": "bae-9d443d0c-52f6-568b-8f74-e8ff0825697b",
							"name":   "Shahzad",
							"age":    int64(28),
						},
					},
				},
			},

			testUtils.Request{
				Identity: testUtils.ClientIdentity(3), // Any identity can read

				Request: `
					query {
						Users {
							_docID
							name
							age
						}
					}
				`,

				Results: map[string]any{
					"Users": []map[string]any{
						{
							"_docID": "bae-9d443d0c-52f6-568b-8f74-e8ff0825697b",
							"name":   "Shahzad",
							"age":    int64(28),
						},
					},
				},
			},

			testUtils.Request{
				Identity: testUtils.ClientIdentity(4), // Any identity can read

				Request: `
					query {
						Users {
							_docID
							name
							age
						}
					}
				`,

				Results: map[string]any{
					"Users": []map[string]any{
						{
							"_docID": "bae-9d443d0c-52f6-568b-8f74-e8ff0825697b",
							"name":   "Shahzad",
							"age":    int64(28),
						},
					},
				},
			},

			testUtils.Request{
				Identity: testUtils.ClientIdentity(5), // Any identity can read

				Request: `
					query {
						Users {
							_docID
							name
							age
						}
					}
				`,

				Results: map[string]any{
					"Users": []map[string]any{
						{
							"_docID": "bae-9d443d0c-52f6-568b-8f74-e8ff0825697b",
							"name":   "Shahzad",
							"age":    int64(28),
						},
					},
				},
			},

			testUtils.DeleteDocActorRelationship{ // Revoke access from all actors, (ones given access through * implicitly).
				RequestorIdentity: testUtils.ClientIdentity(1),

				TargetIdentity: testUtils.AllClientIdentities(),

				CollectionID: 0,

				DocID: 0,

				Relation: "reader",

				ExpectedRecordFound: true,
			},

			testUtils.Request{
				Identity: testUtils.ClientIdentity(3), // Can not read anymore, because it gained access implicitly.

				Request: `
					query {
						Users {
							_docID
							name
							age
						}
					}
				`,

				Results: map[string]any{
					"Users": []map[string]any{}, // Can't see the documents now
				},
			},

			testUtils.Request{
				Identity: testUtils.ClientIdentity(5), // Can not read anymore, because it gained access implicitly.

				Request: `
					query {
						Users {
							_docID
							name
							age
						}
					}
				`,

				Results: map[string]any{
					"Users": []map[string]any{}, // Can't see the documents now
				},
			},

			testUtils.Request{
				Identity: testUtils.ClientIdentity(2), // Can still read because it was given access explictly.

				Request: `
					query {
						Users {
							_docID
							name
							age
						}
					}
				`,

				Results: map[string]any{
					"Users": []map[string]any{
						{
							"_docID": "bae-9d443d0c-52f6-568b-8f74-e8ff0825697b",
							"name":   "Shahzad",
							"age":    int64(28),
						},
					},
				},
			},

			testUtils.Request{
				Identity: testUtils.ClientIdentity(4), // Can still read because it was given access explictly.

				Request: `
					query {
						Users {
							_docID
							name
							age
						}
					}
				`,

				Results: map[string]any{
					"Users": []map[string]any{
						{
							"_docID": "bae-9d443d0c-52f6-568b-8f74-e8ff0825697b",
							"name":   "Shahzad",
							"age":    int64(28),
						},
					},
				},
			},
		},
	}

	testUtils.ExecuteTestCase(t, test)
}

func TestACP_OwnerRevokesAccessFromAllNonExplicitActors_NonIdentityRequestsCanNotReadAnymore(t *testing.T) {
<<<<<<< HEAD
	expectedPolicyID := "79c1f6654334894c1e131920dd98cf35bda96fd8d7de5f1ee772e898e52cf810"

=======
>>>>>>> c1a24ce2
	test := testUtils.TestCase{

		Description: "Test acp, owner revokes read access from actors that were given read access implicitly, non-identity actors can't read anymore",

		Actions: []any{
			testUtils.AddPolicy{

				Identity: testUtils.ClientIdentity(1),

				Policy: `
                    name: Test Policy

                    description: A Policy

                    actor:
                      name: actor

                    resources:
                      users:
                        permissions:
                          read:
                            expr: owner + reader + writer

                          write:
                            expr: owner + writer

                          nothing:
                            expr: dummy

                        relations:
                          owner:
                            types:
                              - actor

                          reader:
                            types:
                              - actor

                          writer:
                            types:
                              - actor

                          admin:
                            manages:
                              - reader
                            types:
                              - actor

                          dummy:
                            types:
                              - actor
                `,
			},

			testUtils.SchemaUpdate{
				Schema: `
						type Users @policy(
							id: "{{.Policy0}}",
							resource: "users"
						) {
							name: String
							age: Int
						}
					`,

				Replace: map[string]testUtils.ReplaceType{
					"Policy0": testUtils.NewPolicyIndex(0),
				},
			},

			testUtils.CreateDoc{
				Identity: testUtils.ClientIdentity(1),

				CollectionID: 0,

				Doc: `
					{
						"name": "Shahzad",
						"age": 28
					}
				`,
			},

			testUtils.AddDocActorRelationship{
				RequestorIdentity: testUtils.ClientIdentity(1),

				TargetIdentity: testUtils.AllClientIdentities(), // Give implicit access to all identities.

				CollectionID: 0,

				DocID: 0,

				Relation: "reader",

				ExpectedExistence: false,
			},

			testUtils.Request{
				Identity: testUtils.NoIdentity(), // Can read even without identity

				Request: `
					query {
						Users {
							_docID
							name
							age
						}
					}
				`,

				Results: map[string]any{
					"Users": []map[string]any{
						{
							"_docID": "bae-9d443d0c-52f6-568b-8f74-e8ff0825697b",
							"name":   "Shahzad",
							"age":    int64(28),
						},
					},
				},
			},

			testUtils.DeleteDocActorRelationship{ // Revoke access from all actors, (ones given access through * implicitly).
				RequestorIdentity: testUtils.ClientIdentity(1),

				TargetIdentity: testUtils.AllClientIdentities(),

				CollectionID: 0,

				DocID: 0,

				Relation: "reader",

				ExpectedRecordFound: true,
			},

			testUtils.Request{
				Identity: testUtils.NoIdentity(), // Can not read anymore

				Request: `
					query {
						Users {
							_docID
							name
							age
						}
					}
				`,

				Results: map[string]any{
					"Users": []map[string]any{}, // Can't see the documents now
				},
			},
		},
	}

	testUtils.ExecuteTestCase(t, test)
}<|MERGE_RESOLUTION|>--- conflicted
+++ resolved
@@ -17,11 +17,6 @@
 )
 
 func TestACP_OwnerRevokesAccessFromAllNonExplicitActors_ActorsCanNotReadAnymore(t *testing.T) {
-<<<<<<< HEAD
-	expectedPolicyID := "79c1f6654334894c1e131920dd98cf35bda96fd8d7de5f1ee772e898e52cf810"
-
-=======
->>>>>>> c1a24ce2
 	test := testUtils.TestCase{
 
 		Description: "Test acp, owner revokes read access from actors that were given read access implicitly",
@@ -223,11 +218,6 @@
 }
 
 func TestACP_OwnerRevokesAccessFromAllNonExplicitActors_ExplicitActorsCanStillRead(t *testing.T) {
-<<<<<<< HEAD
-	expectedPolicyID := "79c1f6654334894c1e131920dd98cf35bda96fd8d7de5f1ee772e898e52cf810"
-
-=======
->>>>>>> c1a24ce2
 	test := testUtils.TestCase{
 
 		Description: "Test acp, owner revokes read access from actors that were given read access implicitly",
@@ -553,11 +543,6 @@
 }
 
 func TestACP_OwnerRevokesAccessFromAllNonExplicitActors_NonIdentityRequestsCanNotReadAnymore(t *testing.T) {
-<<<<<<< HEAD
-	expectedPolicyID := "79c1f6654334894c1e131920dd98cf35bda96fd8d7de5f1ee772e898e52cf810"
-
-=======
->>>>>>> c1a24ce2
 	test := testUtils.TestCase{
 
 		Description: "Test acp, owner revokes read access from actors that were given read access implicitly, non-identity actors can't read anymore",
