--- conflicted
+++ resolved
@@ -17,11 +17,6 @@
 )
 
 func TestACP_ManagerRevokesReadAccess_OtherActorCanNoLongerRead(t *testing.T) {
-<<<<<<< HEAD
-	expectedPolicyID := "79c1f6654334894c1e131920dd98cf35bda96fd8d7de5f1ee772e898e52cf810"
-
-=======
->>>>>>> c1a24ce2
 	test := testUtils.TestCase{
 
 		Description: "Test acp, manager revokes read access, other actor that can read before no longer read.",
@@ -193,11 +188,6 @@
 }
 
 func TestACP_OwnerRevokesManagersAccess_ManagerCanNoLongerManageOthers(t *testing.T) {
-<<<<<<< HEAD
-	expectedPolicyID := "79c1f6654334894c1e131920dd98cf35bda96fd8d7de5f1ee772e898e52cf810"
-
-=======
->>>>>>> c1a24ce2
 	test := testUtils.TestCase{
 
 		Description: "Test acp, owner revokes manager's access, manager can not longer manage others.",
@@ -382,11 +372,6 @@
 }
 
 func TestACP_AdminTriesToRevokeOwnersAccess_NotAllowedError(t *testing.T) {
-<<<<<<< HEAD
-	expectedPolicyID := "79c1f6654334894c1e131920dd98cf35bda96fd8d7de5f1ee772e898e52cf810"
-
-=======
->>>>>>> c1a24ce2
 	test := testUtils.TestCase{
 
 		Description: "Test acp, admin tries to revoke owner's access, not allowed error.",
@@ -495,7 +480,7 @@
 
 				Relation: "owner",
 
-				ExpectedError: "deleting an owner relationship is not allowed",
+				ExpectedError: "cannot delete an owner relationship",
 			},
 
 			testUtils.DeleteDocActorRelationship{ // Owner can still perform owner operations, like restrict admin.
