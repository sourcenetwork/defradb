// Copyright 2024 Democratized Data Foundation
//
// Use of this software is governed by the Business Source License
// included in the file licenses/BSL.txt.
//
// As of the Change Date specified in that file, in accordance with
// the Business Source License, use of this software will be governed
// by the Apache License, Version 2.0, included in the file
// licenses/APL.txt.

package test_acp_relationship_doc_actor_delete

import (
	"testing"

	testUtils "github.com/sourcenetwork/defradb/tests/integration"
)

func TestACP_AdminTriesToRevokeItsOwnAccess_NotAllowedError(t *testing.T) {
<<<<<<< HEAD
	expectedPolicyID := "79c1f6654334894c1e131920dd98cf35bda96fd8d7de5f1ee772e898e52cf810"

=======
>>>>>>> c1a24ce2
	test := testUtils.TestCase{

		Description: "Test acp, admin tries to revoke it's own access, not allowed error.",

		Actions: []any{
			testUtils.AddPolicy{

				Identity: testUtils.ClientIdentity(1),

				Policy: `
                    name: Test Policy

                    description: A Policy

                    actor:
                      name: actor

                    resources:
                      users:
                        permissions:
                          read:
                            expr: owner + reader + writer

                          write:
                            expr: owner + writer

                          nothing:
                            expr: dummy

                        relations:
                          owner:
                            types:
                              - actor

                          reader:
                            types:
                              - actor

                          writer:
                            types:
                              - actor

                          admin:
                            manages:
                              - reader
                            types:
                              - actor

                          dummy:
                            types:
                              - actor
                `,
			},

			testUtils.SchemaUpdate{
				Schema: `
						type Users @policy(
							id: "{{.Policy0}}",
							resource: "users"
						) {
							name: String
							age: Int
						}
					`,

				Replace: map[string]testUtils.ReplaceType{
					"Policy0": testUtils.NewPolicyIndex(0),
				},
			},

			testUtils.CreateDoc{
				Identity: testUtils.ClientIdentity(1),

				CollectionID: 0,

				Doc: `
					{
						"name": "Shahzad",
						"age": 28
					}
				`,
			},

			testUtils.AddDocActorRelationship{ // Owner makes admin / manager
				RequestorIdentity: testUtils.ClientIdentity(1),

				TargetIdentity: testUtils.ClientIdentity(2),

				CollectionID: 0,

				DocID: 0,

				Relation: "admin",

				ExpectedExistence: false,
			},

			testUtils.DeleteDocActorRelationship{ // Admin tries to revoke it's own relation.
				RequestorIdentity: testUtils.ClientIdentity(2),

				TargetIdentity: testUtils.ClientIdentity(2),

				CollectionID: 0,

				DocID: 0,

				Relation: "admin",

				ExpectedError: "failed to delete document actor relationship with acp",
			},

			testUtils.AddDocActorRelationship{ // Admin can still perform admin operations.
				RequestorIdentity: testUtils.ClientIdentity(2),

				TargetIdentity: testUtils.ClientIdentity(3),

				CollectionID: 0,

				DocID: 0,

				Relation: "reader",

				ExpectedExistence: false,
			},
		},
	}

	testUtils.ExecuteTestCase(t, test)
}

func TestACP_OwnerTriesToRevokeItsOwnAccess_NotAllowedError(t *testing.T) {
<<<<<<< HEAD
	expectedPolicyID := "79c1f6654334894c1e131920dd98cf35bda96fd8d7de5f1ee772e898e52cf810"

=======
>>>>>>> c1a24ce2
	test := testUtils.TestCase{

		Description: "Test acp, owner tries to revoke it's own access, not allowed error.",

		Actions: []any{
			testUtils.AddPolicy{

				Identity: testUtils.ClientIdentity(1),

				Policy: `
                    name: Test Policy

                    description: A Policy

                    actor:
                      name: actor

                    resources:
                      users:
                        permissions:
                          read:
                            expr: owner + reader + writer

                          write:
                            expr: owner + writer

                          nothing:
                            expr: dummy

                        relations:
                          owner:
                            types:
                              - actor

                          reader:
                            types:
                              - actor

                          writer:
                            types:
                              - actor

                          admin:
                            manages:
                              - reader
                            types:
                              - actor

                          dummy:
                            types:
                              - actor
                `,
			},

			testUtils.SchemaUpdate{
				Schema: `
						type Users @policy(
							id: "{{.Policy0}}",
							resource: "users"
						) {
							name: String
							age: Int
						}
					`,

				Replace: map[string]testUtils.ReplaceType{
					"Policy0": testUtils.NewPolicyIndex(0),
				},
			},

			testUtils.CreateDoc{
				Identity: testUtils.ClientIdentity(1),

				CollectionID: 0,

				Doc: `
					{
						"name": "Shahzad",
						"age": 28
					}
				`,
			},

			testUtils.DeleteDocActorRelationship{ // Owner tries to revoke it's own relation.
				RequestorIdentity: testUtils.ClientIdentity(1),

				TargetIdentity: testUtils.ClientIdentity(1),

				CollectionID: 0,

				DocID: 0,

				Relation: "owner",

				ExpectedError: "failed to delete document actor relationship with acp",
			},

			testUtils.AddDocActorRelationship{ // Owner can still perform admin operations.
				RequestorIdentity: testUtils.ClientIdentity(1),

				TargetIdentity: testUtils.ClientIdentity(2),

				CollectionID: 0,

				DocID: 0,

				Relation: "reader",

				ExpectedExistence: false,
			},
		},
	}

	testUtils.ExecuteTestCase(t, test)
}<|MERGE_RESOLUTION|>--- conflicted
+++ resolved
@@ -17,11 +17,6 @@
 )
 
 func TestACP_AdminTriesToRevokeItsOwnAccess_NotAllowedError(t *testing.T) {
-<<<<<<< HEAD
-	expectedPolicyID := "79c1f6654334894c1e131920dd98cf35bda96fd8d7de5f1ee772e898e52cf810"
-
-=======
->>>>>>> c1a24ce2
 	test := testUtils.TestCase{
 
 		Description: "Test acp, admin tries to revoke it's own access, not allowed error.",
@@ -153,11 +148,6 @@
 }
 
 func TestACP_OwnerTriesToRevokeItsOwnAccess_NotAllowedError(t *testing.T) {
-<<<<<<< HEAD
-	expectedPolicyID := "79c1f6654334894c1e131920dd98cf35bda96fd8d7de5f1ee772e898e52cf810"
-
-=======
->>>>>>> c1a24ce2
 	test := testUtils.TestCase{
 
 		Description: "Test acp, owner tries to revoke it's own access, not allowed error.",
