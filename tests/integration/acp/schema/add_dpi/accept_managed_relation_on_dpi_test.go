--- conflicted
+++ resolved
@@ -18,11 +18,6 @@
 )
 
 func TestACP_AddDPISchema_WithManagedRelation_AcceptSchemas(t *testing.T) {
-<<<<<<< HEAD
-	policyIDOfValidDPI := "abe378ae8dac56f43238b56126a5a5ff1d1021e6bf8027d477b5a366e6238fc2"
-
-=======
->>>>>>> c1a24ce2
 	test := testUtils.TestCase{
 
 		Description: "Test acp, add dpi schema, where one resource is specified on different schemas, schemas accepted",
