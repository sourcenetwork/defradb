--- conflicted
+++ resolved
@@ -18,11 +18,6 @@
 )
 
 func TestACP_AddDPISchema_PartialValidDPIButUseOnlyValidDPIResource_AcceptSchema(t *testing.T) {
-<<<<<<< HEAD
-	policyIDOfPartiallyValidDPI := "a86c6bb344c14be93ec0e44e0f660c070494f57eb740d33381b269ceb01121e5"
-
-=======
->>>>>>> c1a24ce2
 	test := testUtils.TestCase{
 
 		Description: "Test acp, add dpi schema, has both valid & invalid resources, but use only valid resource, schema accepted",
