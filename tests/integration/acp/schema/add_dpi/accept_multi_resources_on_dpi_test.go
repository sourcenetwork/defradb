// Copyright 2024 Democratized Data Foundation
//
// Use of this software is governed by the Business Source License
// included in the file licenses/BSL.txt.
//
// As of the Change Date specified in that file, in accordance with
// the Business Source License, use of this software will be governed
// by the Apache License, Version 2.0, included in the file
// licenses/APL.txt.

package test_acp_schema_add_dpi

import (
	"testing"

	testUtils "github.com/sourcenetwork/defradb/tests/integration"
	schemaUtils "github.com/sourcenetwork/defradb/tests/integration/schema"
)

func TestACP_AddDPISchema_WithMultipleResources_AcceptSchema(t *testing.T) {
<<<<<<< HEAD
	policyIDOfValidDPI := "d2378197cf63051e6239c4858797174fdfd08e557665f313e8c2a1bddc786f99"

=======
>>>>>>> c1a24ce2
	test := testUtils.TestCase{

		Description: "Test acp, add dpi schema, with multiple resources, schema accepted",

		Actions: []any{

			testUtils.AddPolicy{

				Identity: testUtils.ClientIdentity(1),

				Policy: `
                    name: test
                    description: A Valid Defra Policy Interface (DPI)

                    actor:
                      name: actor

                    resources:
                      users:
                        permissions:
                          read:
                            expr: owner + reader
                          write:
                            expr: owner

                        relations:
                          owner:
                            types:
                              - actor
                          reader:
                            types:
                              - actor

                      books:
                        permissions:
                          read:
                            expr: owner
                          write:
                            expr: owner

                        relations:
                          owner:
                            types:
                              - actor
                `,
			},

			testUtils.SchemaUpdate{
				Schema: `
					type Users @policy(
						id: "{{.Policy0}}",
						resource: "users"
					) {
						name: String
						age: Int
					}
				`,

				Replace: map[string]testUtils.ReplaceType{
					"Policy0": testUtils.NewPolicyIndex(0),
				},
			},

			testUtils.IntrospectionRequest{
				Request: `
					query {
						__type (name: "Users") {
							name
							fields {
								name
								type {
								name
								kind
								}
							}
						}
					}
				`,
				ExpectedData: map[string]any{
					"__type": map[string]any{
						"name": "Users", // NOTE: "Users" MUST exist
						"fields": schemaUtils.DefaultFields.Append(
							schemaUtils.Field{
								"name": "name",
								"type": map[string]any{
									"kind": "SCALAR",
									"name": "String",
								},
							},
						).Append(
							schemaUtils.Field{
								"name": "age",
								"type": map[string]any{
									"kind": "SCALAR",
									"name": "Int",
								},
							},
						).Tidy(),
					},
				},
			},
		},
	}

	testUtils.ExecuteTestCase(t, test)
}

func TestACP_AddDPISchema_WithMultipleResourcesBothBeingUsed_AcceptSchema(t *testing.T) {
<<<<<<< HEAD
	policyIDOfValidDPI := "d2378197cf63051e6239c4858797174fdfd08e557665f313e8c2a1bddc786f99"

=======
>>>>>>> c1a24ce2
	test := testUtils.TestCase{

		Description: "Test acp, add dpi schema, with multiple resources both being used, schemas accepted",

		Actions: []any{

			testUtils.AddPolicy{

				Identity: testUtils.ClientIdentity(1),

				Policy: `
                    name: test
                    description: A Valid Defra Policy Interface (DPI)

                    actor:
                      name: actor

                    resources:
                      users:
                        permissions:
                          read:
                            expr: owner + reader
                          write:
                            expr: owner

                        relations:
                          owner:
                            types:
                              - actor
                          reader:
                            types:
                              - actor

                      books:
                        permissions:
                          read:
                            expr: owner
                          write:
                            expr: owner

                        relations:
                          owner:
                            types:
                              - actor
                `,
			},

			testUtils.SchemaUpdate{
				Schema: `
					type Users @policy(
						id: "{{.Policy0}}",
						resource: "users"
					) {
						name: String
						age: Int
					}
				`,

				Replace: map[string]testUtils.ReplaceType{
					"Policy0": testUtils.NewPolicyIndex(0),
				},
			},

			testUtils.IntrospectionRequest{
				Request: `
					query {
						__type (name: "Users") {
							name
							fields {
								name
								type {
								name
								kind
								}
							}
						}
					}
				`,
				ExpectedData: map[string]any{
					"__type": map[string]any{
						"name": "Users", // NOTE: "Users" MUST exist
						"fields": schemaUtils.DefaultFields.Append(
							schemaUtils.Field{
								"name": "name",
								"type": map[string]any{
									"kind": "SCALAR",
									"name": "String",
								},
							},
						).Append(
							schemaUtils.Field{
								"name": "age",
								"type": map[string]any{
									"kind": "SCALAR",
									"name": "Int",
								},
							},
						).Tidy(),
					},
				},
			},

			testUtils.SchemaUpdate{
				Schema: `
					type Books @policy(
						id: "{{.Policy0}}",,
						resource: "books"
					) {
						name: String
					}
				`,

				Replace: map[string]testUtils.ReplaceType{
					"Policy0": testUtils.NewPolicyIndex(0),
				},
			},

			testUtils.IntrospectionRequest{
				Request: `
					query {
						__type (name: "Books") {
							name
							fields {
								name
								type {
								name
								kind
								}
							}
						}
					}
				`,
				ExpectedData: map[string]any{
					"__type": map[string]any{
						"name": "Books", // NOTE: "Books" MUST exist
						"fields": schemaUtils.DefaultFields.Append(
							schemaUtils.Field{
								"name": "name",
								"type": map[string]any{
									"kind": "SCALAR",
									"name": "String",
								},
							},
						).Tidy(),
					},
				},
			},
		},
	}

	testUtils.ExecuteTestCase(t, test)
}<|MERGE_RESOLUTION|>--- conflicted
+++ resolved
@@ -18,11 +18,6 @@
 )
 
 func TestACP_AddDPISchema_WithMultipleResources_AcceptSchema(t *testing.T) {
-<<<<<<< HEAD
-	policyIDOfValidDPI := "d2378197cf63051e6239c4858797174fdfd08e557665f313e8c2a1bddc786f99"
-
-=======
->>>>>>> c1a24ce2
 	test := testUtils.TestCase{
 
 		Description: "Test acp, add dpi schema, with multiple resources, schema accepted",
@@ -131,11 +126,6 @@
 }
 
 func TestACP_AddDPISchema_WithMultipleResourcesBothBeingUsed_AcceptSchema(t *testing.T) {
-<<<<<<< HEAD
-	policyIDOfValidDPI := "d2378197cf63051e6239c4858797174fdfd08e557665f313e8c2a1bddc786f99"
-
-=======
->>>>>>> c1a24ce2
 	test := testUtils.TestCase{
 
 		Description: "Test acp, add dpi schema, with multiple resources both being used, schemas accepted",
