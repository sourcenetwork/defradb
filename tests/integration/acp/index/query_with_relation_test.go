// Copyright 2024 Democratized Data Foundation
//
// Use of this software is governed by the Business Source License
// included in the file licenses/BSL.txt.
//
// As of the Change Date specified in that file, in accordance with
// the Business Source License, use of this software will be governed
// by the Apache License, Version 2.0, included in the file
// licenses/APL.txt.

package test_acp_index

import (
	"testing"

	testUtils "github.com/sourcenetwork/defradb/tests/integration"
)

func createAuthorBooksSchemaWithPolicyAndCreateDocs() []any {
	return []any{
		testUtils.AddPolicy{
<<<<<<< HEAD
			Identity:         testUtils.ClientIdentity(1),
			Policy:           bookAuthorPolicy,
			ExpectedPolicyID: "35645d025f17eb228814dd15b61c7bc04ff008e4829bc5473211930376f11ff8",
=======
			Identity: testUtils.ClientIdentity(1),
			Policy:   bookAuthorPolicy,
>>>>>>> c1a24ce2
		},
		testUtils.SchemaUpdate{
			Schema: `
				type Author @policy(
<<<<<<< HEAD
					id: "35645d025f17eb228814dd15b61c7bc04ff008e4829bc5473211930376f11ff8",
=======
					id: "{{.Policy0}}",
>>>>>>> c1a24ce2
					resource: "author"
				) {
					name: String
					age: Int @index
					verified: Boolean
					published: [Book]
				}

				type Book @policy(
<<<<<<< HEAD
					id: "35645d025f17eb228814dd15b61c7bc04ff008e4829bc5473211930376f11ff8",
=======
					id: "{{.Policy0}}",
>>>>>>> c1a24ce2
					resource: "author"
				) {
					name: String
					rating: Float @index
					author: Author
				}`,

			Replace: map[string]testUtils.ReplaceType{
				"Policy0": testUtils.NewPolicyIndex(0),
			},
		},
		testUtils.CreateDoc{
			CollectionID: 0,
			// bae-7aabc9d2-fbbc-5911-b0d0-b49a2a1d0e84
			Doc: `{
				"name": "John Grisham",
				"age": 65,
				"verified": true
			}`,
		},
		testUtils.CreateDoc{
			Identity:     testUtils.ClientIdentity(1),
			CollectionID: 0,
			// bae-b769708d-f552-5c3d-a402-ccfd7ac7fb04
			Doc: `{
				"name": "Cornelia Funke",
				"age": 62,
				"verified": false
			}`,
		},
		testUtils.CreateDoc{
			CollectionID: 1,
			DocMap: map[string]any{
				"name":      "Painted House",
				"rating":    4.9,
				"author_id": testUtils.NewDocIndex(0, 0),
			},
		},
		testUtils.CreateDoc{
			Identity:     testUtils.ClientIdentity(1),
			CollectionID: 1,
			DocMap: map[string]any{
				"name":      "A Time for Mercy",
				"rating":    4.5,
				"author_id": testUtils.NewDocIndex(0, 0),
			},
		},
		testUtils.CreateDoc{
			Identity:     testUtils.ClientIdentity(1),
			CollectionID: 1,
			DocMap: map[string]any{
				"name":      "Theif Lord",
				"rating":    4.8,
				"author_id": testUtils.NewDocIndex(0, 1),
			},
		},
	}
}

func TestACPWithIndex_UponQueryingPrivateOneToManyRelatedDocWithoutIdentity_ShouldNotFetch(t *testing.T) {
	test := testUtils.TestCase{
		Description: "Test ACP with index: upon querying private (one-to-many) related doc without identity should not fetch",
		Actions: []any{
			createAuthorBooksSchemaWithPolicyAndCreateDocs(),
			testUtils.Request{
				Request: `
					query {
						Author(filter: {
							published: {rating: {_gt: 3}}
						}) {
							name
							published {
								name
							}
						}
					}`,
				Results: map[string]any{
					"Author": []map[string]any{
						{
							"name": "John Grisham",
							"published": []map[string]any{
								{
									"name": "Painted House",
								},
							},
						},
					},
				},
			},
		},
	}

	testUtils.ExecuteTestCase(t, test)
}

func TestACPWithIndex_UponQueryingPrivateOneToManyRelatedDocWithIdentity_ShouldFetch(t *testing.T) {
	test := testUtils.TestCase{
		Description: "Test ACP with index: upon querying private (one-to-many) related doc with identity should fetch",
		Actions: []any{
			createAuthorBooksSchemaWithPolicyAndCreateDocs(),
			testUtils.Request{
				Identity: testUtils.ClientIdentity(1),
				Request: `
					query {
						Author(filter: {
							published: {rating: {_gt: 3}}
						}) {
							name
							published {
								name
							}
						}
					}`,
				Results: map[string]any{
					"Author": []map[string]any{
						{
							"name": "John Grisham",
							"published": []map[string]any{
								{
									"name": "Painted House",
								},
								{
									"name": "A Time for Mercy",
								},
							},
						},
						{
							"name": "Cornelia Funke",
							"published": []map[string]any{
								{
									"name": "Theif Lord",
								},
							},
						},
					},
				},
			},
		},
	}

	testUtils.ExecuteTestCase(t, test)
}

func TestACPWithIndex_UponQueryingPrivateOneToManyRelatedDocWithWrongIdentity_ShouldNotFetch(t *testing.T) {
	test := testUtils.TestCase{
		Description: "Test ACP with index: upon querying private (one-to-many) related doc with wrong identity should not fetch",
		Actions: []any{
			createAuthorBooksSchemaWithPolicyAndCreateDocs(),
			testUtils.Request{
				Identity: testUtils.ClientIdentity(2),
				Request: `
					query {
						Author(filter: {
							published: {rating: {_gt: 3}}
						}) {
							name
							published {
								name
							}
						}
					}`,
				Results: map[string]any{
					"Author": []map[string]any{
						{
							"name": "John Grisham",
							"published": []map[string]any{
								{
									"name": "Painted House",
								},
							},
						},
					},
				},
			},
		},
	}

	testUtils.ExecuteTestCase(t, test)
}

func TestACPWithIndex_UponQueryingPrivateManyToOneRelatedDocWithoutIdentity_ShouldNotFetch(t *testing.T) {
	test := testUtils.TestCase{
		Description: "Test ACP with index: upon querying private (many-to-one) related doc without identity should not fetch",
		Actions: []any{
			createAuthorBooksSchemaWithPolicyAndCreateDocs(),
			testUtils.Request{
				Request: `
					query {
						Book(filter: {
							author: {age: {_gt: 60}}
						}) {
							name
							author {
								name
							}
						}
					}`,
				Results: map[string]any{
					"Book": []map[string]any{
						{
							"name": "Painted House",
							"author": map[string]any{
								"name": "John Grisham",
							},
						},
					},
				},
			},
		},
	}

	testUtils.ExecuteTestCase(t, test)
}

func TestACPWithIndex_UponQueryingPrivateManyToOneRelatedDocWithIdentity_ShouldFetch(t *testing.T) {
	test := testUtils.TestCase{
		Description: "Test ACP with index: upon querying private (many-to-one) related doc with identity should fetch",
		Actions: []any{
			createAuthorBooksSchemaWithPolicyAndCreateDocs(),
			testUtils.Request{
				Identity: testUtils.ClientIdentity(1),
				Request: `
					query {
						Book(filter: {
							author: {age: {_gt: 60}}
						}) {
							name
							author {
								name
							}
						}
					}`,
				Results: map[string]any{
					"Book": []map[string]any{
						{
							"name": "Theif Lord",
							"author": map[string]any{
								"name": "Cornelia Funke",
							},
						},
						{
							"name": "Painted House",
							"author": map[string]any{
								"name": "John Grisham",
							},
						},
						{
							"name": "A Time for Mercy",
							"author": map[string]any{
								"name": "John Grisham",
							},
						},
					},
				},
			},
		},
	}

	testUtils.ExecuteTestCase(t, test)
}

func TestACPWithIndex_UponQueryingPrivateManyToOneRelatedDocWithWrongIdentity_ShouldNotFetch(t *testing.T) {
	test := testUtils.TestCase{
		Description: "Test ACP with index: upon querying private (many-to-one) related doc without identity should not fetch",
		Actions: []any{
			createAuthorBooksSchemaWithPolicyAndCreateDocs(),
			testUtils.Request{
				Identity: testUtils.ClientIdentity(2),
				Request: `
					query {
						Book(filter: {
							author: {age: {_gt: 60}}
						}) {
							name
							author {
								name
							}
						}
					}`,
				Results: map[string]any{
					"Book": []map[string]any{
						{
							"name": "Painted House",
							"author": map[string]any{
								"name": "John Grisham",
							},
						},
					},
				},
			},
		},
	}

	testUtils.ExecuteTestCase(t, test)
}<|MERGE_RESOLUTION|>--- conflicted
+++ resolved
@@ -19,23 +19,13 @@
 func createAuthorBooksSchemaWithPolicyAndCreateDocs() []any {
 	return []any{
 		testUtils.AddPolicy{
-<<<<<<< HEAD
-			Identity:         testUtils.ClientIdentity(1),
-			Policy:           bookAuthorPolicy,
-			ExpectedPolicyID: "35645d025f17eb228814dd15b61c7bc04ff008e4829bc5473211930376f11ff8",
-=======
 			Identity: testUtils.ClientIdentity(1),
 			Policy:   bookAuthorPolicy,
->>>>>>> c1a24ce2
 		},
 		testUtils.SchemaUpdate{
 			Schema: `
 				type Author @policy(
-<<<<<<< HEAD
-					id: "35645d025f17eb228814dd15b61c7bc04ff008e4829bc5473211930376f11ff8",
-=======
 					id: "{{.Policy0}}",
->>>>>>> c1a24ce2
 					resource: "author"
 				) {
 					name: String
@@ -45,11 +35,7 @@
 				}
 
 				type Book @policy(
-<<<<<<< HEAD
-					id: "35645d025f17eb228814dd15b61c7bc04ff008e4829bc5473211930376f11ff8",
-=======
 					id: "{{.Policy0}}",
->>>>>>> c1a24ce2
 					resource: "author"
 				) {
 					name: String
