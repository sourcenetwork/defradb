--- conflicted
+++ resolved
@@ -60,21 +60,12 @@
                             types:
                               - actor
                 `,
-<<<<<<< HEAD
-
-				ExpectedPolicyID: "abe378ae8dac56f43238b56126a5a5ff1d1021e6bf8027d477b5a366e6238fc2",
-=======
->>>>>>> c1a24ce2
 			},
 
 			testUtils.SchemaUpdate{
 				Schema: `
 					type Users @policy(
-<<<<<<< HEAD
-						id: "abe378ae8dac56f43238b56126a5a5ff1d1021e6bf8027d477b5a366e6238fc2",
-=======
 						id: "{{.Policy0}}",
->>>>>>> c1a24ce2
 						resource: "users"
 					) {
 						name: String
@@ -179,21 +170,12 @@
                             types:
                               - actor
                 `,
-<<<<<<< HEAD
-
-				ExpectedPolicyID: "abe378ae8dac56f43238b56126a5a5ff1d1021e6bf8027d477b5a366e6238fc2",
-=======
->>>>>>> c1a24ce2
 			},
 
 			testUtils.SchemaUpdate{
 				Schema: `
 					type Users @policy(
-<<<<<<< HEAD
-						id: "abe378ae8dac56f43238b56126a5a5ff1d1021e6bf8027d477b5a366e6238fc2",
-=======
 						id: "{{.Policy0}}",
->>>>>>> c1a24ce2
 						resource: "users"
 					) {
 						name: String
@@ -295,21 +277,12 @@
                             types:
                               - actor
                 `,
-<<<<<<< HEAD
-
-				ExpectedPolicyID: "abe378ae8dac56f43238b56126a5a5ff1d1021e6bf8027d477b5a366e6238fc2",
-=======
->>>>>>> c1a24ce2
 			},
 
 			testUtils.SchemaUpdate{
 				Schema: `
 					type Users @policy(
-<<<<<<< HEAD
-						id: "abe378ae8dac56f43238b56126a5a5ff1d1021e6bf8027d477b5a366e6238fc2",
-=======
 						id: "{{.Policy0}}",
->>>>>>> c1a24ce2
 						resource: "users"
 					) {
 						name: String
@@ -421,21 +394,12 @@
                             types:
                               - actor
                 `,
-<<<<<<< HEAD
-
-				ExpectedPolicyID: "abe378ae8dac56f43238b56126a5a5ff1d1021e6bf8027d477b5a366e6238fc2",
-=======
->>>>>>> c1a24ce2
 			},
 
 			testUtils.SchemaUpdate{
 				Schema: `
 					type Users @policy(
-<<<<<<< HEAD
-						id: "abe378ae8dac56f43238b56126a5a5ff1d1021e6bf8027d477b5a366e6238fc2",
-=======
 						id: "{{.Policy0}}",
->>>>>>> c1a24ce2
 						resource: "users"
 					) {
 						name: String
@@ -547,21 +511,12 @@
                             types:
                               - actor
                 `,
-<<<<<<< HEAD
-
-				ExpectedPolicyID: "abe378ae8dac56f43238b56126a5a5ff1d1021e6bf8027d477b5a366e6238fc2",
-=======
->>>>>>> c1a24ce2
 			},
 
 			testUtils.SchemaUpdate{
 				Schema: `
 					type Users @policy(
-<<<<<<< HEAD
-						id: "abe378ae8dac56f43238b56126a5a5ff1d1021e6bf8027d477b5a366e6238fc2",
-=======
 						id: "{{.Policy0}}",
->>>>>>> c1a24ce2
 						resource: "users"
 					) {
 						name: String
@@ -676,21 +631,12 @@
                             types:
                               - actor
                 `,
-<<<<<<< HEAD
-
-				ExpectedPolicyID: "abe378ae8dac56f43238b56126a5a5ff1d1021e6bf8027d477b5a366e6238fc2",
-=======
->>>>>>> c1a24ce2
 			},
 
 			testUtils.SchemaUpdate{
 				Schema: `
 					type Users @policy(
-<<<<<<< HEAD
-						id: "abe378ae8dac56f43238b56126a5a5ff1d1021e6bf8027d477b5a366e6238fc2",
-=======
 						id: "{{.Policy0}}",
->>>>>>> c1a24ce2
 						resource: "users"
 					) {
 						name: String
@@ -803,21 +749,12 @@
                             types:
                               - actor
                 `,
-<<<<<<< HEAD
-
-				ExpectedPolicyID: "abe378ae8dac56f43238b56126a5a5ff1d1021e6bf8027d477b5a366e6238fc2",
-=======
->>>>>>> c1a24ce2
 			},
 
 			testUtils.SchemaUpdate{
 				Schema: `
 					type Users @policy(
-<<<<<<< HEAD
-						id: "abe378ae8dac56f43238b56126a5a5ff1d1021e6bf8027d477b5a366e6238fc2",
-=======
 						id: "{{.Policy0}}",
->>>>>>> c1a24ce2
 						resource: "users"
 					) {
 						name: String
