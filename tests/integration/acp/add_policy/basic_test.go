--- conflicted
+++ resolved
@@ -46,11 +46,6 @@
                               - actor
 
                 `,
-<<<<<<< HEAD
-
-				ExpectedPolicyID: "468a5f345b3afec72f025185159e0fe84b02ead3374ec6aa54c390b2e3299444",
-=======
->>>>>>> c1a24ce2
 			},
 		},
 	}
@@ -95,11 +90,6 @@
 					  }
 					}
                 `,
-<<<<<<< HEAD
-
-				ExpectedPolicyID: "468a5f345b3afec72f025185159e0fe84b02ead3374ec6aa54c390b2e3299444",
-=======
->>>>>>> c1a24ce2
 			},
 		},
 	}
