// Copyright 2024 Democratized Data Foundation
//
// Use of this software is governed by the Business Source License
// included in the file licenses/BSL.txt.
//
// As of the Change Date specified in that file, in accordance with
// the Business Source License, use of this software will be governed
// by the Apache License, Version 2.0, included in the file
// licenses/APL.txt.

package test_acp_add_policy

import (
	"testing"

	testUtils "github.com/sourcenetwork/defradb/tests/integration"
)

// Note: Similar to the one in ./with_no_perms_test.go
// Eventhough this file shows we can load a policy, that assigns no read/write permissions which
// are required for DPI. When a schema is loaded, and it has policyID and resource defined on the
// collection, then before we accept that schema the validation occurs. Inotherwords, we do not
// allow a non-DPI compliant policy to be specified on a collection schema, if it is, then the schema
// would be rejected. However we register the policy with acp even if policy isn't DPI compliant.

func TestACP_AddPolicy_PermissionlessOwnerWrite_ValidID(t *testing.T) {
	test := testUtils.TestCase{

		Description: "Test acp, add policy with owner having no write permissions, valid ID",

		Actions: []any{
			testUtils.AddPolicy{
				Identity: testUtils.ClientIdentity(1),

				Policy: `
                    name: test
                    description: a policy

                    actor:
                      name: actor

                    resources:
                      users:
                        permissions:
                          write:
                            expr: reader
                          read:
                            expr: owner + reader

                        relations:
                          owner:
                            types:
                              - actor
                          reader:
                            types:
                              - actor
                `,
<<<<<<< HEAD

				ExpectedPolicyID: "39a4c846e0ac0326e388504f9d8aa5d8ca7ade7c18880f6a73ea45609f118782",
=======
>>>>>>> c1a24ce2
			},
		},
	}

	testUtils.ExecuteTestCase(t, test)
}

func TestACP_AddPolicy_PermissionlessOwnerRead_ValidID(t *testing.T) {
	test := testUtils.TestCase{

		Description: "Test acp, add policy with owner having no read permissions, valid ID",

		Actions: []any{
			testUtils.AddPolicy{
				Identity: testUtils.ClientIdentity(1),

				Policy: `
                    name: test
                    description: a policy

                    actor:
                      name: actor

                    resources:
                      users:
                        permissions:
                          write:
                            expr: owner + reader
                          read:
                            expr: reader

                        relations:
                          owner:
                            types:
                              - actor
                          reader:
                            types:
                              - actor
                `,
<<<<<<< HEAD

				ExpectedPolicyID: "6b6ee55e66667322f7d3f739f62736e780b5c080e965533b415371089a0aef14",
=======
>>>>>>> c1a24ce2
			},
		},
	}

	testUtils.ExecuteTestCase(t, test)
}

func TestACP_AddPolicy_PermissionlessOwnerReadWrite_ValidID(t *testing.T) {
	test := testUtils.TestCase{

		Description: "Test acp, add policy with owner having no read/write permissions, valid ID",

		Actions: []any{
			testUtils.AddPolicy{
				Identity: testUtils.ClientIdentity(1),

				Policy: `
                    name: test
                    description: a policy

                    actor:
                      name: actor

                    resources:
                      users:
                        permissions:
                          write:
                            expr: reader
                          read:
                            expr: owner + reader

                        relations:
                          owner:
                            types:
                              - actor
                          reader:
                            types:
                              - actor
                `,
<<<<<<< HEAD

				ExpectedPolicyID: "39a4c846e0ac0326e388504f9d8aa5d8ca7ade7c18880f6a73ea45609f118782",
=======
>>>>>>> c1a24ce2
			},
		},
	}

	testUtils.ExecuteTestCase(t, test)
}<|MERGE_RESOLUTION|>--- conflicted
+++ resolved
@@ -55,11 +55,6 @@
                             types:
                               - actor
                 `,
-<<<<<<< HEAD
-
-				ExpectedPolicyID: "39a4c846e0ac0326e388504f9d8aa5d8ca7ade7c18880f6a73ea45609f118782",
-=======
->>>>>>> c1a24ce2
 			},
 		},
 	}
@@ -99,11 +94,6 @@
                             types:
                               - actor
                 `,
-<<<<<<< HEAD
-
-				ExpectedPolicyID: "6b6ee55e66667322f7d3f739f62736e780b5c080e965533b415371089a0aef14",
-=======
->>>>>>> c1a24ce2
 			},
 		},
 	}
@@ -143,11 +133,6 @@
                             types:
                               - actor
                 `,
-<<<<<<< HEAD
-
-				ExpectedPolicyID: "39a4c846e0ac0326e388504f9d8aa5d8ca7ade7c18880f6a73ea45609f118782",
-=======
->>>>>>> c1a24ce2
 			},
 		},
 	}
