// Copyright 2024 Democratized Data Foundation
//
// Use of this software is governed by the Business Source License
// included in the file licenses/BSL.txt.
//
// As of the Change Date specified in that file, in accordance with
// the Business Source License, use of this software will be governed
// by the Apache License, Version 2.0, included in the file
// licenses/APL.txt.

package test_acp_add_policy

import (
	"testing"

	testUtils "github.com/sourcenetwork/defradb/tests/integration"
)

// Note: Eventhough this file shows we can load a policy, that has no permissions. It is important
// to know that DPI always has a set of permissions it requires. Therefore when a schema is loaded,
// and it has policyID and resource defined on the collection, then before we accept that schema
// the validation occurs.
// Inotherwords, we do not allow a non-DPI compliant policy to be specified on a collection schema, if
// it is the schema would be rejected. However we register the policy with acp even if
// the policy is not DPI compliant.

func TestACP_AddPolicy_NoPermissionsOnlyOwner_ValidID(t *testing.T) {
	test := testUtils.TestCase{

		Description: "Test acp, add policy, no permissions only owner relation",

		Actions: []any{
			testUtils.AddPolicy{
				Identity: testUtils.ClientIdentity(1),

				Policy: `
                    name: test
                    description: a policy

                    actor:
                      name: actor

                    resources:
                      users:
                        permissions:

                        relations:
                          owner:
                            types:
                              - actor

                `,
<<<<<<< HEAD

				ExpectedPolicyID: "29e141d4c49f5f6a0e12aa035aa1cae2a2a05d364759fcaae76473ef8484fc89",
=======
>>>>>>> c1a24ce2
			},
		},
	}

	testUtils.ExecuteTestCase(t, test)
}

func TestACP_AddPolicy_NoPermissionsMultiRelations_ValidID(t *testing.T) {
	test := testUtils.TestCase{

		Description: "Test acp, add policy, no permissions with multi relations",

		Actions: []any{
			testUtils.AddPolicy{
				Identity: testUtils.ClientIdentity(1),

				Policy: `
                    name: test
                    description: a policy

                    actor:
                      name: actor

                    resources:
                      users:
                        permissions:

                        relations:
                          owner:
                            types:
                              - actor
                          reader:
                            types:
                              - actor

                `,
<<<<<<< HEAD

				ExpectedPolicyID: "71fb347c0db1db6c5242342905d1ef9676fc3215b42d5f8860e0b03f3be68df0",
=======
>>>>>>> c1a24ce2
			},
		},
	}

	testUtils.ExecuteTestCase(t, test)
}

func TestACP_AddPolicy_NoPermissionsLabelOnlyOwner_ValidID(t *testing.T) {
	test := testUtils.TestCase{

		Description: "Test acp, add policy, no permissions label only owner relation",

		Actions: []any{
			testUtils.AddPolicy{
				Identity: testUtils.ClientIdentity(1),

				Policy: `
                    name: test
                    description: a policy

                    actor:
                      name: actor

                    resources:
                      users:
                        relations:
                          owner:
                            types:
                              - actor

                `,
<<<<<<< HEAD

				ExpectedPolicyID: "29e141d4c49f5f6a0e12aa035aa1cae2a2a05d364759fcaae76473ef8484fc89",
=======
>>>>>>> c1a24ce2
			},
		},
	}

	testUtils.ExecuteTestCase(t, test)
}

func TestACP_AddPolicy_NoPermissionsLabelMultiRelations_ValidID(t *testing.T) {
	test := testUtils.TestCase{

		Description: "Test acp, add policy, no permissions label with multi relations",

		Actions: []any{
			testUtils.AddPolicy{
				Identity: testUtils.ClientIdentity(1),

				Policy: `
                    name: test
                    description: a policy

                    actor:
                      name: actor

                    resources:
                      users:
                        relations:
                          owner:
                            types:
                              - actor
                          reader:
                            types:
                              - actor

                `,
<<<<<<< HEAD

				ExpectedPolicyID: "71fb347c0db1db6c5242342905d1ef9676fc3215b42d5f8860e0b03f3be68df0",
=======
>>>>>>> c1a24ce2
			},
		},
	}

	testUtils.ExecuteTestCase(t, test)
}<|MERGE_RESOLUTION|>--- conflicted
+++ resolved
@@ -50,11 +50,6 @@
                               - actor
 
                 `,
-<<<<<<< HEAD
-
-				ExpectedPolicyID: "29e141d4c49f5f6a0e12aa035aa1cae2a2a05d364759fcaae76473ef8484fc89",
-=======
->>>>>>> c1a24ce2
 			},
 		},
 	}
@@ -91,11 +86,6 @@
                               - actor
 
                 `,
-<<<<<<< HEAD
-
-				ExpectedPolicyID: "71fb347c0db1db6c5242342905d1ef9676fc3215b42d5f8860e0b03f3be68df0",
-=======
->>>>>>> c1a24ce2
 			},
 		},
 	}
@@ -127,11 +117,6 @@
                               - actor
 
                 `,
-<<<<<<< HEAD
-
-				ExpectedPolicyID: "29e141d4c49f5f6a0e12aa035aa1cae2a2a05d364759fcaae76473ef8484fc89",
-=======
->>>>>>> c1a24ce2
 			},
 		},
 	}
@@ -166,11 +151,6 @@
                               - actor
 
                 `,
-<<<<<<< HEAD
-
-				ExpectedPolicyID: "71fb347c0db1db6c5242342905d1ef9676fc3215b42d5f8860e0b03f3be68df0",
-=======
->>>>>>> c1a24ce2
 			},
 		},
 	}
