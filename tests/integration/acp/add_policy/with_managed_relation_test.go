// Copyright 2024 Democratized Data Foundation
//
// Use of this software is governed by the Business Source License
// included in the file licenses/BSL.txt.
//
// As of the Change Date specified in that file, in accordance with
// the Business Source License, use of this software will be governed
// by the Apache License, Version 2.0, included in the file
// licenses/APL.txt.

package test_acp_add_policy

import (
	"testing"

	testUtils "github.com/sourcenetwork/defradb/tests/integration"
)

func TestACP_AddPolicy_WithRelationManagingOtherRelation_ValidPolicyID(t *testing.T) {
	test := testUtils.TestCase{

		Description: "Test acp, where a relation is managing another relation, valid policy id",
		Actions: []any{
			testUtils.AddPolicy{
				Identity: testUtils.ClientIdentity(1),

				Policy: `
                    name: a policy
                    description: a policy with admin relation managing reader relation

                    actor:
                      name: actor

                    resources:
                      users:
                        permissions:
                          read:
                            expr: owner + reader
                          write:
                            expr: owner

                        relations:
                          owner:
                            types:
                              - actor
                          reader:
                            types:
                              - actor
                          admin:
                            manages:
                              - reader
                            types:
                              - actor
                `,
<<<<<<< HEAD

				ExpectedPolicyID: "b53db707d836137cbac70fc7f02ede9f2396f86f00529700b5b14fecba49dd8d",
=======
>>>>>>> c1a24ce2
			},
		},
	}

	testUtils.ExecuteTestCase(t, test)
}<|MERGE_RESOLUTION|>--- conflicted
+++ resolved
@@ -52,11 +52,6 @@
                             types:
                               - actor
                 `,
-<<<<<<< HEAD
-
-				ExpectedPolicyID: "b53db707d836137cbac70fc7f02ede9f2396f86f00529700b5b14fecba49dd8d",
-=======
->>>>>>> c1a24ce2
 			},
 		},
 	}
