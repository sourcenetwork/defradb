// Copyright 2024 Democratized Data Foundation
//
// Use of this software is governed by the Business Source License
// included in the file licenses/BSL.txt.
//
// As of the Change Date specified in that file, in accordance with
// the Business Source License, use of this software will be governed
// by the Apache License, Version 2.0, included in the file
// licenses/APL.txt.

package test_acp_add_policy

import (
	"testing"

	testUtils "github.com/sourcenetwork/defradb/tests/integration"
)

func TestACP_AddPolicy_ExtraPermissions_ValidPolicyID(t *testing.T) {
	test := testUtils.TestCase{

		Description: "Test acp, add policy, extra permissions, still valid",

		Actions: []any{
			testUtils.AddPolicy{
				Identity: testUtils.ClientIdentity(1),

				Policy: `
                    name: a policy
                    description: a policy

                    resources:
                      users:
                        permissions:
                          read:
                            expr: owner
                          write:
                            expr: owner
                          extra:
                            expr: owner

                        relations:
                          owner:
                            types:
                              - actor

                    actor:
                      name: actor
                `,
<<<<<<< HEAD

				ExpectedPolicyID: "5b4b6bc158795e8271de38b7cea333417c2848ec7f656f942156f44955b96951",
=======
>>>>>>> c1a24ce2
			},
		},
	}

	testUtils.ExecuteTestCase(t, test)
}

func TestACP_AddPolicy_ExtraDuplicatePermissions_Error(t *testing.T) {
	test := testUtils.TestCase{

		Description: "Test acp, add policy, extra duplicate permissions, return error",

		Actions: []any{
			testUtils.AddPolicy{
				Identity: testUtils.ClientIdentity(1),

				Policy: `
                    name: a policy
                    description: a policy

                    resources:
                      users:
                        permissions:
                          read:
                            expr: owner
                          write:
                            expr: owner
                          write:
                            expr: owner

                        relations:
                          owner:
                            types:
                              - actor

                    actor:
                      name: actor
                `,

				ExpectedError: "key \"write\" already set in map",
			},
		},
	}

	testUtils.ExecuteTestCase(t, test)
}<|MERGE_RESOLUTION|>--- conflicted
+++ resolved
@@ -47,11 +47,6 @@
                     actor:
                       name: actor
                 `,
-<<<<<<< HEAD
-
-				ExpectedPolicyID: "5b4b6bc158795e8271de38b7cea333417c2848ec7f656f942156f44955b96951",
-=======
->>>>>>> c1a24ce2
 			},
 		},
 	}
