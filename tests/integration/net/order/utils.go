--- conflicted
+++ resolved
@@ -16,10 +16,6 @@
 	"strings"
 	"testing"
 
-<<<<<<< HEAD
-	"github.com/libp2p/go-libp2p/core/peer"
-=======
->>>>>>> bc4c704f
 	"github.com/stretchr/testify/assert"
 	"github.com/stretchr/testify/require"
 
@@ -301,17 +297,8 @@
 		for i, n := range nodes {
 			if reps, ok := test.NodeReplicators[i]; ok {
 				for _, r := range reps {
-<<<<<<< HEAD
-					info := peer.AddrInfo{
-						ID:    nodes[r].PeerID(),
-						Addrs: nodes[r].ListenAddrs(),
-					}
-					err := n.Peer.SetReplicator(ctx, client.Replicator{
-						Info: info,
-=======
 					err := n.Peer.SetReplicator(ctx, client.Replicator{
 						Info: nodes[r].PeerInfo(),
->>>>>>> bc4c704f
 					})
 					require.NoError(t, err)
 				}
@@ -359,9 +346,6 @@
 func randomNetworkingConfig() *config.Config {
 	cfg := config.DefaultConfig()
 	cfg.Net.P2PAddress = "/ip4/0.0.0.0/tcp/0"
-<<<<<<< HEAD
 	cfg.Net.RelayEnabled = false
-=======
->>>>>>> bc4c704f
 	return cfg
 }