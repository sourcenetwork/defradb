// Copyright 2025 Democratized Data Foundation
//
// Use of this software is governed by the Business Source License
// included in the file licenses/BSL.txt.
//
// As of the Change Date specified in that file, in accordance with
// the Business Source License, use of this software will be governed
// by the Apache License, Version 2.0, included in the file
// licenses/APL.txt.

package tests

import (
	"bytes"
	"context"
	"encoding/json"
	"fmt"
	"log/slog"
	"os"
	"reflect"
	"slices"
	"strconv"
	"strings"
	"testing"
	"text/template"
	"time"

	"github.com/fxamacker/cbor/v2"
	"github.com/onsi/gomega"
	"github.com/onsi/gomega/matchers"
	"github.com/sourcenetwork/corekv"
	"github.com/sourcenetwork/corelog"
	"github.com/sourcenetwork/immutable"
	"github.com/stretchr/testify/assert"
	"github.com/stretchr/testify/require"

	"github.com/sourcenetwork/defradb/client"
	"github.com/sourcenetwork/defradb/client/request"
	"github.com/sourcenetwork/defradb/crypto"
	"github.com/sourcenetwork/defradb/datastore"
	"github.com/sourcenetwork/defradb/errors"
	"github.com/sourcenetwork/defradb/internal/db"
	"github.com/sourcenetwork/defradb/internal/encryption"
	"github.com/sourcenetwork/defradb/internal/request/graphql/schema/types"
	netConfig "github.com/sourcenetwork/defradb/net/config"
	"github.com/sourcenetwork/defradb/node"
	changeDetector "github.com/sourcenetwork/defradb/tests/change_detector"
	"github.com/sourcenetwork/defradb/tests/gen"
	"github.com/sourcenetwork/defradb/tests/predefined"
)

const (
	mutationTypeEnvName     = "DEFRA_MUTATION_TYPE"
	viewTypeEnvName         = "DEFRA_VIEW_TYPE"
	skipNetworkTestsEnvName = "DEFRA_SKIP_NETWORK_TESTS"
	vectorEmbeddingEnvName  = "DEFRA_VECTOR_EMBEDDING"
)

// The MutationType that tests will run using.
//
// For example if set to [CollectionSaveMutationType], all supporting
// actions (such as [UpdateDoc]) will execute via [Collection.Save].
//
// Defaults to CollectionSaveMutationType.
type MutationType string

const (
	// CollectionSaveMutationType will cause all supporting actions
	// to run their mutations via [Collection.Save].
	CollectionSaveMutationType MutationType = "collection-save"

	// CollectionNamedMutationType will cause all supporting actions
	// to run their mutations via their corresponding named [Collection]
	// call.
	//
	// For example, CreateDoc will call [Collection.Create], and
	// UpdateDoc will call [Collection.Update].
	CollectionNamedMutationType MutationType = "collection-named"

	// GQLRequestMutationType will cause all supporting actions to
	// run their mutations using GQL requests, typically these will
	// include a `id` parameter to target the specified document.
	GQLRequestMutationType MutationType = "gql"
)

type ViewType string

const (
	CachelessViewType    ViewType = "cacheless"
	MaterializedViewType ViewType = "materialized"
)

var (
	log          = corelog.NewLogger("tests.integration")
	mutationType MutationType
	viewType     ViewType
	// skipNetworkTests will skip any tests that involve network actions
	skipNetworkTests = false
	// skipBackupTests will skip any tests taht involve backup actions
	skipBackupTests = false
	// runVectorEmbeddingTests will whether tests with vector embedding generation should be executed.
	runVectorEmbeddingTests = false
)

const (
	// subscriptionTimeout is the maximum time to wait for subscription results to be returned.
	subscriptionTimeout = 1 * time.Second
	// Instantiating lenses is expensive, and our tests do not benefit from a large number of them,
	// so we explicitly set it to a low value.
	lensPoolSize = 2
)

const testJSONFile = "/test.json"

func init() {
	// We use environment variables instead of flags `go test ./...` throws for all packages
	// that don't have the flag defined
	if value, ok := os.LookupEnv(mutationTypeEnvName); ok {
		mutationType = MutationType(value)
	} else {
		// Default to testing mutations via Collection.Save - it should be simpler and
		// faster. We assume this is desirable when not explicitly testing any particular
		// mutation type.
		mutationType = CollectionSaveMutationType
	}

	if value, ok := os.LookupEnv(viewTypeEnvName); ok {
		viewType = ViewType(value)
	} else {
		viewType = CachelessViewType
	}

	if value, ok := os.LookupEnv(skipNetworkTestsEnvName); ok {
		skipNetworkTests, _ = strconv.ParseBool(value)
	}

	if value, ok := os.LookupEnv(vectorEmbeddingEnvName); ok {
		runVectorEmbeddingTests, _ = strconv.ParseBool(value)
	}
}

// AssertPanic asserts that the code inside the specified PanicTestFunc panics.
//
// This function is not supported by either the change detector, or the http-client.
// Calling this within either of them will result in the test being skipped.
//
// Usage: AssertPanic(t, func() { executeTestCase(t, test) })
func AssertPanic(t *testing.T, f assert.PanicTestFunc) bool {
	if changeDetector.Enabled {
		// The `assert.Panics` call will falsely fail if this test is executed during
		// a detect changes test run.
		t.Skip("Assert panic with the change detector is not currently supported.")
	}

	if httpClient || cliClient {
		// The http / cli client will return an error instead of panicking at the moment.
		t.Skip("Assert panic with the http client is not currently supported.")
	}

	return assert.Panics(t, f, "expected a panic, but none found.")
}

// ExecuteTestCase executes the given TestCase against the configured database
// instances.
//
// Will also attempt to detect incompatible changes in the persisted data if
// configured to do so (the CI will do so, but disabled by default as it is slow).
func ExecuteTestCase(
	t testing.TB,
	testCase TestCase,
) {
	flattenActions(&testCase)
	collectionNames := getCollectionNames(testCase)
	changeDetector.PreTestChecks(t, collectionNames)
	skipIfMutationTypeUnsupported(t, testCase.SupportedMutationTypes)
	skipIfACPTypeUnsupported(t, testCase.SupportedACPTypes)
	skipIfNetworkTest(t, testCase.Actions)
	skipIfBackupTest(t, testCase.Actions)
	skipIfViewCacheTypeUnsupported(t, testCase.SupportedViewTypes)
	skipIfVectorEmbeddingTest(t, testCase.Actions)

	var clients []ClientType
	if httpClient {
		clients = append(clients, HTTPClientType)
	}
	if goClient {
		clients = append(clients, GoClientType)
	}
	if cliClient {
		clients = append(clients, CLIClientType)
	}
	if jsClient {
		clients = append(clients, JSClientType)
	}

	var databases []DatabaseType
	if badgerInMemory {
		databases = append(databases, BadgerIMType)
	}
	if badgerFile {
		databases = append(databases, BadgerFileType)
	}
	if inMemoryStore {
		databases = append(databases, DefraIMType)
	}

	var kmsList []KMSType
	if testCase.KMS.Activated {
		kmsList = getKMSTypes()
		for _, excluded := range testCase.KMS.ExcludedTypes {
			kmsList = slices.DeleteFunc(kmsList, func(t KMSType) bool { return t == excluded })
		}
	}
	if len(kmsList) == 0 {
		kmsList = []KMSType{NoneKMSType}
	}

	// Assert that these are not empty to protect against accidental mis-configurations,
	// otherwise an empty set would silently pass all the tests.
	require.NotEmpty(t, databases)
	require.NotEmpty(t, clients)

	databases = skipIfDatabaseTypeUnsupported(t, databases, testCase.SupportedDatabaseTypes)
	clients = skipIfClientTypeUnsupported(t, clients, testCase.SupportedClientTypes)

	ctx := context.Background()
	for _, ct := range clients {
		for _, dbt := range databases {
			for _, kms := range kmsList {
				executeTestCase(ctx, t, collectionNames, testCase, kms, dbt, ct)
			}
		}
	}
}

func executeTestCase(
	ctx context.Context,
	t testing.TB,
	collectionNames []string,
	testCase TestCase,
	kms KMSType,
	dbt DatabaseType,
	clientType ClientType,
) {
	logAttrs := []slog.Attr{
		corelog.Any("database", dbt),
		corelog.Any("client", clientType),
		corelog.Any("mutationType", mutationType),
		corelog.String("databaseDir", databaseDir),
		corelog.Bool("badgerEncryption", badgerEncryption),
		corelog.Bool("skipNetworkTests", skipNetworkTests),
		corelog.Bool("changeDetector.Enabled", changeDetector.Enabled),
		corelog.Bool("changeDetector.SetupOnly", changeDetector.SetupOnly),
		corelog.String("changeDetector.SourceBranch", changeDetector.SourceBranch),
		corelog.String("changeDetector.TargetBranch", changeDetector.TargetBranch),
		corelog.String("changeDetector.Repository", changeDetector.Repository),
	}

	if kms != NoneKMSType {
		logAttrs = append(logAttrs, corelog.Any("KMS", kms))
	}

	log.InfoContext(ctx, testCase.Description, logAttrs...)

	startActionIndex, endActionIndex := getActionRange(t, testCase)

	s := newState(ctx, t, testCase, kms, dbt, clientType, collectionNames)
	setStartingNodes(s)

	// It is very important that the databases are always closed, otherwise resources will leak
	// as tests run.  This is particularly important for file based datastores.
	defer closeNodes(s, Close{})

	// Documents and Collections may already exist in the database if actions have been split
	// by the change detector so we should fetch them here at the start too (if they exist).
	// collections are by node (index), as they are specific to nodes.
	refreshCollections(s)
	refreshDocuments(s, startActionIndex)
	refreshIndexes(s)

	for i := startActionIndex; i <= endActionIndex; i++ {
		performAction(s, i, testCase.Actions[i])
	}

	// matchers can be instantiated not as part of the test state, but as a variable for Test... function scope
	// which will outlive all test runs (test instance of type [testUtils.TestCase]) and will be reused
	// by them. So the matchers need to be reset between the test runs.
	resetMatchers(s)

	// Notify any active subscriptions that all requests have been sent.
	close(s.allActionsDone)

	for _, resultsChan := range s.subscriptionResultsChans {
		select {
		case subscriptionAssert := <-resultsChan:
			// We want to assert back in the main thread so failures get recorded properly
			subscriptionAssert()

		// a safety in case the stream hangs - we don't want the tests to run forever.
		case <-time.After(subscriptionTimeout):
			assert.Fail(t, "timeout occurred while waiting for data stream", testCase.Description)
		}
	}
}

func performAction(
	s *state,
	actionIndex int,
	act any,
) {
	switch action := act.(type) {
	case ConfigureNode:
		configureNode(s, action)

	case Restart:
		restartNodes(s)

	case Close:
		closeNodes(s, action)

	case Start:
		startNodes(s, action)

	case ConnectPeers:
		connectPeers(s, action)

	case ConfigureReplicator:
		configureReplicator(s, action)

	case DeleteReplicator:
		deleteReplicator(s, action)

	case SubscribeToCollection:
		subscribeToCollection(s, action)

	case UnsubscribeToCollection:
		unsubscribeToCollection(s, action)

	case GetAllP2PCollections:
		getAllP2PCollections(s, action)

	case SchemaUpdate:
		updateSchema(s, action)

	case SchemaPatch:
		patchSchema(s, action)

	case PatchCollection:
		patchCollection(s, action)

	case GetSchema:
		getSchema(s, action)

	case GetCollections:
		getCollections(s, action)

	case SetActiveSchemaVersion:
		setActiveSchemaVersion(s, action)

	case CreateView:
		createView(s, action)

	case RefreshViews:
		refreshViews(s, action)

	case ConfigureMigration:
		configureMigration(s, action)

	case AddPolicy:
		addPolicyACP(s, action)

	case AddDocActorRelationship:
		addDocActorRelationshipACP(s, action)

	case DeleteDocActorRelationship:
		deleteDocActorRelationshipACP(s, action)

	case CreateDoc:
		createDoc(s, action)

	case DeleteDoc:
		deleteDoc(s, action)

	case UpdateDoc:
		updateDoc(s, action)

	case UpdateWithFilter:
		updateWithFilter(s, action)

	case CreateIndex:
		createIndex(s, action)

	case DropIndex:
		dropIndex(s, action)

	case GetIndexes:
		getIndexes(s, action)

	case BackupExport:
		backupExport(s, action)

	case BackupImport:
		backupImport(s, action)

	case TransactionCommit:
		commitTransaction(s, action)

	case SubscriptionRequest:
		executeSubscriptionRequest(s, action)

	case Request:
		executeRequest(s, action)

	case ExplainRequest:
		executeExplainRequest(s, action)

	case IntrospectionRequest:
		assertIntrospectionResults(s, action)

	case ClientIntrospectionRequest:
		assertClientIntrospectionResults(s, action)

	case WaitForSync:
		waitForSync(s, action)

	case Wait:
		<-time.After(action.Duration)

	case Benchmark:
		benchmarkAction(s, actionIndex, action)

	case GenerateDocs:
		generateDocs(s, action)

	case CreatePredefinedDocs:
		generatePredefinedDocs(s, action)

	case GetNodeIdentity:
		performGetNodeIdentityAction(s, action)

	case VerifyBlockSignature:
		performVerifySignatureAction(s, action)

	case SetupComplete:
		// no-op, just continue.

	default:
		s.t.Fatalf("Unknown action type %T", action)
	}
}

func createGenerateDocs(s *state, docs []gen.GeneratedDoc, nodeID immutable.Option[int]) {
	nameToInd := make(map[string]int)
	for i, name := range s.collectionNames {
		nameToInd[name] = i
	}
	for _, doc := range docs {
		docJSON, err := doc.Doc.String()
		if err != nil {
			s.t.Fatalf("Failed to generate docs %s", err)
		}
		createDoc(s, CreateDoc{CollectionID: nameToInd[doc.Col.Description.Name.Value()], Doc: docJSON, NodeID: nodeID})
	}
}

func generateDocs(s *state, action GenerateDocs) {
	nodeIDs, _ := getNodesWithIDs(action.NodeID, s.nodes)
	firstNodesID := nodeIDs[0]
	collections := s.nodes[firstNodesID].collections
	defs := make([]client.CollectionDefinition, 0, len(collections))
	for _, collection := range collections {
		if len(action.ForCollections) == 0 || slices.Contains(action.ForCollections, collection.Name().Value()) {
			defs = append(defs, collection.Definition())
		}
	}
	docs, err := gen.AutoGenerate(defs, action.Options...)
	if err != nil {
		s.t.Fatalf("Failed to generate docs %s", err)
	}
	createGenerateDocs(s, docs, action.NodeID)
}

func generatePredefinedDocs(s *state, action CreatePredefinedDocs) {
	nodeIDs, _ := getNodesWithIDs(action.NodeID, s.nodes)
	firstNodesID := nodeIDs[0]
	collections := s.nodes[firstNodesID].collections
	defs := make([]client.CollectionDefinition, 0, len(collections))
	for _, col := range collections {
		defs = append(defs, col.Definition())
	}
	docs, err := predefined.Create(defs, action.Docs)
	if err != nil {
		s.t.Fatalf("Failed to generate docs %s", err)
	}
	createGenerateDocs(s, docs, action.NodeID)
}

func benchmarkAction(
	s *state,
	actionIndex int,
	bench Benchmark,
) {
	if s.dbt == DefraIMType {
		// Benchmarking makes no sense for test in-memory storage
		return
	}
	if len(bench.FocusClients) > 0 {
		isFound := false
		for _, clientType := range bench.FocusClients {
			if s.clientType == clientType {
				isFound = true
				break
			}
		}
		if !isFound {
			return
		}
	}

	runBench := func(benchCase any) time.Duration {
		startTime := time.Now()
		for i := 0; i < bench.Reps; i++ {
			performAction(s, actionIndex, benchCase)
		}
		return time.Since(startTime)
	}

	s.isBench = true
	defer func() { s.isBench = false }()

	baseElapsedTime := runBench(bench.BaseCase)
	optimizedElapsedTime := runBench(bench.OptimizedCase)

	factoredBaseTime := int64(float64(baseElapsedTime) / bench.Factor)
	assert.Greater(s.t, factoredBaseTime, optimizedElapsedTime,
		"Optimized case should be faster at least by factor of %.2f than the base case. Base: %d, Optimized: %d (μs)",
		bench.Factor, optimizedElapsedTime.Microseconds(), baseElapsedTime.Microseconds())
}

// getCollectionNames gets an ordered, unique set of collection names across all nodes
// from the action set within the given test case.
//
// It preserves the order in which they are declared, and shares indexes across all nodes, so
// if a second node adds a collection of a name that was previously declared in another node
// the new node will respect the index originally assigned.  This allows collections to be
// referenced across multiple nodes by a consistent, predictable index - allowing a single
// action to target the same collection across multiple nodes.
//
// WARNING: This will not work with schemas ending in `type`, e.g. `user_type`
func getCollectionNames(testCase TestCase) []string {
	nextIndex := 0
	collectionIndexByName := map[string]int{}

	for _, a := range testCase.Actions {
		switch action := a.(type) {
		case SchemaUpdate:
			if action.ExpectedError != "" {
				// If an error is expected then no collections should result from this action
				continue
			}

			nextIndex = getCollectionNamesFromSchema(collectionIndexByName, action.Schema, nextIndex)

		case CreateView:
			if action.ExpectedError != "" {
				// If an error is expected then no collections should result from this action
				continue
			}

			nextIndex = getCollectionNamesFromSchema(collectionIndexByName, action.SDL, nextIndex)
		}
	}

	collectionNames := make([]string, len(collectionIndexByName))
	for name, index := range collectionIndexByName {
		collectionNames[index] = name
	}

	return collectionNames
}

func getCollectionNamesFromSchema(result map[string]int, schema string, nextIndex int) int {
	// WARNING: This will not work with schemas ending in `type`, e.g. `user_type`
	splitByType := strings.Split(schema, "type ")
	// Skip the first, as that precede `type ` if `type ` is present,
	// else there are no types.
	for i := 1; i < len(splitByType); i++ {
		wipSplit := strings.TrimLeft(splitByType[i], " ")
		indexOfLastChar := strings.IndexAny(wipSplit, " {")
		if indexOfLastChar <= 0 {
			// This should never happen
			continue
		}

		collectionName := wipSplit[:indexOfLastChar]
		if _, ok := result[collectionName]; ok {
			// Collection name has already been added, possibly via another node
			continue
		}

		result[collectionName] = nextIndex
		nextIndex++
	}
	return nextIndex
}

// closeNodes closes all the given nodes, ensuring that resources are properly released.
func closeNodes(
	s *state,
	action Close,
) {
	_, nodes := getNodesWithIDs(action.NodeID, s.nodes)
	for _, node := range nodes {
		node.Close()
		node.closed = true
	}
}

// getNodesWithIDs gets the applicable node(s) and their ID(s) for the given target nodeID.
//
// If nodeID has a value it will return that node and it's ID only. Otherwise all nodes will
// be returned with their corresponding IDs in a list.
//
// WARNING:
// The caller must not assume the returned node's ID is in order of the node's index if the specified nodeID is
// greater than 0. For example if requesting a node with nodeID=2 then the resulting output will contain only
// one element (at index 0) caller might accidentally assume that this node belongs to node 0. Therefore, the
// caller should always use the returned IDs, instead of guessing the IDs based on node indexes.
func getNodesWithIDs(nodeID immutable.Option[int], nodes []*nodeState) ([]int, []*nodeState) {
	if !nodeID.HasValue() {
		indexes := make([]int, len(nodes))
		for i := range nodes {
			indexes[i] = i
		}
		return indexes, nodes
	}

	return []int{nodeID.Value()}, []*nodeState{nodes[nodeID.Value()]}
}

func calculateLenForFlattenedActions(testCase *TestCase) int {
	newLen := 0
	for _, a := range testCase.Actions {
		actionGroup := reflect.ValueOf(a)
		switch actionGroup.Kind() {
		case reflect.Array, reflect.Slice:
			newLen += actionGroup.Len()
		default:
			newLen++
		}
	}
	return newLen
}

func flattenActions(testCase *TestCase) {
	newLen := calculateLenForFlattenedActions(testCase)
	if newLen == len(testCase.Actions) {
		return
	}
	newActions := make([]any, 0, newLen)

	for _, a := range testCase.Actions {
		actionGroup := reflect.ValueOf(a)
		switch actionGroup.Kind() {
		case reflect.Array, reflect.Slice:
			for i := 0; i < actionGroup.Len(); i++ {
				newActions = append(
					newActions,
					actionGroup.Index(i).Interface(),
				)
			}
		default:
			newActions = append(newActions, a)
		}
	}
	testCase.Actions = newActions
}

// getActionRange returns the index of the first action to be run, and the last.
//
// Not all processes will run all actions - if this is a change detector run they
// will be split.
//
// If a SetupComplete action is provided, the actions will be split there, if not
// they will be split at the first non SchemaUpdate/CreateDoc/UpdateDoc action.
func getActionRange(t testing.TB, testCase TestCase) (int, int) {
	startIndex := 0
	endIndex := len(testCase.Actions) - 1

	if !changeDetector.Enabled {
		return startIndex, endIndex
	}

	setupCompleteIndex := -1
	firstNonSetupIndex := -1

ActionLoop:
	for i := range testCase.Actions {
		switch testCase.Actions[i].(type) {
		case SetupComplete:
			setupCompleteIndex = i
			// We don't care about anything else if this has been explicitly provided
			break ActionLoop

		case SchemaUpdate, CreateDoc, UpdateDoc, Restart:
			continue

		default:
			firstNonSetupIndex = i
			break ActionLoop
		}
	}

	if changeDetector.SetupOnly {
		if setupCompleteIndex > -1 {
			endIndex = setupCompleteIndex
		} else if firstNonSetupIndex > -1 {
			// -1 to exclude this index
			endIndex = firstNonSetupIndex - 1
		}
	} else {
		if setupCompleteIndex > -1 {
			// +1 to exclude the SetupComplete action
			startIndex = setupCompleteIndex + 1
		} else if firstNonSetupIndex > -1 {
			// We must not set this to -1 :)
			startIndex = firstNonSetupIndex
		} else {
			// if we don't have any non-mutation actions and the change detector is enabled
			// skip this test as we will not gain anything from running (change detector would
			// run an identical profile to a normal test run)
			t.Skipf("no actions to execute")
		}
	}

	return startIndex, endIndex
}

// setStartingNodes adds a set of initial Defra nodes for the test to execute against.
//
// If a node(s) has been explicitly configured via a `ConfigureNode` action then no new
// nodes will be added.
func setStartingNodes(
	s *state,
) {
	for _, action := range s.testCase.Actions {
		switch action.(type) {
		case ConfigureNode:
			s.isNetworkEnabled = true
		}
	}

	// If nodes have not been explicitly configured via actions, setup a default one.
	if !s.isNetworkEnabled {
		st, err := setupNode(s, db.WithNodeIdentity(getIdentity(s, NodeIdentity(0))))
		require.Nil(s.t, err)
		s.nodes = append(s.nodes, st)
	}
}

func startNodes(s *state, action Start) {
	nodeIDs, nodes := getNodesWithIDs(action.NodeID, s.nodes)
	// We need to restart the nodes in reverse order, to avoid dial backoff issues.
	for i := len(nodes) - 1; i >= 0; i-- {
		nodeIndex := nodeIDs[i]
		originalPath := databaseDir
		databaseDir = s.nodes[nodeIndex].dbPath
		opts := []node.Option{db.WithNodeIdentity(getIdentity(s, NodeIdentity(nodeIndex)))}
		for _, opt := range s.nodes[nodeIndex].netOpts {
			opts = append(opts, opt)
		}
		var addresses []string
		for _, addr := range s.nodes[nodeIndex].peerInfo.Addrs {
			addresses = append(addresses, addr.String())
		}
		opts = append(opts, netConfig.WithListenAddresses(addresses...))
		node, err := setupNode(s, opts...)
		require.NoError(s.t, err)
		databaseDir = originalPath
		node.p2p = s.nodes[nodeIndex].p2p
		s.nodes[nodeIndex] = node

		waitForNetworkSetupEvents(s, nodeIndex)
	}

	// If the db was restarted we need to refresh the collection definitions as the old instances
	// will reference the old (closed) database instances.
	refreshCollections(s)
	refreshIndexes(s)
}

func restartNodes(
	s *state,
) {
	if s.dbt == BadgerIMType || s.dbt == DefraIMType {
		return
	}
	closeNodes(s, Close{})
	startNodes(s, Start{})
	reconnectPeers(s)
}

// refreshCollections refreshes all the collections of the given names, preserving order.
//
// If a given collection is not present in the database the value at the corresponding
// result-index will be nil.
func refreshCollections(
	s *state,
) {
	for _, node := range s.nodes {
		node.collections = make([]client.Collection, len(s.collectionNames))
		allCollections, err := node.GetCollections(s.ctx, client.CollectionFetchOptions{})
		require.Nil(s.t, err)

		for i, collectionName := range s.collectionNames {
			for _, collection := range allCollections {
				if collection.Name().Value() == collectionName {
					if _, ok := s.collectionIndexesByCollectionID[collection.Description().CollectionID]; !ok {
						// If the root is not found here this is likely the first refreshCollections
						// call of the test, we map it by root in case the collection is renamed -
						// we still wish to preserve the original index so test maintainers can reference
						// them in a convenient manner.
						s.collectionIndexesByCollectionID[collection.Description().CollectionID] = i
					}
					break
				}
			}
		}

		for _, collection := range allCollections {
			if index, ok := s.collectionIndexesByCollectionID[collection.Description().CollectionID]; ok {
				node.collections[index] = collection
			}
		}
	}
}

// configureNode configures and starts a new Defra node using the provided configuration.
//
// It returns the new node, and its peer address. Any errors generated during configuration
// will result in a test failure.
func configureNode(
	s *state,
	action ConfigureNode,
) {
	if changeDetector.Enabled {
		// We do not yet support the change detector for tests running across multiple nodes.
		s.t.SkipNow()
		return
	}

	privateKey, err := crypto.GenerateEd25519()
	require.NoError(s.t, err)

	netNodeOpts := action()
	netNodeOpts = append(netNodeOpts, netConfig.WithPrivateKey(privateKey))

	nodeOpts := []node.Option{db.WithRetryInterval([]time.Duration{time.Millisecond * 1})}
	for _, opt := range netNodeOpts {
		nodeOpts = append(nodeOpts, opt)
	}
	nodeOpts = append(nodeOpts, db.WithNodeIdentity(getIdentity(s, NodeIdentity(len(s.nodes)))))

	node, err := setupNode(s, nodeOpts...) //disable change detector, or allow it?
	require.NoError(s.t, err)

	s.nodes = append(s.nodes, node)
}

func refreshDocuments(
	s *state,
	startActionIndex int,
) {
	if len(s.nodes) == 0 {
		// This should only be possible at the moment for P2P testing, for which the
		// change detector is currently disabled.  We'll likely need some fancier logic
		// here if/when we wish to enable it.
		return
	}

	// For now just do the initial setup using the collections on the first node,
	// this may need to become more involved at a later date depending on testing
	// requirements.
	s.docIDs = make([][]client.DocID, len(s.nodes[0].collections))

	for i := range s.nodes[0].collections {
		s.docIDs[i] = []client.DocID{}
	}

	for i := 0; i < startActionIndex; i++ {
		// We need to add the existing documents in the order in which the test case lists them
		// otherwise they cannot be referenced correctly by other actions.
		switch action := s.testCase.Actions[i].(type) {
		case CreateDoc:
			nodeIDs, _ := getNodesWithIDs(action.NodeID, s.nodes)
			// Just use the collection from the first relevant node, as all will be the same for this
			// purpose.
			firstNodesID := nodeIDs[0]
			collection := s.nodes[firstNodesID].collections[action.CollectionID]

			if action.DocMap != nil {
				substituteRelations(s, action)
			}
			docs, err := parseCreateDocs(action, collection)
			if err != nil {
				// If an err has been returned, ignore it - it may be expected and if not
				// the test will fail later anyway
				continue
			}

			for _, doc := range docs {
				s.docIDs[action.CollectionID] = append(s.docIDs[action.CollectionID], doc.ID())
			}
		}
	}
}

func refreshIndexes(
	s *state,
) {
	for _, node := range s.nodes {
		node.indexes = make([][]client.IndexDescription, len(node.collections))

		for i, col := range node.collections {
			if col == nil {
				continue
			}
			colIndexes, err := col.GetIndexes(s.ctx)
			if err != nil {
				continue
			}

			node.indexes[i] = colIndexes
		}
	}
}

func getIndexes(
	s *state,
	action GetIndexes,
) {
	if len(s.nodes) == 0 {
		return
	}

	var expectedErrorRaised bool

	nodeIDs, _ := getNodesWithIDs(action.NodeID, s.nodes)
	for _, nodeID := range nodeIDs {
		collections := s.nodes[nodeID].collections
		err := withRetryOnNode(
			s.nodes[nodeID],
			func() error {
				actualIndexes, err := collections[action.CollectionID].GetIndexes(s.ctx)
				if err != nil {
					return err
				}

				assertIndexesListsEqual(action.ExpectedIndexes,
					actualIndexes, s.t, s.testCase.Description)

				return nil
			},
		)
		expectedErrorRaised = expectedErrorRaised ||
			AssertError(s.t, s.testCase.Description, err, action.ExpectedError)
	}

	assertExpectedErrorRaised(s.t, s.testCase.Description, action.ExpectedError, expectedErrorRaised)
}

func assertIndexesListsEqual(
	expectedIndexes []client.IndexDescription,
	actualIndexes []client.IndexDescription,
	t testing.TB,
	testDescription string,
) {
	toNames := func(indexes []client.IndexDescription) []string {
		names := make([]string, len(indexes))
		for i, index := range indexes {
			names[i] = index.Name
		}
		return names
	}

	require.ElementsMatch(t, toNames(expectedIndexes), toNames(actualIndexes), testDescription)

	toMap := func(indexes []client.IndexDescription) map[string]client.IndexDescription {
		resultMap := map[string]client.IndexDescription{}
		for _, index := range indexes {
			resultMap[index.Name] = index
		}
		return resultMap
	}

	expectedMap := toMap(expectedIndexes)
	actualMap := toMap(actualIndexes)
	for key := range expectedMap {
		assertIndexesEqual(expectedMap[key], actualMap[key], t, testDescription)
	}
}

func assertIndexesEqual(expectedIndex, actualIndex client.IndexDescription,
	t testing.TB,
	testDescription string,
) {
	assert.Equal(t, expectedIndex.Name, actualIndex.Name, testDescription)
	assert.Equal(t, expectedIndex.ID, actualIndex.ID, testDescription)

	toNames := func(fields []client.IndexedFieldDescription) []string {
		names := make([]string, len(fields))
		for i, field := range fields {
			names[i] = field.Name
		}
		return names
	}

	require.ElementsMatch(t, toNames(expectedIndex.Fields), toNames(actualIndex.Fields), testDescription)

	toMap := func(fields []client.IndexedFieldDescription) map[string]client.IndexedFieldDescription {
		resultMap := map[string]client.IndexedFieldDescription{}
		for _, field := range fields {
			resultMap[field.Name] = field
		}
		return resultMap
	}

	expectedMap := toMap(expectedIndex.Fields)
	actualMap := toMap(actualIndex.Fields)
	for key := range expectedMap {
		assert.Equal(t, expectedMap[key], actualMap[key], testDescription)
	}
}

// updateSchema updates the schema using the given details.
func updateSchema(
	s *state,
	action SchemaUpdate,
) {
	// Do some sanitation checks if PolicyIDs are to be substituted, and error out early if invalid usage.
	if len(action.Replace) > 0 {
		for substituteLabel := range action.Replace {
			if substituteLabel == "" {
				require.Fail(s.t, "Empty substitution label.", s.testCase.Description)
			}

			howManyLabelsToSub := strings.Count(action.Schema, substituteLabel)
			if howManyLabelsToSub == 0 {
				require.Fail(
					s.t,
					"Can't do substitution because no label: "+substituteLabel,
					s.testCase.Description,
				)
			}
		}
	}

	nodeIDs, nodes := getNodesWithIDs(action.NodeID, s.nodes)
	for index, node := range nodes {
		// This schema might be modified if the caller needs some substitution magic done.
		var modifiedSchema = action.Schema

		// We need to substitute the policyIDs into the `%policyID% place holders.
		if len(action.Replace) > 0 {
			nodeID := nodeIDs[index]
			nodesPolicyIDs := s.policyIDs[nodeID]
			templateData := map[string]string{}
			// Build template with the replacing values.
			for substituteLabel, replaceWith := range action.Replace {
				replacer, err := replaceWith.Replacer(nodesPolicyIDs)
				require.NoError(s.t, err)
				templateData[substituteLabel] = replacer
			}

			// Template should be built now, so execute it.
			tmpl := template.Must(template.New("schema").Parse(modifiedSchema))
			var renderedSchema bytes.Buffer
			err := tmpl.Execute(&renderedSchema, templateData)
			if err != nil {
				require.Fail(s.t, "Template execution for schema update failed.", s.testCase.Description)
			}

			modifiedSchema = renderedSchema.String()
		}

		results, err := node.AddSchema(s.ctx, modifiedSchema)
		expectedErrorRaised := AssertError(s.t, s.testCase.Description, err, action.ExpectedError)

		assertExpectedErrorRaised(s.t, s.testCase.Description, action.ExpectedError, expectedErrorRaised)

		if action.ExpectedResults != nil {
			assertCollectionDescriptions(s, action.ExpectedResults, results)
		}
	}

	// If the schema was updated we need to refresh the collection definitions.
	refreshCollections(s)
	refreshIndexes(s)
}

func patchSchema(
	s *state,
	action SchemaPatch,
) {
	_, nodes := getNodesWithIDs(action.NodeID, s.nodes)
	for _, node := range nodes {
		var setAsDefaultVersion bool
		if action.SetAsDefaultVersion.HasValue() {
			setAsDefaultVersion = action.SetAsDefaultVersion.Value()
		} else {
			setAsDefaultVersion = true
		}

		err := node.PatchSchema(s.ctx, action.Patch, action.Lens, setAsDefaultVersion)
		expectedErrorRaised := AssertError(s.t, s.testCase.Description, err, action.ExpectedError)

		assertExpectedErrorRaised(s.t, s.testCase.Description, action.ExpectedError, expectedErrorRaised)
	}

	// If the schema was updated we need to refresh the collection definitions.
	refreshCollections(s)
	refreshIndexes(s)
}

func patchCollection(
	s *state,
	action PatchCollection,
) {
	_, nodes := getNodesWithIDs(action.NodeID, s.nodes)
	for _, node := range nodes {
		err := node.PatchCollection(s.ctx, action.Patch)
		expectedErrorRaised := AssertError(s.t, s.testCase.Description, err, action.ExpectedError)

		assertExpectedErrorRaised(s.t, s.testCase.Description, action.ExpectedError, expectedErrorRaised)
	}

	// If the schema was updated we need to refresh the collection definitions.
	refreshCollections(s)
	refreshIndexes(s)
}

func getSchema(
	s *state,
	action GetSchema,
) {
	_, nodes := getNodesWithIDs(action.NodeID, s.nodes)
	for _, node := range nodes {
		var results []client.SchemaDescription
		var err error
		switch {
		case action.VersionID.HasValue():
			result, e := node.GetSchemaByVersionID(s.ctx, action.VersionID.Value())
			err = e
			results = []client.SchemaDescription{result}
		default:
			results, err = node.GetSchemas(
				s.ctx,
				client.SchemaFetchOptions{
					Root: action.Root,
					Name: action.Name,
				},
			)
		}

		expectedErrorRaised := AssertError(s.t, s.testCase.Description, err, action.ExpectedError)
		assertExpectedErrorRaised(s.t, s.testCase.Description, action.ExpectedError, expectedErrorRaised)

		if !expectedErrorRaised {
			require.Equal(s.t, action.ExpectedResults, results)
		}
	}
}

func getCollections(
	s *state,
	action GetCollections,
) {
	_, nodes := getNodesWithIDs(action.NodeID, s.nodes)
	for _, node := range nodes {
		txn := getTransaction(s, node, action.TransactionID, "")
		ctx := db.SetContextTxn(s.ctx, txn)
		results, err := node.GetCollections(ctx, action.FilterOptions)
		resultDescriptions := make([]client.CollectionDescription, len(results))
		for i, col := range results {
			resultDescriptions[i] = col.Description()
		}

		expectedErrorRaised := AssertError(s.t, s.testCase.Description, err, action.ExpectedError)
		assertExpectedErrorRaised(s.t, s.testCase.Description, action.ExpectedError, expectedErrorRaised)

		if !expectedErrorRaised {
			assertCollectionDescriptions(s, action.ExpectedResults, resultDescriptions)
		}
	}
}

func setActiveSchemaVersion(
	s *state,
	action SetActiveSchemaVersion,
) {
	_, nodes := getNodesWithIDs(action.NodeID, s.nodes)
	for _, node := range nodes {
		err := node.SetActiveSchemaVersion(s.ctx, action.SchemaVersionID)
		expectedErrorRaised := AssertError(s.t, s.testCase.Description, err, action.ExpectedError)

		assertExpectedErrorRaised(s.t, s.testCase.Description, action.ExpectedError, expectedErrorRaised)
	}

	refreshCollections(s)
	refreshIndexes(s)
}

func createView(
	s *state,
	action CreateView,
) {
	if viewType == MaterializedViewType {
		typeIndex := strings.Index(action.SDL, "\ttype ")
		subStrSquigglyIndex := strings.Index(action.SDL[typeIndex:], "{")
		squigglyIndex := typeIndex + subStrSquigglyIndex
		action.SDL = strings.Join([]string{
			action.SDL[:squigglyIndex],
			"@",
			types.MaterializedDirectiveLabel,
			action.SDL[squigglyIndex:],
			"",
		}, "")
	}

	_, nodes := getNodesWithIDs(action.NodeID, s.nodes)
	for _, node := range nodes {
		_, err := node.AddView(s.ctx, action.Query, action.SDL, action.Transform)
		expectedErrorRaised := AssertError(s.t, s.testCase.Description, err, action.ExpectedError)

		assertExpectedErrorRaised(s.t, s.testCase.Description, action.ExpectedError, expectedErrorRaised)
	}
}

func refreshViews(
	s *state,
	action RefreshViews,
) {
	_, nodes := getNodesWithIDs(action.NodeID, s.nodes)
	for _, node := range nodes {
		err := node.RefreshViews(s.ctx, action.FilterOptions)
		expectedErrorRaised := AssertError(s.t, s.testCase.Description, err, action.ExpectedError)
		assertExpectedErrorRaised(s.t, s.testCase.Description, action.ExpectedError, expectedErrorRaised)
	}
}

// createDoc creates a document using the chosen [mutationType] and caches it in the
// test state object.
func createDoc(
	s *state,
	action CreateDoc,
) {
	if action.DocMap != nil {
		substituteRelations(s, action)
	}

	var mutation func(*state, CreateDoc, client.DB, int, client.Collection) ([]client.DocID, error)
	switch mutationType {
	case CollectionSaveMutationType:
		mutation = createDocViaColSave
	case CollectionNamedMutationType:
		mutation = createDocViaColCreate
	case GQLRequestMutationType:
		mutation = createDocViaGQL
	default:
		s.t.Fatalf("invalid mutationType: %v", mutationType)
	}

	var expectedErrorRaised bool
	var docIDs []client.DocID

	nodeIDs, nodes := getNodesWithIDs(action.NodeID, s.nodes)
	for index, node := range nodes {
		nodeID := nodeIDs[index]
		collection := s.nodes[nodeID].collections[action.CollectionID]
		err := withRetryOnNode(
			node,
			func() error {
				var err error
				docIDs, err = mutation(
					s,
					action,
					node,
					nodeID,
					collection,
				)
				return err
			},
		)
		expectedErrorRaised = AssertError(s.t, s.testCase.Description, err, action.ExpectedError)
	}

	assertExpectedErrorRaised(s.t, s.testCase.Description, action.ExpectedError, expectedErrorRaised)

	if action.CollectionID >= len(s.docIDs) {
		// Expand the slice if required, so that the document can be accessed by collection index
		s.docIDs = append(s.docIDs, make([][]client.DocID, action.CollectionID-len(s.docIDs)+1)...)
	}
	s.docIDs[action.CollectionID] = append(s.docIDs[action.CollectionID], docIDs...)

	docIDMap := make(map[string]struct{})
	for _, docID := range docIDs {
		docIDMap[docID.String()] = struct{}{}
	}

	if action.ExpectedError == "" {
		waitForUpdateEvents(s, action.NodeID, action.CollectionID, docIDMap, action.Identity)
	}
}

func createDocViaColSave(
	s *state,
	action CreateDoc,
	node client.DB,
	nodeIndex int,
	collection client.Collection,
) ([]client.DocID, error) {
	docs, err := parseCreateDocs(action, collection)
	if err != nil {
		return nil, err
	}

	txn := getTransaction(s, node, immutable.None[int](), action.ExpectedError)
	ctx := makeContextForDocCreate(s, db.SetContextTxn(s.ctx, txn), nodeIndex, &action)

	docIDs := make([]client.DocID, len(docs))
	for i, doc := range docs {
		err := collection.Save(ctx, doc)
		if err != nil {
			return nil, err
		}
		docIDs[i] = doc.ID()
	}
	return docIDs, nil
}

func makeContextForDocCreate(s *state, ctx context.Context, nodeIndex int, action *CreateDoc) context.Context {
	ctx = getContextWithIdentity(ctx, s, action.Identity, nodeIndex)
	ctx = encryption.SetContextConfigFromParams(ctx, action.IsDocEncrypted, action.EncryptedFields)
	return ctx
}

func createDocViaColCreate(
	s *state,
	action CreateDoc,
	node client.DB,
	nodeIndex int,
	collection client.Collection,
) ([]client.DocID, error) {
	docs, err := parseCreateDocs(action, collection)
	if err != nil {
		return nil, err
	}

	txn := getTransaction(s, node, immutable.None[int](), action.ExpectedError)
	ctx := makeContextForDocCreate(s, db.SetContextTxn(s.ctx, txn), nodeIndex, &action)

	switch {
	case len(docs) > 1:
		err := collection.CreateMany(ctx, docs)
		if err != nil {
			return nil, err
		}

	default:
		err := collection.Create(ctx, docs[0])
		if err != nil {
			return nil, err
		}
	}

	docIDs := make([]client.DocID, len(docs))
	for i, doc := range docs {
		docIDs[i] = doc.ID()
	}
	return docIDs, nil
}

func createDocViaGQL(
	s *state,
	action CreateDoc,
	node client.DB,
	nodeIndex int,
	collection client.Collection,
) ([]client.DocID, error) {
	var input string

	paramName := request.Input

	var err error
	if action.DocMap != nil {
		input, err = valueToGQL(action.DocMap)
	} else if client.IsJSONArray([]byte(action.Doc)) {
		var docMaps []map[string]any
		err = json.Unmarshal([]byte(action.Doc), &docMaps)
		require.NoError(s.t, err)
		input, err = arrayToGQL(docMaps)
	} else {
		input, err = jsonToGQL(action.Doc)
	}
	require.NoError(s.t, err)

	params := paramName + ": " + input

	if action.IsDocEncrypted {
		params = params + ", " + request.EncryptDocArgName + ": true"
	}
	if len(action.EncryptedFields) > 0 {
		params = params + ", " + request.EncryptFieldsArgName + ": [" +
			strings.Join(action.EncryptedFields, ", ") + "]"
	}

	key := fmt.Sprintf("create_%s", collection.Name().Value())
	req := fmt.Sprintf(`mutation { %s(%s) { _docID } }`, key, params)

	txn := getTransaction(s, node, immutable.None[int](), action.ExpectedError)
	ctx := getContextWithIdentity(db.SetContextTxn(s.ctx, txn), s, action.Identity, nodeIndex)

	result := node.ExecRequest(ctx, req)
	if len(result.GQL.Errors) > 0 {
		return nil, result.GQL.Errors[0]
	}

	resultData := result.GQL.Data.(map[string]any)
	resultDocs := ConvertToArrayOfMaps(s.t, resultData[key])

	docIDs := make([]client.DocID, len(resultDocs))
	for i, docMap := range resultDocs {
		docIDString := docMap[request.DocIDFieldName].(string)
		docID, err := client.NewDocIDFromString(docIDString)
		require.NoError(s.t, err)
		docIDs[i] = docID
	}

	return docIDs, nil
}

// substituteRelations scans the fields defined in [action.DocMap], if any are of type [DocIndex]
// it will substitute the [DocIndex] for the the corresponding document ID found in the state.
//
// If a document at that index is not found it will panic.
func substituteRelations(
	s *state,
	action CreateDoc,
) {
	for k, v := range action.DocMap {
		index, isIndex := v.(DocIndex)
		if !isIndex {
			continue
		}

		docID := s.docIDs[index.CollectionIndex][index.Index]
		action.DocMap[k] = docID.String()
	}
}

// deleteDoc deletes a document using the collection api and caches it in the
// given documents slice.
func deleteDoc(
	s *state,
	action DeleteDoc,
) {
	docID := s.docIDs[action.CollectionID][action.DocID]

	var expectedErrorRaised bool

	nodeIDs, nodes := getNodesWithIDs(action.NodeID, s.nodes)
	for index, node := range nodes {
		nodeID := nodeIDs[index]
		collection := s.nodes[nodeID].collections[action.CollectionID]
		ctx := getContextWithIdentity(s.ctx, s, action.Identity, nodeID)
		err := withRetryOnNode(
			node,
			func() error {
				_, err := collection.Delete(ctx, docID)
				return err
			},
		)
		expectedErrorRaised = AssertError(s.t, s.testCase.Description, err, action.ExpectedError)
	}

	assertExpectedErrorRaised(s.t, s.testCase.Description, action.ExpectedError, expectedErrorRaised)

	if action.ExpectedError == "" {
		expect := map[string]struct{}{
			docID.String(): {},
		}

		waitForUpdateEvents(s, action.NodeID, action.CollectionID, expect, immutable.None[Identity]())
	}
}

// updateDoc updates a document using the chosen [mutationType].
func updateDoc(
	s *state,
	action UpdateDoc,
) {
	var mutation func(*state, UpdateDoc, client.DB, int, client.Collection) error
	switch mutationType {
	case CollectionSaveMutationType:
		mutation = updateDocViaColSave
	case CollectionNamedMutationType:
		mutation = updateDocViaColUpdate
	case GQLRequestMutationType:
		mutation = updateDocViaGQL
	default:
		s.t.Fatalf("invalid mutationType: %v", mutationType)
	}

	var expectedErrorRaised bool

	nodeIDs, nodes := getNodesWithIDs(action.NodeID, s.nodes)
	for index, node := range nodes {
		nodeID := nodeIDs[index]
		collection := s.nodes[nodeID].collections[action.CollectionID]
		err := withRetryOnNode(
			node,
			func() error {
				return mutation(
					s,
					action,
					node,
					nodeID,
					collection,
				)
			},
		)
		expectedErrorRaised = AssertError(s.t, s.testCase.Description, err, action.ExpectedError)
	}

	assertExpectedErrorRaised(s.t, s.testCase.Description, action.ExpectedError, expectedErrorRaised)

	if action.ExpectedError == "" && !action.SkipLocalUpdateEvent {
		waitForUpdateEvents(
			s,
			action.NodeID,
			action.CollectionID,
			getEventsForUpdateDoc(s, action),
			immutable.None[Identity](),
		)
	}
}

func updateDocViaColSave(
	s *state,
	action UpdateDoc,
	node client.DB,
	nodeIndex int,
	collection client.Collection,
) error {
	ctx := getContextWithIdentity(s.ctx, s, action.Identity, nodeIndex)

	doc, err := collection.Get(ctx, s.docIDs[action.CollectionID][action.DocID], true)
	if err != nil {
		return err
	}
	err = doc.SetWithJSON([]byte(action.Doc))
	if err != nil {
		return err
	}
	return collection.Save(ctx, doc)
}

func updateDocViaColUpdate(
	s *state,
	action UpdateDoc,
	node client.DB,
	nodeIndex int,
	collection client.Collection,
) error {
	ctx := getContextWithIdentity(s.ctx, s, action.Identity, nodeIndex)

	doc, err := collection.Get(ctx, s.docIDs[action.CollectionID][action.DocID], true)
	if err != nil {
		return err
	}
	err = doc.SetWithJSON([]byte(action.Doc))
	if err != nil {
		return err
	}
	return collection.Update(ctx, doc)
}

func updateDocViaGQL(
	s *state,
	action UpdateDoc,
	node client.DB,
	nodeIndex int,
	collection client.Collection,
) error {
	docID := s.docIDs[action.CollectionID][action.DocID]

	input, err := jsonToGQL(action.Doc)
	require.NoError(s.t, err)

	request := fmt.Sprintf(
		`mutation {
			update_%s(docID: "%s", input: %s) {
				_docID
			}
		}`,
		collection.Name().Value(),
		docID.String(),
		input,
	)

	ctx := getContextWithIdentity(s.ctx, s, action.Identity, nodeIndex)

	result := node.ExecRequest(ctx, request)
	if len(result.GQL.Errors) > 0 {
		return result.GQL.Errors[0]
	}
	return nil
}

// updateWithFilter updates the set of matched documents.
func updateWithFilter(s *state, action UpdateWithFilter) {
	var res *client.UpdateResult
	var expectedErrorRaised bool

	nodeIDs, nodes := getNodesWithIDs(action.NodeID, s.nodes)
	for index, node := range nodes {
		nodeID := nodeIDs[index]
		collection := s.nodes[nodeID].collections[action.CollectionID]
		ctx := getContextWithIdentity(s.ctx, s, action.Identity, nodeID)
		err := withRetryOnNode(
			node,
			func() error {
				var err error
				res, err = collection.UpdateWithFilter(ctx, action.Filter, action.Updater)
				return err
			},
		)
		expectedErrorRaised = AssertError(s.t, s.testCase.Description, err, action.ExpectedError)
	}

	assertExpectedErrorRaised(s.t, s.testCase.Description, action.ExpectedError, expectedErrorRaised)

	if action.ExpectedError == "" && !action.SkipLocalUpdateEvent {
		waitForUpdateEvents(
			s,
			action.NodeID,
			action.CollectionID,
			getEventsForUpdateWithFilter(s, action, res),
			immutable.None[Identity](),
		)
	}
}

// createIndex creates a secondary index using the collection api.
func createIndex(
	s *state,
	action CreateIndex,
) {
	nodeIDs, nodes := getNodesWithIDs(action.NodeID, s.nodes)
	for index, node := range nodes {
		nodeID := nodeIDs[index]
		collection := s.nodes[nodeID].collections[action.CollectionID]
		indexDesc := client.IndexDescriptionCreateRequest{
			Name: action.IndexName,
		}
		if action.FieldName != "" {
			indexDesc.Fields = []client.IndexedFieldDescription{
				{
					Name: action.FieldName,
				},
			}
		} else if len(action.Fields) > 0 {
			for i := range action.Fields {
				indexDesc.Fields = append(indexDesc.Fields, client.IndexedFieldDescription{
					Name:       action.Fields[i].Name,
					Descending: action.Fields[i].Descending,
				})
			}
		}

		indexDesc.Unique = action.Unique
		err := withRetryOnNode(
			node,
			func() error {
				desc, err := collection.CreateIndex(s.ctx, indexDesc)
				if err != nil {
					return err
				}
				s.nodes[nodeID].indexes[action.CollectionID] = append(
					s.nodes[nodeID].indexes[action.CollectionID],
					desc,
				)
				return nil
			},
		)
		if AssertError(s.t, s.testCase.Description, err, action.ExpectedError) {
			return
		}
	}

	assertExpectedErrorRaised(s.t, s.testCase.Description, action.ExpectedError, false)
}

// dropIndex drops the secondary index using the collection api.
func dropIndex(
	s *state,
	action DropIndex,
) {
	var expectedErrorRaised bool

	nodeIDs, nodes := getNodesWithIDs(action.NodeID, s.nodes)
	for index, node := range nodes {
		nodeID := nodeIDs[index]
		collection := s.nodes[nodeID].collections[action.CollectionID]
		indexName := action.IndexName
		if indexName == "" {
			indexName = s.nodes[nodeID].indexes[action.CollectionID][action.IndexID].Name
		}

		err := withRetryOnNode(
			node,
			func() error {
				return collection.DropIndex(s.ctx, indexName)
			},
		)
		expectedErrorRaised = AssertError(s.t, s.testCase.Description, err, action.ExpectedError)
	}

	assertExpectedErrorRaised(s.t, s.testCase.Description, action.ExpectedError, expectedErrorRaised)
}

// backupExport generates a backup using the db api.
func backupExport(
	s *state,
	action BackupExport,
) {
	if action.Config.Filepath == "" {
		action.Config.Filepath = s.t.TempDir() + testJSONFile
	}

	var expectedErrorRaised bool

	_, nodes := getNodesWithIDs(action.NodeID, s.nodes)
	for _, node := range nodes {
		err := withRetryOnNode(
			node,
			func() error { return node.BasicExport(s.ctx, &action.Config) },
		)
		expectedErrorRaised = AssertError(s.t, s.testCase.Description, err, action.ExpectedError)

		if !expectedErrorRaised {
			assertBackupContent(s.t, action.ExpectedContent, action.Config.Filepath)
		}
	}

	assertExpectedErrorRaised(s.t, s.testCase.Description, action.ExpectedError, expectedErrorRaised)
}

// backupImport imports data from a backup using the db api.
func backupImport(
	s *state,
	action BackupImport,
) {
	if action.Filepath == "" {
		action.Filepath = s.t.TempDir() + testJSONFile
	}

	// we can avoid checking the error here as this would mean the filepath is invalid
	// and we want to make sure that `BasicImport` fails in this case.
	_ = os.WriteFile(action.Filepath, []byte(action.ImportContent), 0664)

	var expectedErrorRaised bool

	_, nodes := getNodesWithIDs(action.NodeID, s.nodes)
	for _, node := range nodes {
		err := withRetryOnNode(
			node,
			func() error { return node.BasicImport(s.ctx, action.Filepath) },
		)
		expectedErrorRaised = AssertError(s.t, s.testCase.Description, err, action.ExpectedError)
	}

	assertExpectedErrorRaised(s.t, s.testCase.Description, action.ExpectedError, expectedErrorRaised)
}

// withRetryOnNode attempts to perform the given action, retrying up to a DB-defined
// maximum attempt count if a transaction conflict error is returned.
//
// If a P2P-sync commit for the given document is already in progress this
// Save call can fail as the transaction will conflict. We dont want to worry
// about this in our tests so we just retry a few times until it works (or the
// retry limit is breached - important incase this is a different error)
func withRetryOnNode(
	node client.DB,
	action func() error,
) error {
	for i := 0; i < node.MaxTxnRetries(); i++ {
		err := action()
		if errors.Is(err, corekv.ErrTxnConflict) {
			time.Sleep(100 * time.Millisecond)
			continue
		}
		return err
	}
	return nil
}

func getTransaction(
	s *state,
	db client.DB,
	transactionSpecifier immutable.Option[int],
	expectedError string,
) datastore.Txn {
	if !transactionSpecifier.HasValue() {
		return nil
	}

	transactionID := transactionSpecifier.Value()

	if transactionID >= len(s.txns) {
		// Extend the txn slice so this txn can fit and be accessed by TransactionId
		s.txns = append(s.txns, make([]datastore.Txn, transactionID-len(s.txns)+1)...)
	}

	if s.txns[transactionID] == nil {
		// Create a new transaction if one does not already exist.
		txn, err := db.NewTxn(s.ctx, false)
		if AssertError(s.t, s.testCase.Description, err, expectedError) {
			txn.Discard(s.ctx)
			return nil
		}

		s.txns[transactionID] = txn
	}

	return s.txns[transactionID]
}

// commitTransaction commits the given transaction.
//
// Will panic if the given transaction does not exist. Discards the transaction if
// an error is returned on commit.
func commitTransaction(
	s *state,
	action TransactionCommit,
) {
	err := s.txns[action.TransactionID].Commit(s.ctx)
	if err != nil {
		s.txns[action.TransactionID].Discard(s.ctx)
	}

	expectedErrorRaised := AssertError(s.t, s.testCase.Description, err, action.ExpectedError)

	assertExpectedErrorRaised(s.t, s.testCase.Description, action.ExpectedError, expectedErrorRaised)
}

// executeRequest executes the given request.
func executeRequest(
	s *state,
	action Request,
) {
	var expectedErrorRaised bool
	nodeIDs, nodes := getNodesWithIDs(action.NodeID, s.nodes)
nodeLoop:
	for index, node := range nodes {
		nodeID := nodeIDs[index]
		txn := getTransaction(s, node, action.TransactionID, action.ExpectedError)

		ctx := getContextWithIdentity(db.SetContextTxn(s.ctx, txn), s, action.Identity, nodeID)

		var options []client.RequestOption
		if action.OperationName.HasValue() {
			options = append(options, client.WithOperationName(action.OperationName.Value()))
		}
		if action.Variables.HasValue() {
			options = append(options, client.WithVariables(action.Variables.Value()))
		}

		if !expectedErrorRaised && viewType == MaterializedViewType {
			for _, colName := range s.collectionNames {
				// Refresh the views in the order in which they were declared, this way
				// any views of views should be based off of refreshed data, assuming they were declared in
				// an intuitive order.
				err := node.RefreshViews(
					s.ctx,
					client.CollectionFetchOptions{
						Name: immutable.Some(colName),
					},
				)
				expectedErrorRaised = AssertError(s.t, s.testCase.Description, err, action.ExpectedError)
				if expectedErrorRaised {
					continue nodeLoop
				}
			}
		}

		result := node.ExecRequest(ctx, action.Request, options...)

		expectedErrorRaised = assertRequestResults(
			s,
			&result.GQL,
			action.Results,
			action.ExpectedError,
			action.Asserter,
			nodeID,
		)
	}

	assertExpectedErrorRaised(s.t, s.testCase.Description, action.ExpectedError, expectedErrorRaised)
}

// executeSubscriptionRequest executes the given subscription request, returning
// a channel that will receive a single event once the subscription has been completed.
//
// The returned channel will receive a function that asserts that
// the subscription received all its expected results and no more.
// It should be called from the main test routine to ensure that
// failures are recorded properly. It will only yield once, once
// the subscription has terminated.
func executeSubscriptionRequest(
	s *state,
	action SubscriptionRequest,
) {
	subscriptionAssert := make(chan func())

	_, nodes := getNodesWithIDs(action.NodeID, s.nodes)
	for _, node := range nodes {
		result := node.ExecRequest(s.ctx, action.Request)
		if AssertErrors(s.t, s.testCase.Description, result.GQL.Errors, action.ExpectedError) {
			return
		}

		go func() {
			var results []*client.GQLResult
			allActionsAreDone := false
			for !allActionsAreDone || len(results) < len(action.Results) {
				select {
				case s := <-result.Subscription:
					results = append(results, &s)

				case <-s.allActionsDone:
					allActionsAreDone = true
				}
			}

			subscriptionAssert <- func() {
				for i, r := range action.Results {
					// This assert should be executed from the main test routine
					// so that failures will be properly handled.
					expectedErrorRaised := assertRequestResults(
						s,
						results[i],
						r,
						action.ExpectedError,
						nil,
						0,
					)

					assertExpectedErrorRaised(s.t, s.testCase.Description, action.ExpectedError, expectedErrorRaised)
				}
			}
		}()
	}

	s.subscriptionResultsChans = append(s.subscriptionResultsChans, subscriptionAssert)
}

// Asserts as to whether an error has been raised as expected (or not). If an expected
// error has been raised it will return true, returns false in all other cases.
func AssertError(t testing.TB, description string, err error, expectedError string) bool {
	if err == nil {
		return false
	}

	if expectedError == "" {
		require.NoError(t, err, description)
		return false
	} else {
		if !strings.Contains(err.Error(), expectedError) {
			// Must be require instead of assert, otherwise will show a fake "error not raised".
			require.ErrorIs(t, err, errors.New(expectedError))
			return false
		}
		return true
	}
}

// Asserts as to whether an error has been raised as expected (or not). If an expected
// error has been raised it will return true, returns false in all other cases.
func AssertErrors(
	t testing.TB,
	description string,
	errs []error,
	expectedError string,
) bool {
	if expectedError == "" {
		require.Empty(t, errs, description)
	} else {
		for _, e := range errs {
			// This is always a string at the moment, add support for other types as and when needed
			errorString := e.Error()
			if !strings.Contains(errorString, expectedError) {
				// We use ErrorIs for clearer failures (is a error comparison even if it is just a string)
				require.ErrorIs(t, errors.New(errorString), errors.New(expectedError))
				continue
			}
			return true
		}
	}
	return false
}

func assertRequestResults(
	s *state,
	result *client.GQLResult,
	expectedResults map[string]any,
	expectedError string,
	asserter ResultAsserter,
	nodeID int,
) bool {
	s.currentNodeID = nodeID
	// we skip assertion benchmark because you don't specify expected result for benchmark.
	if AssertErrors(s.t, s.testCase.Description, result.Errors, expectedError) || s.isBench {
		return true
	}

	if expectedResults == nil && result.Data == nil {
		return true
	}

	// Note: if result.Data == nil this panics (the panic seems useful while testing).
	resultantData := result.Data.(map[string]any)
	log.InfoContext(s.ctx, "", corelog.Any("RequestResults", result.Data))

	if asserter != nil {
		asserter.Assert(s.t, resultantData)
		return true
	}

	// merge all keys so we can check for missing values
	keys := make(map[string]struct{})
	for key := range resultantData {
		keys[key] = struct{}{}
	}
	for key := range expectedResults {
		keys[key] = struct{}{}
	}

	stack := &assertStack{}
	for key := range keys {
		stack.pushMap(key)
		expect, ok := expectedResults[key]
		require.True(s.t, ok, "expected key not found: %s", key)

		actual, ok := resultantData[key]
		require.True(s.t, ok, "result key not found: %s", key)

		switch exp := expect.(type) {
		case []map[string]any:
			actualDocs := ConvertToArrayOfMaps(s.t, actual)
			assertRequestResultDocs(
				s,
				nodeID,
				exp,
				actualDocs,
				stack,
			)

		case gomega.OmegaMatcher:
			execGomegaMatcher(exp, s, actual, stack)

		default:
			assertResultsEqual(
				s.t,
				s.clientType,
				expect,
				actual,
				fmt.Sprintf("node: %v, path: %s", nodeID, stack),
			)
		}
		stack.pop()
	}

	return false
}

func assertRequestResultDocs(
	s *state,
	nodeID int,
	expectedResults []map[string]any,
	actualResults []map[string]any,
	stack *assertStack,
) bool {
	// compare results
	require.Equal(s.t, len(expectedResults), len(actualResults),
		s.testCase.Description+" \n(number of results don't match for %s)", stack)

	for actualDocIndex, actualDoc := range actualResults {
		stack.pushArray(actualDocIndex)
		expectedDoc := expectedResults[actualDocIndex]

		require.Equal(
			s.t,
			len(expectedDoc),
			len(actualDoc),
			fmt.Sprintf(
				"%s \n(number of properties don't match for %s)",
				s.testCase.Description,
				stack,
			),
		)

		assertRequestResultDoc(s, nodeID, actualDoc, expectedDoc, stack)

		stack.pop()
	}

	return false
}

func assertRequestResultDoc(
	s *state,
	nodeID int,
	actualDoc map[string]any,
	expectedDoc map[string]any,
	stack *assertStack,
) {
	for field, actualValue := range actualDoc {
		stack.pushMap(field)

		switch expectedValue := expectedDoc[field].(type) {
		case gomega.OmegaMatcher:
			execGomegaMatcher(expectedValue, s, actualValue, stack)

		case DocIndex:
			expectedDocID := s.docIDs[expectedValue.CollectionIndex][expectedValue.Index].String()
			assertResultsEqual(
				s.t,
				s.clientType,
				expectedDocID,
				actualValue,
				fmt.Sprintf("node: %v, path: %s", nodeID, stack),
			)
		case []map[string]any:
			actualValueMap := ConvertToArrayOfMaps(s.t, actualValue)

			assertRequestResultDocs(
				s,
				nodeID,
				expectedValue,
				actualValueMap,
				stack,
			)

		case map[string]any:
			actualMap, ok := actualValue.(map[string]any)
			require.True(s.t, ok, "expected value to be a map %v. Path: %s", actualValue, stack)
			assertRequestResultDoc(s, nodeID, actualMap, expectedValue, stack)

		default:
			assertResultsEqual(
				s.t,
				s.clientType,
				expectedValue,
				actualValue,
				fmt.Sprintf("node: %v, path: %s", nodeID, stack),
			)
		}
		stack.pop()
	}
}

func ConvertToArrayOfMaps(t testing.TB, value any) []map[string]any {
	valueArrayMap, ok := value.([]map[string]any)
	if ok {
		return valueArrayMap
	}
	valueArray, ok := value.([]any)
	require.True(t, ok, "expected value to be an array of maps %v", value)

	valueArrayMap = make([]map[string]any, len(valueArray))
	for i, v := range valueArray {
		valueArrayMap[i], ok = v.(map[string]any)
		require.True(t, ok, "expected value to be an array of maps %v", value)
	}
	return valueArrayMap
}

func assertExpectedErrorRaised(t testing.TB, description string, expectedError string, wasRaised bool) {
	if expectedError != "" && !wasRaised {
		assert.Fail(t, "Expected an error however none was raised.", description)
	}
}

func assertIntrospectionResults(
	s *state,
	action IntrospectionRequest,
) bool {
	_, nodes := getNodesWithIDs(action.NodeID, s.nodes)
	for _, node := range nodes {
		result := node.ExecRequest(s.ctx, action.Request)

		if AssertErrors(s.t, s.testCase.Description, result.GQL.Errors, action.ExpectedError) {
			return true
		}
		resultantData := result.GQL.Data.(map[string]any)

		if len(action.ExpectedData) == 0 && len(action.ContainsData) == 0 {
			require.Equal(s.t, action.ExpectedData, resultantData)
		}

		if len(action.ExpectedData) == 0 && len(action.ContainsData) > 0 {
			assertContains(s.t, action.ContainsData, resultantData)
		} else {
			require.Equal(s.t, len(action.ExpectedData), len(resultantData))

			for k, result := range resultantData {
				assert.Equal(s.t, action.ExpectedData[k], result)
			}
		}
	}

	return false
}

// Asserts that the client introspection results conform to our expectations.
func assertClientIntrospectionResults(
	s *state,
	action ClientIntrospectionRequest,
) bool {
	_, nodes := getNodesWithIDs(action.NodeID, s.nodes)
	for _, node := range nodes {
		result := node.ExecRequest(s.ctx, action.Request)

		if AssertErrors(s.t, s.testCase.Description, result.GQL.Errors, action.ExpectedError) {
			return true
		}
		resultantData := result.GQL.Data.(map[string]any)

		if len(resultantData) == 0 {
			return false
		}

		// Iterate through all types, validating each type definition.
		// Inspired from buildClientSchema.ts from graphql-js,
		// which is one way that clients do validate the schema.
		types := resultantData["__schema"].(map[string]any)["types"].([]any)

		for _, typeData := range types {
			typeDef := typeData.(map[string]any)
			kind := typeDef["kind"].(string)

			switch kind {
			case "SCALAR", "INTERFACE", "UNION", "ENUM":
				// No validation for these types in this test
			case "OBJECT":
				fields := typeDef["fields"]
				if fields == nil {
					s.t.Errorf("Fields are missing for OBJECT type %v", typeDef["name"])
				}
			case "INPUT_OBJECT":
				inputFields := typeDef["inputFields"]
				if inputFields == nil {
					s.t.Errorf("InputFields are missing for INPUT_OBJECT type %v", typeDef["name"])
				}
			default:
				// t.Errorf("Unknown type kind: %v", kind)
			}
		}
	}

	return true
}

// Asserts that the `actual` contains the given `contains` value according to the logic
// described on the [RequestTestCase.ContainsData] property.
func assertContains(t testing.TB, contains map[string]any, actual map[string]any) {
	for k, expected := range contains {
		innerActual := actual[k]
		if innerExpected, innerIsMap := expected.(map[string]any); innerIsMap {
			if innerActual == nil {
				assert.Equal(t, innerExpected, innerActual)
			} else if innerActualMap, isMap := innerActual.(map[string]any); isMap {
				// If the inner is another map then we continue down the chain
				assertContains(t, innerExpected, innerActualMap)
			} else {
				// If the types don't match then we use assert.Equal for a clean failure message
				assert.Equal(t, innerExpected, innerActual)
			}
		} else if innerExpected, innerIsArray := expected.([]any); innerIsArray {
			if actualArray, isActualArray := innerActual.([]any); isActualArray {
				// If the inner is an array/slice, then assert that each expected item is present
				// in the actual.  Note how the actual may contain additional items - this should
				// not result in a test failure.
				for _, innerExpectedItem := range innerExpected {
					assert.Contains(t, actualArray, innerExpectedItem)
				}
			} else {
				// If the types don't match then we use assert.Equal for a clean failure message
				assert.Equal(t, expected, innerActual)
			}
		} else {
			assert.Equal(t, expected, innerActual)
		}
	}
}

func assertBackupContent(t testing.TB, expectedContent, filepath string) {
	b, err := os.ReadFile(filepath)
	assert.NoError(t, err)
	assert.Equal(
		t,
		expectedContent,
		string(b),
	)
}

// skipIfMutationTypeUnsupported skips the current test if the given supportedMutationTypes option has value
// and the active mutation type is not contained within that value set.
func skipIfMutationTypeUnsupported(t testing.TB, supportedMutationTypes immutable.Option[[]MutationType]) {
	if supportedMutationTypes.HasValue() {
		var isTypeSupported bool
		for _, supportedMutationType := range supportedMutationTypes.Value() {
			if supportedMutationType == mutationType {
				isTypeSupported = true
				break
			}
		}

		if !isTypeSupported {
			t.Skipf("test does not support given mutation type. Type: %s", mutationType)
		}
	}
}

func skipIfViewCacheTypeUnsupported(t testing.TB, supportedViewTypes immutable.Option[[]ViewType]) {
	if supportedViewTypes.HasValue() {
		var isTypeSupported bool
		for _, supportedViewType := range supportedViewTypes.Value() {
			if supportedViewType == viewType {
				isTypeSupported = true
				break
			}
		}

		if !isTypeSupported {
			t.Skipf("test does not support given view cache type. Type: %s", viewType)
		}
	}
}

// skipIfClientTypeUnsupported returns a new set of client types that match the given supported set.
//
// If supportedClientTypes is none no filtering will take place and the input client set will be returned.
// If the resultant filtered set is empty the test will be skipped.
func skipIfClientTypeUnsupported(
	t testing.TB,
	clients []ClientType,
	supportedClientTypes immutable.Option[[]ClientType],
) []ClientType {
	if !supportedClientTypes.HasValue() {
		return clients
	}

	filteredClients := []ClientType{}
	for _, supportedMutationType := range supportedClientTypes.Value() {
		for _, client := range clients {
			if supportedMutationType == client {
				filteredClients = append(filteredClients, client)
				break
			}
		}
	}

	if len(filteredClients) == 0 {
		t.Skipf("test does not support any given client type. Supported Type: %v", supportedClientTypes.Value())
	}

	return filteredClients
}

func skipIfACPTypeUnsupported(t testing.TB, supportedACPTypes immutable.Option[[]ACPType]) {
	if supportedACPTypes.HasValue() {
		var isTypeSupported bool
		for _, supportedType := range supportedACPTypes.Value() {
			if supportedType == acpType {
				isTypeSupported = true
				break
			}
		}

		if !isTypeSupported {
			t.Skipf("test does not support given acp type. Type: %s", acpType)
		}
	}
}

func skipIfDatabaseTypeUnsupported(
	t testing.TB,
	databases []DatabaseType,
	supportedDatabaseTypes immutable.Option[[]DatabaseType],
) []DatabaseType {
	if !supportedDatabaseTypes.HasValue() {
		return databases
	}
	filteredDatabases := []DatabaseType{}
	for _, supportedType := range supportedDatabaseTypes.Value() {
		for _, database := range databases {
			if supportedType == database {
				filteredDatabases = append(filteredDatabases, database)
				break
			}
		}
	}

	if len(filteredDatabases) == 0 {
		t.Skipf("test does not support any given database type. Supported Type: %v", supportedDatabaseTypes.Value())
	}

	return filteredDatabases
}

// skipIfNetworkTest skips the current test if the given actions
// contain network actions and skipNetworkTests is true.
func skipIfNetworkTest(t testing.TB, actions []any) {
	hasNetworkAction := false
	for _, act := range actions {
		switch act.(type) {
		case ConfigureNode:
			hasNetworkAction = true
		}
	}
	if skipNetworkTests && hasNetworkAction {
		t.Skip("test involves network actions")
	}
}

<<<<<<< HEAD
// skipIfBackupTest skips the current test if the given actions
// contain backup actions and skipBackupTests is true.
func skipIfBackupTest(t testing.TB, actions []any) {
	hasBackupAction := false
	for _, act := range actions {
		switch act.(type) {
		case BackupImport:
			hasBackupAction = true
		case BackupExport:
			hasBackupAction = true
		}
	}
	if skipBackupTests && hasBackupAction {
		t.Skip("test involves backup actions")
	}
}

// skipVectorEmbeddingTest skips the current test if the given actions
=======
// skipIfVectorEmbeddingTest skips the current test if the given actions
>>>>>>> e540bb63
// contain a schema with vector embedding generation and skipVectoEmbeeddingTest is true.
func skipIfVectorEmbeddingTest(t testing.TB, actions []any) {
	hasVectorEmbedding := false
	for _, act := range actions {
		switch a := act.(type) {
		case SchemaUpdate:
			hasVectorEmbedding = strings.Contains(a.Schema, "@embedding")
		}
	}
	if !runVectorEmbeddingTests && hasVectorEmbedding {
		t.Skip("test involves vector embedding generation")
	}
}

func MustParseTime(timeString string) time.Time {
	t, err := time.Parse(time.RFC3339, timeString)
	if err != nil {
		panic(err)
	}
	return t
}

func CBORValue(value any) []byte {
	enc, err := cbor.Marshal(value)
	if err != nil {
		panic(err)
	}
	return enc
}

// parseCreateDocs parses and returns documents from a CreateDoc action.
func parseCreateDocs(action CreateDoc, collection client.Collection) ([]*client.Document, error) {
	switch {
	case action.DocMap != nil:
		val, err := client.NewDocFromMap(action.DocMap, collection.Definition())
		if err != nil {
			return nil, err
		}
		return []*client.Document{val}, nil

	case client.IsJSONArray([]byte(action.Doc)):
		return client.NewDocsFromJSON([]byte(action.Doc), collection.Definition())

	default:
		val, err := client.NewDocFromJSON([]byte(action.Doc), collection.Definition())
		if err != nil {
			return nil, err
		}
		return []*client.Document{val}, nil
	}
}

func performGetNodeIdentityAction(s *state, action GetNodeIdentity) {
	if action.NodeID >= len(s.nodes) {
		s.t.Fatalf("invalid nodeID: %v", action.NodeID)
	}

	actualIdent, err := s.nodes[action.NodeID].GetNodeIdentity(s.ctx)
	require.NoError(s.t, err, s.testCase.Description)

	expectedIdent := getIdentity(s, action.ExpectedIdentity)
	expectedRawIdent := immutable.Some(expectedIdent.IntoRawIdentity().Public())
	require.Equal(s.t, expectedRawIdent, actualIdent, "raw identity at %d mismatch", action.NodeID)
}

// execGomegaMatcher executes the given gomega matcher and asserts the result.
func execGomegaMatcher(exp gomega.OmegaMatcher, s *state, actual any, stack *assertStack) {
	traverseGomegaMatchers(exp, s, func(m TestStateMatcher) { m.SetTestState(s) })

	success, err := exp.Match(actual)
	if err != nil {
		assert.Fail(s.t, "the matcher exited with error", "Error: %s. Path: %s", err, stack)
	}

	if !success {
		assert.Fail(s.t, exp.FailureMessage(actual), "Path: %s", stack)
	}

	traverseGomegaMatchers(exp, s, func(m StatefulMatcher) {
		if !slices.Contains(s.statefulMatchers, m) {
			s.statefulMatchers = append(s.statefulMatchers, m)
		}
	})
}

// traverseGomegaMatchers traverses the given gomega matcher and calls the given function
// for each matcher found with the type T.
func traverseGomegaMatchers[T gomega.OmegaMatcher](exp gomega.OmegaMatcher, s *state, f func(T)) {
	if m, ok := exp.(T); ok {
		f(m)
		return
	}

	switch exp := exp.(type) {
	case *matchers.AndMatcher:
		for _, m := range exp.Matchers {
			traverseGomegaMatchers(m, s, f)
		}
	case *matchers.OrMatcher:
		for _, m := range exp.Matchers {
			traverseGomegaMatchers(m, s, f)
		}
	case *matchers.NotMatcher:
		traverseGomegaMatchers(exp.Matcher, s, f)
	}
}

// resetMatchers resets the state of all stateful matchers.
func resetMatchers(s *state) {
	for _, matcher := range s.statefulMatchers {
		matcher.ResetMatcherState()
	}
}

func performVerifySignatureAction(s *state, action VerifyBlockSignature) {
	_, nodes := getNodesWithIDs(immutable.None[int](), s.nodes)
	for i, node := range nodes {
		ctx := getContextWithIdentity(s.ctx, s, action.Identity, i)
		signerIdentity := getIdentity(s, immutable.Some(action.SignerIdentity))
		err := node.VerifySignature(ctx, action.Cid, signerIdentity.PublicKey)

		if action.ExpectedError != "" {
			require.Error(s.t, err, s.testCase.Description)
			require.Contains(s.t, err.Error(), action.ExpectedError, s.testCase.Description)
		} else {
			require.NoError(s.t, err, s.testCase.Description)
		}
	}
}<|MERGE_RESOLUTION|>--- conflicted
+++ resolved
@@ -2435,7 +2435,6 @@
 	}
 }
 
-<<<<<<< HEAD
 // skipIfBackupTest skips the current test if the given actions
 // contain backup actions and skipBackupTests is true.
 func skipIfBackupTest(t testing.TB, actions []any) {
@@ -2453,10 +2452,7 @@
 	}
 }
 
-// skipVectorEmbeddingTest skips the current test if the given actions
-=======
 // skipIfVectorEmbeddingTest skips the current test if the given actions
->>>>>>> e540bb63
 // contain a schema with vector embedding generation and skipVectoEmbeeddingTest is true.
 func skipIfVectorEmbeddingTest(t testing.TB, actions []any) {
 	hasVectorEmbedding := false
