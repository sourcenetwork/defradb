// Copyright 2022 Democratized Data Foundation
//
// Use of this software is governed by the Business Source License
// included in the file licenses/BSL.txt.
//
// As of the Change Date specified in that file, in accordance with
// the Business Source License, use of this software will be governed
// by the Apache License, Version 2.0, included in the file
// licenses/APL.txt.

package tests

import (
	"context"
	"encoding/json"
	"fmt"
	"os"
	"reflect"
	"strconv"
	"strings"
	"testing"
	"time"

	"github.com/bxcodec/faker/support/slice"
	"github.com/fxamacker/cbor/v2"
	"github.com/sourcenetwork/corelog"
	"github.com/sourcenetwork/immutable"
	"github.com/stretchr/testify/assert"
	"github.com/stretchr/testify/require"

	"github.com/sourcenetwork/defradb/client"
	"github.com/sourcenetwork/defradb/client/request"
	"github.com/sourcenetwork/defradb/crypto"
	"github.com/sourcenetwork/defradb/datastore"
	"github.com/sourcenetwork/defradb/errors"
	"github.com/sourcenetwork/defradb/internal/db"
	"github.com/sourcenetwork/defradb/internal/encryption"
	"github.com/sourcenetwork/defradb/internal/request/graphql"
	"github.com/sourcenetwork/defradb/net"
	changeDetector "github.com/sourcenetwork/defradb/tests/change_detector"
	"github.com/sourcenetwork/defradb/tests/clients"
	"github.com/sourcenetwork/defradb/tests/gen"
	"github.com/sourcenetwork/defradb/tests/predefined"
)

const (
	mutationTypeEnvName     = "DEFRA_MUTATION_TYPE"
	skipNetworkTestsEnvName = "DEFRA_SKIP_NETWORK_TESTS"
)

// The MutationType that tests will run using.
//
// For example if set to [CollectionSaveMutationType], all supporting
// actions (such as [UpdateDoc]) will execute via [Collection.Save].
//
// Defaults to CollectionSaveMutationType.
type MutationType string

const (
	// CollectionSaveMutationType will cause all supporting actions
	// to run their mutations via [Collection.Save].
	CollectionSaveMutationType MutationType = "collection-save"

	// CollectionNamedMutationType will cause all supporting actions
	// to run their mutations via their corresponding named [Collection]
	// call.
	//
	// For example, CreateDoc will call [Collection.Create], and
	// UpdateDoc will call [Collection.Update].
	CollectionNamedMutationType MutationType = "collection-named"

	// GQLRequestMutationType will cause all supporting actions to
	// run their mutations using GQL requests, typically these will
	// include a `id` parameter to target the specified document.
	GQLRequestMutationType MutationType = "gql"
)

var (
	log          = corelog.NewLogger("tests.integration")
	mutationType MutationType
	// skipNetworkTests will skip any tests that involve network actions
	skipNetworkTests = false
)

const (
	// subscriptionTimeout is the maximum time to wait for subscription results to be returned.
	subscriptionTimeout = 1 * time.Second
	// Instantiating lenses is expensive, and our tests do not benefit from a large number of them,
	// so we explicitly set it to a low value.
	lensPoolSize = 2
)

const testJSONFile = "/test.json"

func init() {
	// We use environment variables instead of flags `go test ./...` throws for all packages
	// that don't have the flag defined
	if value, ok := os.LookupEnv(mutationTypeEnvName); ok {
		mutationType = MutationType(value)
	} else {
		// Default to testing mutations via Collection.Save - it should be simpler and
		// faster. We assume this is desirable when not explicitly testing any particular
		// mutation type.
		mutationType = CollectionSaveMutationType
	}
	if value, ok := os.LookupEnv(skipNetworkTestsEnvName); ok {
		skipNetworkTests, _ = strconv.ParseBool(value)
	}
}

// AssertPanic asserts that the code inside the specified PanicTestFunc panics.
//
// This function is not supported by either the change detector, or the http-client.
// Calling this within either of them will result in the test being skipped.
//
// Usage: AssertPanic(t, func() { executeTestCase(t, test) })
func AssertPanic(t *testing.T, f assert.PanicTestFunc) bool {
	if changeDetector.Enabled {
		// The `assert.Panics` call will falsely fail if this test is executed during
		// a detect changes test run.
		t.Skip("Assert panic with the change detector is not currently supported.")
	}

	if httpClient || cliClient {
		// The http / cli client will return an error instead of panicing at the moment.
		t.Skip("Assert panic with the http client is not currently supported.")
	}

	return assert.Panics(t, f, "expected a panic, but none found.")
}

// ExecuteTestCase executes the given TestCase against the configured database
// instances.
//
// Will also attempt to detect incompatible changes in the persisted data if
// configured to do so (the CI will do so, but disabled by default as it is slow).
func ExecuteTestCase(
	t testing.TB,
	testCase TestCase,
) {
	flattenActions(&testCase)
	collectionNames := getCollectionNames(testCase)
	changeDetector.PreTestChecks(t, collectionNames)
	skipIfMutationTypeUnsupported(t, testCase.SupportedMutationTypes)
	skipIfACPTypeUnsupported(t, testCase.SupportedACPTypes)
	skipIfNetworkTest(t, testCase.Actions)

	var clients []ClientType
	if httpClient {
		clients = append(clients, HTTPClientType)
	}
	if goClient {
		clients = append(clients, GoClientType)
	}
	if cliClient {
		clients = append(clients, CLIClientType)
	}

	var databases []DatabaseType
	if badgerInMemory {
		databases = append(databases, badgerIMType)
	}
	if badgerFile {
		databases = append(databases, badgerFileType)
	}
	if inMemoryStore {
		databases = append(databases, defraIMType)
	}

	// Assert that these are not empty to protect against accidental mis-configurations,
	// otherwise an empty set would silently pass all the tests.
	require.NotEmpty(t, databases)
	require.NotEmpty(t, clients)

	clients = skipIfClientTypeUnsupported(t, clients, testCase.SupportedClientTypes)

	ctx := context.Background()
	for _, ct := range clients {
		for _, dbt := range databases {
			executeTestCase(ctx, t, collectionNames, testCase, dbt, ct)
		}
	}
}

func executeTestCase(
	ctx context.Context,
	t testing.TB,
	collectionNames []string,
	testCase TestCase,
	dbt DatabaseType,
	clientType ClientType,
) {
	log.InfoContext(
		ctx,
		testCase.Description,
		corelog.Any("database", dbt),
		corelog.Any("client", clientType),
		corelog.Any("mutationType", mutationType),
		corelog.String("databaseDir", databaseDir),
		corelog.Bool("badgerEncryption", badgerEncryption),
		corelog.Bool("skipNetworkTests", skipNetworkTests),
		corelog.Bool("changeDetector.Enabled", changeDetector.Enabled),
		corelog.Bool("changeDetector.SetupOnly", changeDetector.SetupOnly),
		corelog.String("changeDetector.SourceBranch", changeDetector.SourceBranch),
		corelog.String("changeDetector.TargetBranch", changeDetector.TargetBranch),
		corelog.String("changeDetector.Repository", changeDetector.Repository),
	)

	startActionIndex, endActionIndex := getActionRange(t, testCase)

	s := newState(ctx, t, testCase, dbt, clientType, collectionNames)
	setStartingNodes(s)

	// It is very important that the databases are always closed, otherwise resources will leak
	// as tests run.  This is particularly important for file based datastores.
	defer closeNodes(s)

	// Documents and Collections may already exist in the database if actions have been split
	// by the change detector so we should fetch them here at the start too (if they exist).
	// collections are by node (index), as they are specific to nodes.
	refreshCollections(s)
	refreshDocuments(s, startActionIndex)
	refreshIndexes(s)

	for i := startActionIndex; i <= endActionIndex; i++ {
		performAction(s, i, testCase.Actions[i])
	}

	// Notify any active subscriptions that all requests have been sent.
	close(s.allActionsDone)

	for _, resultsChan := range s.subscriptionResultsChans {
		select {
		case subscriptionAssert := <-resultsChan:
			// We want to assert back in the main thread so failures get recorded properly
			subscriptionAssert()

		// a safety in case the stream hangs - we don't want the tests to run forever.
		case <-time.After(subscriptionTimeout):
			assert.Fail(t, "timeout occurred while waiting for data stream", testCase.Description)
		}
	}
}

func performAction(
	s *state,
	actionIndex int,
	act any,
) {
	switch action := act.(type) {
	case ConfigureNode:
		configureNode(s, action)

	case Restart:
		restartNodes(s)

	case ConnectPeers:
		connectPeers(s, action)

	case ConfigureReplicator:
		configureReplicator(s, action)

	case DeleteReplicator:
		deleteReplicator(s, action)

	case SubscribeToCollection:
		subscribeToCollection(s, action)

	case UnsubscribeToCollection:
		unsubscribeToCollection(s, action)

	case GetAllP2PCollections:
		getAllP2PCollections(s, action)

	case SchemaUpdate:
		updateSchema(s, action)

	case SchemaPatch:
		patchSchema(s, action)

	case PatchCollection:
		patchCollection(s, action)

	case GetSchema:
		getSchema(s, action)

	case GetCollections:
		getCollections(s, action)

	case SetActiveSchemaVersion:
		setActiveSchemaVersion(s, action)

	case CreateView:
		createView(s, action)

	case ConfigureMigration:
		configureMigration(s, action)

	case AddPolicy:
		addPolicyACP(s, action)

	case CreateDoc:
		createDoc(s, action)

	case DeleteDoc:
		deleteDoc(s, action)

	case UpdateDoc:
		updateDoc(s, action)

	case UpdateWithFilter:
		updateWithFilter(s, action)

	case CreateIndex:
		createIndex(s, action)

	case DropIndex:
		dropIndex(s, action)

	case GetIndexes:
		getIndexes(s, action)

	case BackupExport:
		backupExport(s, action)

	case BackupImport:
		backupImport(s, action)

	case TransactionCommit:
		commitTransaction(s, action)

	case SubscriptionRequest:
		executeSubscriptionRequest(s, action)

	case Request:
		executeRequest(s, action)

	case ExplainRequest:
		executeExplainRequest(s, action)

	case IntrospectionRequest:
		assertIntrospectionResults(s, action)

	case ClientIntrospectionRequest:
		assertClientIntrospectionResults(s, action)

	case WaitForSync:
		waitForSync(s, action)

	case Benchmark:
		benchmarkAction(s, actionIndex, action)

	case GenerateDocs:
		generateDocs(s, action)

	case CreatePredefinedDocs:
		generatePredefinedDocs(s, action)

	case SetupComplete:
		// no-op, just continue.

	default:
		s.t.Fatalf("Unknown action type %T", action)
	}
}

func createGenerateDocs(s *state, docs []gen.GeneratedDoc, nodeID immutable.Option[int]) {
	nameToInd := make(map[string]int)
	for i, name := range s.collectionNames {
		nameToInd[name] = i
	}
	for _, doc := range docs {
		docJSON, err := doc.Doc.String()
		if err != nil {
			s.t.Fatalf("Failed to generate docs %s", err)
		}
		createDoc(s, CreateDoc{CollectionID: nameToInd[doc.Col.Description.Name.Value()], Doc: docJSON, NodeID: nodeID})
	}
}

func generateDocs(s *state, action GenerateDocs) {
	collections := getNodeCollections(action.NodeID, s.collections)
	defs := make([]client.CollectionDefinition, 0, len(collections[0]))
	for _, col := range collections[0] {
		if len(action.ForCollections) == 0 || slice.Contains(action.ForCollections, col.Name().Value()) {
			defs = append(defs, col.Definition())
		}
	}
	docs, err := gen.AutoGenerate(defs, action.Options...)
	if err != nil {
		s.t.Fatalf("Failed to generate docs %s", err)
	}
	createGenerateDocs(s, docs, action.NodeID)
}

func generatePredefinedDocs(s *state, action CreatePredefinedDocs) {
	collections := getNodeCollections(action.NodeID, s.collections)
	defs := make([]client.CollectionDefinition, 0, len(collections[0]))
	for _, col := range collections[0] {
		defs = append(defs, col.Definition())
	}
	docs, err := predefined.Create(defs, action.Docs)
	if err != nil {
		s.t.Fatalf("Failed to generate docs %s", err)
	}
	createGenerateDocs(s, docs, action.NodeID)
}

func benchmarkAction(
	s *state,
	actionIndex int,
	bench Benchmark,
) {
	if s.dbt == defraIMType {
		// Benchmarking makes no sense for test in-memory storage
		return
	}
	if len(bench.FocusClients) > 0 {
		isFound := false
		for _, clientType := range bench.FocusClients {
			if s.clientType == clientType {
				isFound = true
				break
			}
		}
		if !isFound {
			return
		}
	}

	runBench := func(benchCase any) time.Duration {
		startTime := time.Now()
		for i := 0; i < bench.Reps; i++ {
			performAction(s, actionIndex, benchCase)
		}
		return time.Since(startTime)
	}

	s.isBench = true
	defer func() { s.isBench = false }()

	baseElapsedTime := runBench(bench.BaseCase)
	optimizedElapsedTime := runBench(bench.OptimizedCase)

	factoredBaseTime := int64(float64(baseElapsedTime) / bench.Factor)
	assert.Greater(s.t, factoredBaseTime, optimizedElapsedTime,
		"Optimized case should be faster at least by factor of %.2f than the base case. Base: %d, Optimized: %d (μs)",
		bench.Factor, optimizedElapsedTime.Microseconds(), baseElapsedTime.Microseconds())
}

// getCollectionNames gets an ordered, unique set of collection names across all nodes
// from the action set within the given test case.
//
// It preserves the order in which they are declared, and shares indexes across all nodes, so
// if a second node adds a collection of a name that was previously declared in another node
// the new node will respect the index originally assigned.  This allows collections to be
// referenced across multiple nodes by a consistent, predictable index - allowing a single
// action to target the same collection across multiple nodes.
//
// WARNING: This will not work with schemas ending in `type`, e.g. `user_type`
func getCollectionNames(testCase TestCase) []string {
	nextIndex := 0
	collectionIndexByName := map[string]int{}

	for _, a := range testCase.Actions {
		switch action := a.(type) {
		case SchemaUpdate:
			if action.ExpectedError != "" {
				// If an error is expected then no collections should result from this action
				continue
			}

			nextIndex = getCollectionNamesFromSchema(collectionIndexByName, action.Schema, nextIndex)
		}
	}

	collectionNames := make([]string, len(collectionIndexByName))
	for name, index := range collectionIndexByName {
		collectionNames[index] = name
	}

	return collectionNames
}

func getCollectionNamesFromSchema(result map[string]int, schema string, nextIndex int) int {
	// WARNING: This will not work with schemas ending in `type`, e.g. `user_type`
	splitByType := strings.Split(schema, "type ")
	// Skip the first, as that preceeds `type ` if `type ` is present,
	// else there are no types.
	for i := 1; i < len(splitByType); i++ {
		wipSplit := strings.TrimLeft(splitByType[i], " ")
		indexOfLastChar := strings.IndexAny(wipSplit, " {")
		if indexOfLastChar <= 0 {
			// This should never happen
			continue
		}

		collectionName := wipSplit[:indexOfLastChar]
		if _, ok := result[collectionName]; ok {
			// Collection name has already been added, possibly via another node
			continue
		}

		result[collectionName] = nextIndex
		nextIndex++
	}
	return nextIndex
}

// closeNodes closes all the given nodes, ensuring that resources are properly released.
func closeNodes(
	s *state,
) {
	for _, node := range s.nodes {
		node.Close()
	}
}

// getNodes gets the set of applicable nodes for the given nodeID.
//
// If nodeID has a value it will return that node only, otherwise all nodes will be returned.
func getNodes(nodeID immutable.Option[int], nodes []clients.Client) []clients.Client {
	if !nodeID.HasValue() {
		return nodes
	}

	return []clients.Client{nodes[nodeID.Value()]}
}

// getNodeCollections gets the set of applicable collections for the given nodeID.
//
// If nodeID has a value it will return collections for that node only, otherwise all collections across all
// nodes will be returned.
func getNodeCollections(nodeID immutable.Option[int], collections [][]client.Collection) [][]client.Collection {
	if !nodeID.HasValue() {
		return collections
	}

	return [][]client.Collection{collections[nodeID.Value()]}
}

func calculateLenForFlattenedActions(testCase *TestCase) int {
	newLen := 0
	for _, a := range testCase.Actions {
		actionGroup := reflect.ValueOf(a)
		switch actionGroup.Kind() {
		case reflect.Array, reflect.Slice:
			newLen += actionGroup.Len()
		default:
			newLen++
		}
	}
	return newLen
}

func flattenActions(testCase *TestCase) {
	newLen := calculateLenForFlattenedActions(testCase)
	if newLen == len(testCase.Actions) {
		return
	}
	newActions := make([]any, 0, newLen)

	for _, a := range testCase.Actions {
		actionGroup := reflect.ValueOf(a)
		switch actionGroup.Kind() {
		case reflect.Array, reflect.Slice:
			for i := 0; i < actionGroup.Len(); i++ {
				newActions = append(
					newActions,
					actionGroup.Index(i).Interface(),
				)
			}
		default:
			newActions = append(newActions, a)
		}
	}
	testCase.Actions = newActions
}

// getActionRange returns the index of the first action to be run, and the last.
//
// Not all processes will run all actions - if this is a change detector run they
// will be split.
//
// If a SetupComplete action is provided, the actions will be split there, if not
// they will be split at the first non SchemaUpdate/CreateDoc/UpdateDoc action.
func getActionRange(t testing.TB, testCase TestCase) (int, int) {
	startIndex := 0
	endIndex := len(testCase.Actions) - 1

	if !changeDetector.Enabled {
		return startIndex, endIndex
	}

	setupCompleteIndex := -1
	firstNonSetupIndex := -1

ActionLoop:
	for i := range testCase.Actions {
		switch testCase.Actions[i].(type) {
		case SetupComplete:
			setupCompleteIndex = i
			// We don't care about anything else if this has been explicitly provided
			break ActionLoop

		case SchemaUpdate, CreateDoc, UpdateDoc, Restart:
			continue

		default:
			firstNonSetupIndex = i
			break ActionLoop
		}
	}

	if changeDetector.SetupOnly {
		if setupCompleteIndex > -1 {
			endIndex = setupCompleteIndex
		} else if firstNonSetupIndex > -1 {
			// -1 to exclude this index
			endIndex = firstNonSetupIndex - 1
		}
	} else {
		if setupCompleteIndex > -1 {
			// +1 to exclude the SetupComplete action
			startIndex = setupCompleteIndex + 1
		} else if firstNonSetupIndex > -1 {
			// We must not set this to -1 :)
			startIndex = firstNonSetupIndex
		} else {
			// if we don't have any non-mutation actions and the change detector is enabled
			// skip this test as we will not gain anything from running (change detector would
			// run an idential profile to a normal test run)
			t.Skipf("no actions to execute")
		}
	}

	return startIndex, endIndex
}

// setStartingNodes adds a set of initial Defra nodes for the test to execute against.
//
// If a node(s) has been explicitly configured via a `ConfigureNode` action then no new
// nodes will be added.
func setStartingNodes(
	s *state,
) {
	hasExplicitNode := false
	for _, action := range s.testCase.Actions {
		switch action.(type) {
		case ConfigureNode:
			hasExplicitNode = true
		}
	}

	// If nodes have not been explicitly configured via actions, setup a default one.
	if !hasExplicitNode {
		node, path, err := setupNode(s)
		require.Nil(s.t, err)

		c, err := setupClient(s, node)
		require.Nil(s.t, err)

		eventState, err := newEventState(c.Events())
		require.NoError(s.t, err)

		s.nodes = append(s.nodes, c)
		s.nodeEvents = append(s.nodeEvents, eventState)
		s.nodeP2P = append(s.nodeP2P, newP2PState())
		s.dbPaths = append(s.dbPaths, path)
	}
}

func restartNodes(
	s *state,
) {
	if s.dbt == badgerIMType || s.dbt == defraIMType {
		return
	}
	closeNodes(s)

	// We need to restart the nodes in reverse order, to avoid dial backoff issues.
	for i := len(s.nodes) - 1; i >= 0; i-- {
		originalPath := databaseDir
		databaseDir = s.dbPaths[i]
		node, _, err := setupNode(s)
		require.Nil(s.t, err)
		databaseDir = originalPath

		if len(s.nodeConfigs) == 0 {
			// If there are no explicit node configuration actions the node will be
			// basic (i.e. no P2P stuff) and can be yielded now.
			c, err := setupClient(s, node)
			require.NoError(s.t, err)
			s.nodes[i] = c

			eventState, err := newEventState(c.Events())
			require.NoError(s.t, err)
			s.nodeEvents[i] = eventState
			continue
		}

		// We need to make sure the node is configured with its old address, otherwise
		// a new one may be selected and reconnnection to it will fail.
		var addresses []string
		for _, addr := range s.nodeAddresses[i].Addrs {
			addresses = append(addresses, addr.String())
		}

		nodeOpts := s.nodeConfigs[i]
		nodeOpts = append(nodeOpts, net.WithListenAddresses(addresses...))

<<<<<<< HEAD
		p, err := net.NewPeer(s.ctx, node.DB.Rootstore(), node.DB.Blockstore(),
			node.DB.Encstore(), node.DB.Events(), nodeOpts...)
=======
		node.Peer, err = net.NewPeer(s.ctx, node.DB.Blockstore(), node.DB.Events(), nodeOpts...)
>>>>>>> 9256357c
		require.NoError(s.t, err)

		c, err := setupClient(s, node)
		require.NoError(s.t, err)
		s.nodes[i] = c

		eventState, err := newEventState(c.Events())
		require.NoError(s.t, err)
		s.nodeEvents[i] = eventState

		waitForNetworkSetupEvents(s, i)
	}

	// If the db was restarted we need to refresh the collection definitions as the old instances
	// will reference the old (closed) database instances.
	refreshCollections(s)
	refreshIndexes(s)
	reconnectPeers(s)
}

// refreshCollections refreshes all the collections of the given names, preserving order.
//
// If a given collection is not present in the database the value at the corresponding
// result-index will be nil.
func refreshCollections(
	s *state,
) {
	s.collections = make([][]client.Collection, len(s.nodes))

	for nodeID, node := range s.nodes {
		s.collections[nodeID] = make([]client.Collection, len(s.collectionNames))
		allCollections, err := node.GetCollections(s.ctx, client.CollectionFetchOptions{})
		require.Nil(s.t, err)

		for i, collectionName := range s.collectionNames {
			for _, collection := range allCollections {
				if collection.Name().Value() == collectionName {
					s.collections[nodeID][i] = collection
					break
				}
			}
		}
	}
}

// configureNode configures and starts a new Defra node using the provided configuration.
//
// It returns the new node, and its peer address. Any errors generated during configuration
// will result in a test failure.
func configureNode(
	s *state,
	action ConfigureNode,
) {
	if changeDetector.Enabled {
		// We do not yet support the change detector for tests running across multiple nodes.
		s.t.SkipNow()
		return
	}

	node, path, err := setupNode(s) //disable change dector, or allow it?
	require.NoError(s.t, err)

	privateKey, err := crypto.GenerateEd25519()
	require.NoError(s.t, err)

	nodeOpts := action()
	nodeOpts = append(nodeOpts, net.WithPrivateKey(privateKey))

<<<<<<< HEAD
	p, err := net.NewPeer(s.ctx, node.DB.Rootstore(), node.DB.Blockstore(), node.DB.Encstore(),
		node.DB.Events(), nodeOpts...)
=======
	node.Peer, err = net.NewPeer(s.ctx, node.DB.Blockstore(), node.DB.Events(), nodeOpts...)
>>>>>>> 9256357c
	require.NoError(s.t, err)

	s.nodeAddresses = append(s.nodeAddresses, node.Peer.PeerInfo())
	s.nodeConfigs = append(s.nodeConfigs, nodeOpts)

	c, err := setupClient(s, node)
	require.NoError(s.t, err)

	eventState, err := newEventState(c.Events())
	require.NoError(s.t, err)

	s.nodes = append(s.nodes, c)
	s.nodeEvents = append(s.nodeEvents, eventState)
	s.nodeP2P = append(s.nodeP2P, newP2PState())
	s.dbPaths = append(s.dbPaths, path)
}

func refreshDocuments(
	s *state,
	startActionIndex int,
) {
	if len(s.collections) == 0 {
		// This should only be possible at the moment for P2P testing, for which the
		// change detector is currently disabled.  We'll likely need some fancier logic
		// here if/when we wish to enable it.
		return
	}

	// For now just do the initial setup using the collections on the first node,
	// this may need to become more involved at a later date depending on testing
	// requirements.
	s.docIDs = make([][]client.DocID, len(s.collections[0]))

	for i := range s.collections[0] {
		s.docIDs[i] = []client.DocID{}
	}

	for i := 0; i < startActionIndex; i++ {
		// We need to add the existing documents in the order in which the test case lists them
		// otherwise they cannot be referenced correctly by other actions.
		switch action := s.testCase.Actions[i].(type) {
		case CreateDoc:
			// Just use the collection from the first relevant node, as all will be the same for this
			// purpose.
			collection := getNodeCollections(action.NodeID, s.collections)[0][action.CollectionID]

			if action.DocMap != nil {
				substituteRelations(s, action)
			}
			docs, err := parseCreateDocs(action, collection)
			if err != nil {
				// If an err has been returned, ignore it - it may be expected and if not
				// the test will fail later anyway
				continue
			}

			for _, doc := range docs {
				s.docIDs[action.CollectionID] = append(s.docIDs[action.CollectionID], doc.ID())
			}
		}
	}
}

func refreshIndexes(
	s *state,
) {
	if len(s.collections) == 0 {
		return
	}

	s.indexes = make([][][]client.IndexDescription, len(s.collections))

	for i, nodeCols := range s.collections {
		s.indexes[i] = make([][]client.IndexDescription, len(nodeCols))

		for j, col := range nodeCols {
			if col == nil {
				continue
			}
			colIndexes, err := col.GetIndexes(s.ctx)
			if err != nil {
				continue
			}

			s.indexes[i][j] = colIndexes
		}
	}
}

func getIndexes(
	s *state,
	action GetIndexes,
) {
	if len(s.collections) == 0 {
		return
	}

	var expectedErrorRaised bool
	actionNodes := getNodes(action.NodeID, s.nodes)
	for nodeID, collections := range getNodeCollections(action.NodeID, s.collections) {
		err := withRetry(
			actionNodes,
			nodeID,
			func() error {
				actualIndexes, err := collections[action.CollectionID].GetIndexes(s.ctx)
				if err != nil {
					return err
				}

				assertIndexesListsEqual(action.ExpectedIndexes,
					actualIndexes, s.t, s.testCase.Description)

				return nil
			},
		)
		expectedErrorRaised = expectedErrorRaised ||
			AssertError(s.t, s.testCase.Description, err, action.ExpectedError)
	}

	assertExpectedErrorRaised(s.t, s.testCase.Description, action.ExpectedError, expectedErrorRaised)
}

func assertIndexesListsEqual(
	expectedIndexes []client.IndexDescription,
	actualIndexes []client.IndexDescription,
	t testing.TB,
	testDescription string,
) {
	toNames := func(indexes []client.IndexDescription) []string {
		names := make([]string, len(indexes))
		for i, index := range indexes {
			names[i] = index.Name
		}
		return names
	}

	require.ElementsMatch(t, toNames(expectedIndexes), toNames(actualIndexes), testDescription)

	toMap := func(indexes []client.IndexDescription) map[string]client.IndexDescription {
		resultMap := map[string]client.IndexDescription{}
		for _, index := range indexes {
			resultMap[index.Name] = index
		}
		return resultMap
	}

	expectedMap := toMap(expectedIndexes)
	actualMap := toMap(actualIndexes)
	for key := range expectedMap {
		assertIndexesEqual(expectedMap[key], actualMap[key], t, testDescription)
	}
}

func assertIndexesEqual(expectedIndex, actualIndex client.IndexDescription,
	t testing.TB,
	testDescription string,
) {
	assert.Equal(t, expectedIndex.Name, actualIndex.Name, testDescription)
	assert.Equal(t, expectedIndex.ID, actualIndex.ID, testDescription)

	toNames := func(fields []client.IndexedFieldDescription) []string {
		names := make([]string, len(fields))
		for i, field := range fields {
			names[i] = field.Name
		}
		return names
	}

	require.ElementsMatch(t, toNames(expectedIndex.Fields), toNames(actualIndex.Fields), testDescription)

	toMap := func(fields []client.IndexedFieldDescription) map[string]client.IndexedFieldDescription {
		resultMap := map[string]client.IndexedFieldDescription{}
		for _, field := range fields {
			resultMap[field.Name] = field
		}
		return resultMap
	}

	expectedMap := toMap(expectedIndex.Fields)
	actualMap := toMap(actualIndex.Fields)
	for key := range expectedMap {
		assert.Equal(t, expectedMap[key], actualMap[key], testDescription)
	}
}

// updateSchema updates the schema using the given details.
func updateSchema(
	s *state,
	action SchemaUpdate,
) {
	for _, node := range getNodes(action.NodeID, s.nodes) {
		results, err := node.AddSchema(s.ctx, action.Schema)
		expectedErrorRaised := AssertError(s.t, s.testCase.Description, err, action.ExpectedError)

		assertExpectedErrorRaised(s.t, s.testCase.Description, action.ExpectedError, expectedErrorRaised)

		if action.ExpectedResults != nil {
			assertCollectionDescriptions(s, action.ExpectedResults, results)
		}
	}

	// If the schema was updated we need to refresh the collection definitions.
	refreshCollections(s)
	refreshIndexes(s)
}

func patchSchema(
	s *state,
	action SchemaPatch,
) {
	for _, node := range getNodes(action.NodeID, s.nodes) {
		var setAsDefaultVersion bool
		if action.SetAsDefaultVersion.HasValue() {
			setAsDefaultVersion = action.SetAsDefaultVersion.Value()
		} else {
			setAsDefaultVersion = true
		}

		err := node.PatchSchema(s.ctx, action.Patch, action.Lens, setAsDefaultVersion)
		expectedErrorRaised := AssertError(s.t, s.testCase.Description, err, action.ExpectedError)

		assertExpectedErrorRaised(s.t, s.testCase.Description, action.ExpectedError, expectedErrorRaised)
	}

	// If the schema was updated we need to refresh the collection definitions.
	refreshCollections(s)
	refreshIndexes(s)
}

func patchCollection(
	s *state,
	action PatchCollection,
) {
	for _, node := range getNodes(action.NodeID, s.nodes) {
		err := node.PatchCollection(s.ctx, action.Patch)
		expectedErrorRaised := AssertError(s.t, s.testCase.Description, err, action.ExpectedError)

		assertExpectedErrorRaised(s.t, s.testCase.Description, action.ExpectedError, expectedErrorRaised)
	}

	// If the schema was updated we need to refresh the collection definitions.
	refreshCollections(s)
	refreshIndexes(s)
}

func getSchema(
	s *state,
	action GetSchema,
) {
	for _, node := range getNodes(action.NodeID, s.nodes) {
		var results []client.SchemaDescription
		var err error
		switch {
		case action.VersionID.HasValue():
			result, e := node.GetSchemaByVersionID(s.ctx, action.VersionID.Value())
			err = e
			results = []client.SchemaDescription{result}
		default:
			results, err = node.GetSchemas(
				s.ctx,
				client.SchemaFetchOptions{
					Root: action.Root,
					Name: action.Name,
				},
			)
		}

		expectedErrorRaised := AssertError(s.t, s.testCase.Description, err, action.ExpectedError)
		assertExpectedErrorRaised(s.t, s.testCase.Description, action.ExpectedError, expectedErrorRaised)

		if !expectedErrorRaised {
			require.Equal(s.t, action.ExpectedResults, results)
		}
	}
}

func getCollections(
	s *state,
	action GetCollections,
) {
	for _, node := range getNodes(action.NodeID, s.nodes) {
		txn := getTransaction(s, node, action.TransactionID, "")
		ctx := db.SetContextTxn(s.ctx, txn)
		results, err := node.GetCollections(ctx, action.FilterOptions)
		resultDescriptions := make([]client.CollectionDescription, len(results))
		for i, col := range results {
			resultDescriptions[i] = col.Description()
		}

		expectedErrorRaised := AssertError(s.t, s.testCase.Description, err, action.ExpectedError)
		assertExpectedErrorRaised(s.t, s.testCase.Description, action.ExpectedError, expectedErrorRaised)

		if !expectedErrorRaised {
			assertCollectionDescriptions(s, action.ExpectedResults, resultDescriptions)
		}
	}
}

func setActiveSchemaVersion(
	s *state,
	action SetActiveSchemaVersion,
) {
	for _, node := range getNodes(action.NodeID, s.nodes) {
		err := node.SetActiveSchemaVersion(s.ctx, action.SchemaVersionID)
		expectedErrorRaised := AssertError(s.t, s.testCase.Description, err, action.ExpectedError)

		assertExpectedErrorRaised(s.t, s.testCase.Description, action.ExpectedError, expectedErrorRaised)
	}

	refreshCollections(s)
	refreshIndexes(s)
}

func createView(
	s *state,
	action CreateView,
) {
	for _, node := range getNodes(action.NodeID, s.nodes) {
		_, err := node.AddView(s.ctx, action.Query, action.SDL, action.Transform)
		expectedErrorRaised := AssertError(s.t, s.testCase.Description, err, action.ExpectedError)

		assertExpectedErrorRaised(s.t, s.testCase.Description, action.ExpectedError, expectedErrorRaised)
	}
}

// createDoc creates a document using the chosen [mutationType] and caches it in the
// test state object.
func createDoc(
	s *state,
	action CreateDoc,
) {
	if action.DocMap != nil {
		substituteRelations(s, action)
	}

	var mutation func(*state, CreateDoc, client.DB, int, client.Collection) ([]client.DocID, error)
	switch mutationType {
	case CollectionSaveMutationType:
		mutation = createDocViaColSave
	case CollectionNamedMutationType:
		mutation = createDocViaColCreate
	case GQLRequestMutationType:
		mutation = createDocViaGQL
	default:
		s.t.Fatalf("invalid mutationType: %v", mutationType)
	}

	var expectedErrorRaised bool
	var docIDs []client.DocID
	actionNodes := getNodes(action.NodeID, s.nodes)
	for nodeID, collections := range getNodeCollections(action.NodeID, s.collections) {
		err := withRetry(
			actionNodes,
			nodeID,
			func() error {
				var err error
				docIDs, err = mutation(s, action, actionNodes[nodeID], nodeID, collections[action.CollectionID])
				return err
			},
		)
		expectedErrorRaised = AssertError(s.t, s.testCase.Description, err, action.ExpectedError)
	}

	assertExpectedErrorRaised(s.t, s.testCase.Description, action.ExpectedError, expectedErrorRaised)

	if action.CollectionID >= len(s.docIDs) {
		// Expand the slice if required, so that the document can be accessed by collection index
		s.docIDs = append(s.docIDs, make([][]client.DocID, action.CollectionID-len(s.docIDs)+1)...)
	}
	s.docIDs[action.CollectionID] = append(s.docIDs[action.CollectionID], docIDs...)

	if action.ExpectedError == "" {
		waitForUpdateEvents(s, action.NodeID, getEventsForCreateDoc(s, action))
	}
}

func createDocViaColSave(
	s *state,
	action CreateDoc,
	node client.DB,
	nodeIndex int,
	collection client.Collection,
) ([]client.DocID, error) {
	docs, err := parseCreateDocs(action, collection)
	if err != nil {
		return nil, err
	}

	txn := getTransaction(s, node, immutable.None[int](), action.ExpectedError)
	ctx := makeContextForDocCreate(s, db.SetContextTxn(s.ctx, txn), nodeIndex, &action)

	docIDs := make([]client.DocID, len(docs))
	for i, doc := range docs {
		err := collection.Save(ctx, doc)
		if err != nil {
			return nil, err
		}
		docIDs[i] = doc.ID()
	}
	return docIDs, nil
}

func makeContextForDocCreate(s *state, ctx context.Context, nodeIndex int, action *CreateDoc) context.Context {
	identity := getIdentity(s, nodeIndex, action.Identity)
	ctx = db.SetContextIdentity(ctx, identity)
	ctx = encryption.SetContextConfigFromParams(ctx, action.IsDocEncrypted, action.EncryptedFields)
	return ctx
}

func createDocViaColCreate(
	s *state,
	action CreateDoc,
	node client.DB,
	nodeIndex int,
	collection client.Collection,
) ([]client.DocID, error) {
	docs, err := parseCreateDocs(action, collection)
	if err != nil {
		return nil, err
	}

	txn := getTransaction(s, node, immutable.None[int](), action.ExpectedError)
	ctx := makeContextForDocCreate(s, db.SetContextTxn(s.ctx, txn), nodeIndex, &action)

	switch {
	case len(docs) > 1:
		err := collection.CreateMany(ctx, docs)
		if err != nil {
			return nil, err
		}

	default:
		err := collection.Create(ctx, docs[0])
		if err != nil {
			return nil, err
		}
	}

	docIDs := make([]client.DocID, len(docs))
	for i, doc := range docs {
		docIDs[i] = doc.ID()
	}
	return docIDs, nil
}

func createDocViaGQL(
	s *state,
	action CreateDoc,
	node client.DB,
	nodeIndex int,
	collection client.Collection,
) ([]client.DocID, error) {
	var input string

	paramName := request.Input

	var err error
	if action.DocMap != nil {
		input, err = valueToGQL(action.DocMap)
	} else if client.IsJSONArray([]byte(action.Doc)) {
		var docMaps []map[string]any
		err = json.Unmarshal([]byte(action.Doc), &docMaps)
		require.NoError(s.t, err)
		paramName = request.Inputs
		input, err = arrayToGQL(docMaps)
	} else {
		input, err = jsonToGQL(action.Doc)
	}
	require.NoError(s.t, err)

	params := paramName + ": " + input

	if action.IsDocEncrypted {
		params = params + ", " + request.EncryptDocArgName + ": true"
	}
	if len(action.EncryptedFields) > 0 {
		params = params + ", " + request.EncryptFieldsArgName + ": [" +
			strings.Join(action.EncryptedFields, ", ") + "]"
	}

	key := fmt.Sprintf("create_%s", collection.Name().Value())
	req := fmt.Sprintf(`mutation { %s(%s) { _docID } }`, key, params)

	txn := getTransaction(s, node, immutable.None[int](), action.ExpectedError)
	ctx := db.SetContextIdentity(db.SetContextTxn(s.ctx, txn), getIdentity(s, nodeIndex, action.Identity))

	result := node.ExecRequest(ctx, req)
	if len(result.GQL.Errors) > 0 {
		return nil, result.GQL.Errors[0]
	}

	resultData := result.GQL.Data.(map[string]any)
	resultDocs := ConvertToArrayOfMaps(s.t, resultData[key])

	docIDs := make([]client.DocID, len(resultDocs))
	for i, docMap := range resultDocs {
		docIDString := docMap[request.DocIDFieldName].(string)
		docID, err := client.NewDocIDFromString(docIDString)
		require.NoError(s.t, err)
		docIDs[i] = docID
	}

	return docIDs, nil
}

// substituteRelations scans the fields defined in [action.DocMap], if any are of type [DocIndex]
// it will substitute the [DocIndex] for the the corresponding document ID found in the state.
//
// If a document at that index is not found it will panic.
func substituteRelations(
	s *state,
	action CreateDoc,
) {
	for k, v := range action.DocMap {
		index, isIndex := v.(DocIndex)
		if !isIndex {
			continue
		}

		docID := s.docIDs[index.CollectionIndex][index.Index]
		action.DocMap[k] = docID.String()
	}
}

// deleteDoc deletes a document using the collection api and caches it in the
// given documents slice.
func deleteDoc(
	s *state,
	action DeleteDoc,
) {
	docID := s.docIDs[action.CollectionID][action.DocID]

	var expectedErrorRaised bool
	actionNodes := getNodes(action.NodeID, s.nodes)
	for nodeID, collections := range getNodeCollections(action.NodeID, s.collections) {
		identity := getIdentity(s, nodeID, action.Identity)
		ctx := db.SetContextIdentity(s.ctx, identity)

		err := withRetry(
			actionNodes,
			nodeID,
			func() error {
				_, err := collections[action.CollectionID].Delete(ctx, docID)
				return err
			},
		)
		expectedErrorRaised = AssertError(s.t, s.testCase.Description, err, action.ExpectedError)
	}

	assertExpectedErrorRaised(s.t, s.testCase.Description, action.ExpectedError, expectedErrorRaised)

	if action.ExpectedError == "" {
		docIDs := map[string]struct{}{
			docID.String(): {},
		}
		waitForUpdateEvents(s, action.NodeID, docIDs)
	}
}

// updateDoc updates a document using the chosen [mutationType].
func updateDoc(
	s *state,
	action UpdateDoc,
) {
	var mutation func(*state, UpdateDoc, client.DB, int, client.Collection) error
	switch mutationType {
	case CollectionSaveMutationType:
		mutation = updateDocViaColSave
	case CollectionNamedMutationType:
		mutation = updateDocViaColUpdate
	case GQLRequestMutationType:
		mutation = updateDocViaGQL
	default:
		s.t.Fatalf("invalid mutationType: %v", mutationType)
	}

	var expectedErrorRaised bool
	actionNodes := getNodes(action.NodeID, s.nodes)
	for nodeID, collections := range getNodeCollections(action.NodeID, s.collections) {
		err := withRetry(
			actionNodes,
			nodeID,
			func() error {
				return mutation(s, action, actionNodes[nodeID], nodeID, collections[action.CollectionID])
			},
		)
		expectedErrorRaised = AssertError(s.t, s.testCase.Description, err, action.ExpectedError)
	}

	assertExpectedErrorRaised(s.t, s.testCase.Description, action.ExpectedError, expectedErrorRaised)

	if action.ExpectedError == "" && !action.SkipLocalUpdateEvent {
		waitForUpdateEvents(s, action.NodeID, getEventsForUpdateDoc(s, action))
	}
}

func updateDocViaColSave(
	s *state,
	action UpdateDoc,
	node client.DB,
	nodeIndex int,
	collection client.Collection,
) error {
	identity := getIdentity(s, nodeIndex, action.Identity)
	ctx := db.SetContextIdentity(s.ctx, identity)

	doc, err := collection.Get(ctx, s.docIDs[action.CollectionID][action.DocID], true)
	if err != nil {
		return err
	}
	err = doc.SetWithJSON([]byte(action.Doc))
	if err != nil {
		return err
	}
	return collection.Save(ctx, doc)
}

func updateDocViaColUpdate(
	s *state,
	action UpdateDoc,
	node client.DB,
	nodeIndex int,
	collection client.Collection,
) error {
	identity := getIdentity(s, nodeIndex, action.Identity)
	ctx := db.SetContextIdentity(s.ctx, identity)

	doc, err := collection.Get(ctx, s.docIDs[action.CollectionID][action.DocID], true)
	if err != nil {
		return err
	}
	err = doc.SetWithJSON([]byte(action.Doc))
	if err != nil {
		return err
	}
	return collection.Update(ctx, doc)
}

func updateDocViaGQL(
	s *state,
	action UpdateDoc,
	node client.DB,
	nodeIndex int,
	collection client.Collection,
) error {
	docID := s.docIDs[action.CollectionID][action.DocID]

	input, err := jsonToGQL(action.Doc)
	require.NoError(s.t, err)

	request := fmt.Sprintf(
		`mutation {
			update_%s(docID: "%s", input: %s) {
				_docID
			}
		}`,
		collection.Name().Value(),
		docID.String(),
		input,
	)

	identity := getIdentity(s, nodeIndex, action.Identity)
	ctx := db.SetContextIdentity(s.ctx, identity)

	result := node.ExecRequest(ctx, request)
	if len(result.GQL.Errors) > 0 {
		return result.GQL.Errors[0]
	}
	return nil
}

// updateWithFilter updates the set of matched documents.
func updateWithFilter(s *state, action UpdateWithFilter) {
	var res *client.UpdateResult
	var expectedErrorRaised bool
	actionNodes := getNodes(action.NodeID, s.nodes)
	for nodeID, collections := range getNodeCollections(action.NodeID, s.collections) {
		identity := getIdentity(s, nodeID, action.Identity)
		ctx := db.SetContextIdentity(s.ctx, identity)

		err := withRetry(
			actionNodes,
			nodeID,
			func() error {
				var err error
				res, err = collections[action.CollectionID].UpdateWithFilter(ctx, action.Filter, action.Updater)
				return err
			},
		)
		expectedErrorRaised = AssertError(s.t, s.testCase.Description, err, action.ExpectedError)
	}

	assertExpectedErrorRaised(s.t, s.testCase.Description, action.ExpectedError, expectedErrorRaised)

	if action.ExpectedError == "" && !action.SkipLocalUpdateEvent {
		waitForUpdateEvents(s, action.NodeID, getEventsForUpdateWithFilter(s, action, res))
	}
}

// createIndex creates a secondary index using the collection api.
func createIndex(
	s *state,
	action CreateIndex,
) {
	if action.CollectionID >= len(s.indexes) {
		// Expand the slice if required, so that the index can be accessed by collection index
		s.indexes = append(s.indexes,
			make([][][]client.IndexDescription, action.CollectionID-len(s.indexes)+1)...)
	}
	actionNodes := getNodes(action.NodeID, s.nodes)
	for nodeID, collections := range getNodeCollections(action.NodeID, s.collections) {
		indexDesc := client.IndexDescription{
			Name: action.IndexName,
		}
		if action.FieldName != "" {
			indexDesc.Fields = []client.IndexedFieldDescription{
				{
					Name: action.FieldName,
				},
			}
		} else if len(action.Fields) > 0 {
			for i := range action.Fields {
				indexDesc.Fields = append(indexDesc.Fields, client.IndexedFieldDescription{
					Name:       action.Fields[i].Name,
					Descending: action.Fields[i].Descending,
				})
			}
		}
		indexDesc.Unique = action.Unique
		err := withRetry(
			actionNodes,
			nodeID,
			func() error {
				desc, err := collections[action.CollectionID].CreateIndex(s.ctx, indexDesc)
				if err != nil {
					return err
				}
				s.indexes[nodeID][action.CollectionID] =
					append(s.indexes[nodeID][action.CollectionID], desc)
				return nil
			},
		)
		if AssertError(s.t, s.testCase.Description, err, action.ExpectedError) {
			return
		}
	}

	assertExpectedErrorRaised(s.t, s.testCase.Description, action.ExpectedError, false)
}

// dropIndex drops the secondary index using the collection api.
func dropIndex(
	s *state,
	action DropIndex,
) {
	var expectedErrorRaised bool
	actionNodes := getNodes(action.NodeID, s.nodes)
	for nodeID, collections := range getNodeCollections(action.NodeID, s.collections) {
		indexName := action.IndexName
		if indexName == "" {
			indexName = s.indexes[nodeID][action.CollectionID][action.IndexID].Name
		}

		err := withRetry(
			actionNodes,
			nodeID,
			func() error {
				return collections[action.CollectionID].DropIndex(s.ctx, indexName)
			},
		)
		expectedErrorRaised = AssertError(s.t, s.testCase.Description, err, action.ExpectedError)
	}

	assertExpectedErrorRaised(s.t, s.testCase.Description, action.ExpectedError, expectedErrorRaised)
}

// backupExport generates a backup using the db api.
func backupExport(
	s *state,
	action BackupExport,
) {
	if action.Config.Filepath == "" {
		action.Config.Filepath = s.t.TempDir() + testJSONFile
	}

	var expectedErrorRaised bool
	actionNodes := getNodes(action.NodeID, s.nodes)
	for nodeID, node := range actionNodes {
		err := withRetry(
			actionNodes,
			nodeID,
			func() error { return node.BasicExport(s.ctx, &action.Config) },
		)
		expectedErrorRaised = AssertError(s.t, s.testCase.Description, err, action.ExpectedError)

		if !expectedErrorRaised {
			assertBackupContent(s.t, action.ExpectedContent, action.Config.Filepath)
		}
	}
	assertExpectedErrorRaised(s.t, s.testCase.Description, action.ExpectedError, expectedErrorRaised)
}

// backupImport imports data from a backup using the db api.
func backupImport(
	s *state,
	action BackupImport,
) {
	if action.Filepath == "" {
		action.Filepath = s.t.TempDir() + testJSONFile
	}

	// we can avoid checking the error here as this would mean the filepath is invalid
	// and we want to make sure that `BasicImport` fails in this case.
	_ = os.WriteFile(action.Filepath, []byte(action.ImportContent), 0664)

	var expectedErrorRaised bool
	actionNodes := getNodes(action.NodeID, s.nodes)
	for nodeID, node := range actionNodes {
		err := withRetry(
			actionNodes,
			nodeID,
			func() error { return node.BasicImport(s.ctx, action.Filepath) },
		)
		expectedErrorRaised = AssertError(s.t, s.testCase.Description, err, action.ExpectedError)
	}
	assertExpectedErrorRaised(s.t, s.testCase.Description, action.ExpectedError, expectedErrorRaised)
}

// withRetry attempts to perform the given action, retrying up to a DB-defined
// maximum attempt count if a transaction conflict error is returned.
//
// If a P2P-sync commit for the given document is already in progress this
// Save call can fail as the transaction will conflict. We dont want to worry
// about this in our tests so we just retry a few times until it works (or the
// retry limit is breached - important incase this is a different error)
func withRetry(
	nodes []clients.Client,
	nodeID int,
	action func() error,
) error {
	for i := 0; i < nodes[nodeID].MaxTxnRetries(); i++ {
		err := action()
		if errors.Is(err, datastore.ErrTxnConflict) {
			time.Sleep(100 * time.Millisecond)
			continue
		}
		return err
	}
	return nil
}

func getTransaction(
	s *state,
	db client.DB,
	transactionSpecifier immutable.Option[int],
	expectedError string,
) datastore.Txn {
	if !transactionSpecifier.HasValue() {
		return nil
	}

	transactionID := transactionSpecifier.Value()

	if transactionID >= len(s.txns) {
		// Extend the txn slice so this txn can fit and be accessed by TransactionId
		s.txns = append(s.txns, make([]datastore.Txn, transactionID-len(s.txns)+1)...)
	}

	if s.txns[transactionID] == nil {
		// Create a new transaction if one does not already exist.
		txn, err := db.NewTxn(s.ctx, false)
		if AssertError(s.t, s.testCase.Description, err, expectedError) {
			txn.Discard(s.ctx)
			return nil
		}

		s.txns[transactionID] = txn
	}

	return s.txns[transactionID]
}

// commitTransaction commits the given transaction.
//
// Will panic if the given transaction does not exist. Discards the transaction if
// an error is returned on commit.
func commitTransaction(
	s *state,
	action TransactionCommit,
) {
	err := s.txns[action.TransactionID].Commit(s.ctx)
	if err != nil {
		s.txns[action.TransactionID].Discard(s.ctx)
	}

	expectedErrorRaised := AssertError(s.t, s.testCase.Description, err, action.ExpectedError)

	assertExpectedErrorRaised(s.t, s.testCase.Description, action.ExpectedError, expectedErrorRaised)
}

// executeRequest executes the given request.
func executeRequest(
	s *state,
	action Request,
) {
	var expectedErrorRaised bool
	for nodeID, node := range getNodes(action.NodeID, s.nodes) {
		txn := getTransaction(s, node, action.TransactionID, action.ExpectedError)

		ctx := db.SetContextTxn(s.ctx, txn)
		identity := getIdentity(s, nodeID, action.Identity)
		ctx = db.SetContextIdentity(ctx, identity)

		result := node.ExecRequest(ctx, action.Request)

		expectedErrorRaised = assertRequestResults(
			s,
			&result.GQL,
			action.Results,
			action.ExpectedError,
			action.Asserter,
			nodeID,
		)
	}

	assertExpectedErrorRaised(s.t, s.testCase.Description, action.ExpectedError, expectedErrorRaised)
}

// executeSubscriptionRequest executes the given subscription request, returning
// a channel that will receive a single event once the subscription has been completed.
//
// The returned channel will receive a function that asserts that
// the subscription received all its expected results and no more.
// It should be called from the main test routine to ensure that
// failures are recorded properly. It will only yield once, once
// the subscription has terminated.
func executeSubscriptionRequest(
	s *state,
	action SubscriptionRequest,
) {
	subscriptionAssert := make(chan func())

	for _, node := range getNodes(action.NodeID, s.nodes) {
		result := node.ExecRequest(s.ctx, action.Request)
		if AssertErrors(s.t, s.testCase.Description, result.GQL.Errors, action.ExpectedError) {
			return
		}

		go func() {
			var results []*client.GQLResult
			allActionsAreDone := false
			for !allActionsAreDone || len(results) < len(action.Results) {
				select {
				case s := <-result.Subscription:
					results = append(results, &s)

				case <-s.allActionsDone:
					allActionsAreDone = true
				}
			}

			subscriptionAssert <- func() {
				for i, r := range action.Results {
					// This assert should be executed from the main test routine
					// so that failures will be properly handled.
					expectedErrorRaised := assertRequestResults(
						s,
						results[i],
						r,
						action.ExpectedError,
						nil,
						0,
					)

					assertExpectedErrorRaised(s.t, s.testCase.Description, action.ExpectedError, expectedErrorRaised)
				}
			}
		}()
	}

	s.subscriptionResultsChans = append(s.subscriptionResultsChans, subscriptionAssert)
}

// Asserts as to whether an error has been raised as expected (or not). If an expected
// error has been raised it will return true, returns false in all other cases.
func AssertError(t testing.TB, description string, err error, expectedError string) bool {
	if err == nil {
		return false
	}

	if expectedError == "" {
		require.NoError(t, err, description)
		return false
	} else {
		if !strings.Contains(err.Error(), expectedError) {
			// Must be require instead of assert, otherwise will show a fake "error not raised".
			require.ErrorIs(t, err, errors.New(expectedError))
			return false
		}
		return true
	}
}

// Asserts as to whether an error has been raised as expected (or not). If an expected
// error has been raised it will return true, returns false in all other cases.
func AssertErrors(
	t testing.TB,
	description string,
	errs []error,
	expectedError string,
) bool {
	if expectedError == "" {
		require.Empty(t, errs, description)
	} else {
		for _, e := range errs {
			// This is always a string at the moment, add support for other types as and when needed
			errorString := e.Error()
			if !strings.Contains(errorString, expectedError) {
				// We use ErrorIs for clearer failures (is a error comparison even if it is just a string)
				require.ErrorIs(t, errors.New(errorString), errors.New(expectedError))
				continue
			}
			return true
		}
	}
	return false
}

func assertRequestResults(
	s *state,
	result *client.GQLResult,
	expectedResults map[string]any,
	expectedError string,
	asserter ResultAsserter,
	nodeID int,
) bool {
	// we skip assertion benchmark because you don't specify expected result for benchmark.
	if AssertErrors(s.t, s.testCase.Description, result.Errors, expectedError) || s.isBench {
		return true
	}

	if expectedResults == nil && result.Data == nil {
		return true
	}

	// Note: if result.Data == nil this panics (the panic seems useful while testing).
	resultantData := result.Data.(map[string]any)
	log.InfoContext(s.ctx, "", corelog.Any("RequestResults", result.Data))

	if asserter != nil {
		asserter.Assert(s.t, resultantData)
		return true
	}

	// merge all keys so we can check for missing values
	keys := make(map[string]struct{})
	for key := range resultantData {
		keys[key] = struct{}{}
	}
	for key := range expectedResults {
		keys[key] = struct{}{}
	}

	stack := &assertStack{}
	for key := range keys {
		stack.pushMap(key)
		expect, ok := expectedResults[key]
		require.True(s.t, ok, "expected key not found: %s", key)

		actual, ok := resultantData[key]
		require.True(s.t, ok, "result key not found: %s", key)

		switch exp := expect.(type) {
		case []map[string]any:
			actualDocs := ConvertToArrayOfMaps(s.t, actual)
			assertRequestResultDocs(
				s,
				nodeID,
				exp,
				actualDocs,
				stack,
			)
		case AnyOf:
			assertResultsAnyOf(s.t, s.clientType, exp, actual)
		default:
			assertResultsEqual(
				s.t,
				s.clientType,
				expect,
				actual,
				fmt.Sprintf("node: %v, path: %s", nodeID, stack),
			)
		}
		stack.pop()
	}

	return false
}

func assertRequestResultDocs(
	s *state,
	nodeID int,
	expectedResults []map[string]any,
	actualResults []map[string]any,
	stack *assertStack,
) bool {
	// compare results
	require.Equal(s.t, len(expectedResults), len(actualResults),
		s.testCase.Description+" \n(number of results don't match)")

	for actualDocIndex, actualDoc := range actualResults {
		stack.pushArray(actualDocIndex)
		expectedDoc := expectedResults[actualDocIndex]

		require.Equal(
			s.t,
			len(expectedDoc),
			len(actualDoc),
			fmt.Sprintf(
				"%s \n(number of properties for item at index %v don't match)",
				s.testCase.Description,
				actualDocIndex,
			),
		)

		for field, actualValue := range actualDoc {
			stack.pushMap(field)
			switch expectedValue := expectedDoc[field].(type) {
			case AnyOf:
				assertResultsAnyOf(s.t, s.clientType, expectedValue, actualValue)
			case DocIndex:
				expectedDocID := s.docIDs[expectedValue.CollectionIndex][expectedValue.Index].String()
				assertResultsEqual(
					s.t,
					s.clientType,
					expectedDocID,
					actualValue,
					fmt.Sprintf("node: %v, path: %s", nodeID, stack),
				)
			case []map[string]any:
				actualValueMap := ConvertToArrayOfMaps(s.t, actualValue)

				assertRequestResultDocs(
					s,
					nodeID,
					expectedValue,
					actualValueMap,
					stack,
				)

			default:
				assertResultsEqual(
					s.t,
					s.clientType,
					expectedValue,
					actualValue,
					fmt.Sprintf("node: %v, path: %s", nodeID, stack),
				)
			}
			stack.pop()
		}
		stack.pop()
	}

	return false
}

func ConvertToArrayOfMaps(t testing.TB, value any) []map[string]any {
	valueArrayMap, ok := value.([]map[string]any)
	if ok {
		return valueArrayMap
	}
	valueArray, ok := value.([]any)
	require.True(t, ok, "expected value to be an array of maps %v", value)

	valueArrayMap = make([]map[string]any, len(valueArray))
	for i, v := range valueArray {
		valueArrayMap[i], ok = v.(map[string]any)
		require.True(t, ok, "expected value to be an array of maps %v", value)
	}
	return valueArrayMap
}

func assertExpectedErrorRaised(t testing.TB, description string, expectedError string, wasRaised bool) {
	if expectedError != "" && !wasRaised {
		assert.Fail(t, "Expected an error however none was raised.", description)
	}
}

func assertIntrospectionResults(
	s *state,
	action IntrospectionRequest,
) bool {
	for _, node := range getNodes(action.NodeID, s.nodes) {
		result := node.ExecRequest(s.ctx, action.Request)

		if AssertErrors(s.t, s.testCase.Description, result.GQL.Errors, action.ExpectedError) {
			return true
		}
		resultantData := result.GQL.Data.(map[string]any)

		if len(action.ExpectedData) == 0 && len(action.ContainsData) == 0 {
			require.Equal(s.t, action.ExpectedData, resultantData)
		}

		if len(action.ExpectedData) == 0 && len(action.ContainsData) > 0 {
			assertContains(s.t, action.ContainsData, resultantData)
		} else {
			require.Equal(s.t, len(action.ExpectedData), len(resultantData))

			for k, result := range resultantData {
				assert.Equal(s.t, action.ExpectedData[k], result)
			}
		}
	}

	return false
}

// Asserts that the client introspection results conform to our expectations.
func assertClientIntrospectionResults(
	s *state,
	action ClientIntrospectionRequest,
) bool {
	for _, node := range getNodes(action.NodeID, s.nodes) {
		result := node.ExecRequest(s.ctx, action.Request)

		if AssertErrors(s.t, s.testCase.Description, result.GQL.Errors, action.ExpectedError) {
			return true
		}
		resultantData := result.GQL.Data.(map[string]any)

		if len(resultantData) == 0 {
			return false
		}

		// Iterate through all types, validating each type definition.
		// Inspired from buildClientSchema.ts from graphql-js,
		// which is one way that clients do validate the schema.
		types := resultantData["__schema"].(map[string]any)["types"].([]any)

		for _, typeData := range types {
			typeDef := typeData.(map[string]any)
			kind := typeDef["kind"].(string)

			switch kind {
			case "SCALAR", "INTERFACE", "UNION", "ENUM":
				// No validation for these types in this test
			case "OBJECT":
				fields := typeDef["fields"]
				if fields == nil {
					s.t.Errorf("Fields are missing for OBJECT type %v", typeDef["name"])
				}
			case "INPUT_OBJECT":
				inputFields := typeDef["inputFields"]
				if inputFields == nil {
					s.t.Errorf("InputFields are missing for INPUT_OBJECT type %v", typeDef["name"])
				}
			default:
				// t.Errorf("Unknown type kind: %v", kind)
			}
		}
	}

	return true
}

// Asserts that the `actual` contains the given `contains` value according to the logic
// described on the [RequestTestCase.ContainsData] property.
func assertContains(t testing.TB, contains map[string]any, actual map[string]any) {
	for k, expected := range contains {
		innerActual := actual[k]
		if innerExpected, innerIsMap := expected.(map[string]any); innerIsMap {
			if innerActual == nil {
				assert.Equal(t, innerExpected, innerActual)
			} else if innerActualMap, isMap := innerActual.(map[string]any); isMap {
				// If the inner is another map then we continue down the chain
				assertContains(t, innerExpected, innerActualMap)
			} else {
				// If the types don't match then we use assert.Equal for a clean failure message
				assert.Equal(t, innerExpected, innerActual)
			}
		} else if innerExpected, innerIsArray := expected.([]any); innerIsArray {
			if actualArray, isActualArray := innerActual.([]any); isActualArray {
				// If the inner is an array/slice, then assert that each expected item is present
				// in the actual.  Note how the actual may contain additional items - this should
				// not result in a test failure.
				for _, innerExpectedItem := range innerExpected {
					assert.Contains(t, actualArray, innerExpectedItem)
				}
			} else {
				// If the types don't match then we use assert.Equal for a clean failure message
				assert.Equal(t, expected, innerActual)
			}
		} else {
			assert.Equal(t, expected, innerActual)
		}
	}
}

func assertBackupContent(t testing.TB, expectedContent, filepath string) {
	b, err := os.ReadFile(filepath)
	assert.NoError(t, err)
	assert.Equal(
		t,
		expectedContent,
		string(b),
	)
}

// skipIfMutationTypeUnsupported skips the current test if the given supportedMutationTypes option has value
// and the active mutation type is not contained within that value set.
func skipIfMutationTypeUnsupported(t testing.TB, supportedMutationTypes immutable.Option[[]MutationType]) {
	if supportedMutationTypes.HasValue() {
		var isTypeSupported bool
		for _, supportedMutationType := range supportedMutationTypes.Value() {
			if supportedMutationType == mutationType {
				isTypeSupported = true
				break
			}
		}

		if !isTypeSupported {
			t.Skipf("test does not support given mutation type. Type: %s", mutationType)
		}
	}
}

// skipIfClientTypeUnsupported returns a new set of client types that match the given supported set.
//
// If supportedClientTypes is none no filtering will take place and the input client set will be returned.
// If the resultant filtered set is empty the test will be skipped.
func skipIfClientTypeUnsupported(
	t testing.TB,
	clients []ClientType,
	supportedClientTypes immutable.Option[[]ClientType],
) []ClientType {
	if !supportedClientTypes.HasValue() {
		return clients
	}

	filteredClients := []ClientType{}
	for _, supportedMutationType := range supportedClientTypes.Value() {
		for _, client := range clients {
			if supportedMutationType == client {
				filteredClients = append(filteredClients, client)
				break
			}
		}
	}

	if len(filteredClients) == 0 {
		t.Skipf("test does not support any given client type. Type: %v", supportedClientTypes)
	}

	return filteredClients
}

func skipIfACPTypeUnsupported(t testing.TB, supporteACPTypes immutable.Option[[]ACPType]) {
	if supporteACPTypes.HasValue() {
		var isTypeSupported bool
		for _, supportedType := range supporteACPTypes.Value() {
			if supportedType == acpType {
				isTypeSupported = true
				break
			}
		}

		if !isTypeSupported {
			t.Skipf("test does not support given acp type. Type: %s", acpType)
		}
	}
}

// skipIfNetworkTest skips the current test if the given actions
// contain network actions and skipNetworkTests is true.
func skipIfNetworkTest(t testing.TB, actions []any) {
	hasNetworkAction := false
	for _, act := range actions {
		switch act.(type) {
		case ConfigureNode:
			hasNetworkAction = true
		}
	}
	if skipNetworkTests && hasNetworkAction {
		t.Skip("test involves network actions")
	}
}

func ParseSDL(gqlSDL string) (map[string]client.CollectionDefinition, error) {
	parser, err := graphql.NewParser()
	if err != nil {
		return nil, err
	}
	cols, err := parser.ParseSDL(context.Background(), gqlSDL)
	if err != nil {
		return nil, err
	}
	result := make(map[string]client.CollectionDefinition)
	for _, col := range cols {
		result[col.Description.Name.Value()] = col
	}
	return result, nil
}

func MustParseTime(timeString string) time.Time {
	t, err := time.Parse(time.RFC3339, timeString)
	if err != nil {
		panic(err)
	}
	return t
}

func CBORValue(value any) []byte {
	enc, err := cbor.Marshal(value)
	if err != nil {
		panic(err)
	}
	return enc
}

// parseCreateDocs parses and returns documents from a CreateDoc action.
func parseCreateDocs(action CreateDoc, collection client.Collection) ([]*client.Document, error) {
	switch {
	case action.DocMap != nil:
		val, err := client.NewDocFromMap(action.DocMap, collection.Definition())
		if err != nil {
			return nil, err
		}
		return []*client.Document{val}, nil

	case client.IsJSONArray([]byte(action.Doc)):
		return client.NewDocsFromJSON([]byte(action.Doc), collection.Definition())

	default:
		val, err := client.NewDocFromJSON([]byte(action.Doc), collection.Definition())
		if err != nil {
			return nil, err
		}
		return []*client.Document{val}, nil
	}
}<|MERGE_RESOLUTION|>--- conflicted
+++ resolved
@@ -709,12 +709,7 @@
 		nodeOpts := s.nodeConfigs[i]
 		nodeOpts = append(nodeOpts, net.WithListenAddresses(addresses...))
 
-<<<<<<< HEAD
-		p, err := net.NewPeer(s.ctx, node.DB.Rootstore(), node.DB.Blockstore(),
-			node.DB.Encstore(), node.DB.Events(), nodeOpts...)
-=======
-		node.Peer, err = net.NewPeer(s.ctx, node.DB.Blockstore(), node.DB.Events(), nodeOpts...)
->>>>>>> 9256357c
+		node.Peer, err = net.NewPeer(s.ctx, node.DB.Blockstore(), node.DB.Encstore(), node.DB.Events(), nodeOpts...)
 		require.NoError(s.t, err)
 
 		c, err := setupClient(s, node)
@@ -783,12 +778,7 @@
 	nodeOpts := action()
 	nodeOpts = append(nodeOpts, net.WithPrivateKey(privateKey))
 
-<<<<<<< HEAD
-	p, err := net.NewPeer(s.ctx, node.DB.Rootstore(), node.DB.Blockstore(), node.DB.Encstore(),
-		node.DB.Events(), nodeOpts...)
-=======
-	node.Peer, err = net.NewPeer(s.ctx, node.DB.Blockstore(), node.DB.Events(), nodeOpts...)
->>>>>>> 9256357c
+	node.Peer, err = net.NewPeer(s.ctx, node.DB.Blockstore(), node.DB.Encstore(), node.DB.Events(), nodeOpts...)
 	require.NoError(s.t, err)
 
 	s.nodeAddresses = append(s.nodeAddresses, node.Peer.PeerInfo())
