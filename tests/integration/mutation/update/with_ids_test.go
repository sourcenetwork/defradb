--- conflicted
+++ resolved
@@ -51,13 +51,8 @@
 			testUtils.Request{
 				Request: `mutation {
 					update_Users(
-<<<<<<< HEAD
-						ids: ["bae-cc36febf-4029-52b3-a876-c99c6293f588", "bae-4a99afc4-a70b-5702-9642-fc1eb9ffe901"],
+						docIDs: ["bae-cc36febf-4029-52b3-a876-c99c6293f588", "bae-3ac659d1-521a-5eba-a833-5c58b151ca72"],
 						input: {points: 59}
-=======
-						docIDs: ["bae-cc36febf-4029-52b3-a876-c99c6293f588", "bae-3ac659d1-521a-5eba-a833-5c58b151ca72"],
-						data: "{\"points\": 59}"
->>>>>>> 0c1c4fe7
 					) {
 						name
 						points
