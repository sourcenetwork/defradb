--- conflicted
+++ resolved
@@ -85,11 +85,7 @@
 			},
 			testUtils.Request{
 				Request: `mutation {
-<<<<<<< HEAD
-					update_Users(input: {created_at: "2031-07-23T03:23:23.333Z"}) {
-=======
-					update_Users(data: "{\"created_at\": \"2031-07-23T03:23:23Z\"}") {
->>>>>>> 0c1c4fe7
+					update_Users(input: {created_at: "2031-07-23T03:23:23Z"}) {
 						name
 						created_at
 					}
