// Copyright 2023 Democratized Data Foundation
//
// Use of this software is governed by the Business Source License
// included in the file licenses/BSL.txt.
//
// As of the Change Date specified in that file, in accordance with
// the Business Source License, use of this software will be governed
// by the Apache License, Version 2.0, included in the file
// licenses/APL.txt.

package update

import (
	"testing"

	testUtils "github.com/sourcenetwork/defradb/tests/integration"
)

func TestMutationUpdate_WithBooleanFilter_ResultFilteredOut(t *testing.T) {
	test := testUtils.TestCase{
		Description: "Simple update mutation with boolean equals filter",
		Actions: []any{
			testUtils.SchemaUpdate{
				Schema: `
					type Users {
						name: String
						verified: Boolean
					}
				`,
			},
			testUtils.CreateDoc{
				Doc: `{
					"name": "John",
					"verified": true
				}`,
			},
			testUtils.Request{
				// The update will result in a record that no longer matches the filter
				Request: `mutation {
<<<<<<< HEAD
					update_Users(filter: {verified: {_eq: true}}, input: {verified: false}) {
						_key
=======
					update_Users(filter: {verified: {_eq: true}}, data: "{\"verified\":false}") {
						_docID
>>>>>>> 0c1c4fe7
						name
						verified
					}
				}`,
				// As the record no longer matches the filter it is not returned
				Results: []map[string]any{},
			},
		},
	}

	testUtils.ExecuteTestCase(t, test)
}

func TestMutationUpdate_WithBooleanFilter(t *testing.T) {
	test := testUtils.TestCase{
		Description: "Simple update mutation with boolean filter",
		Actions: []any{
			testUtils.SchemaUpdate{
				Schema: `
					type Users {
						name: String
						verified: Boolean
						points: Float
					}
				`,
			},
			testUtils.CreateDoc{
				Doc: `{
					"name": "John",
					"verified": true,
					"points": 42.1
				}`,
			},
			testUtils.CreateDoc{
				Doc: `{
					"name": "Bob",
					"verified": false,
					"points": 66.6
				}`,
			},
			testUtils.CreateDoc{
				Doc: `{
					"name": "Fred",
					"verified": true,
					"points": 33
				}`,
			},
			testUtils.Request{
				Request: `mutation {
					update_Users(filter: {verified: {_eq: true}}, input: {points: 59}) {
						name
						points
					}
				}`,
				Results: []map[string]any{
					{
						"name":   "John",
						"points": float64(59),
					},
					{
						"name":   "Fred",
						"points": float64(59),
					},
				},
			},
		},
	}

	testUtils.ExecuteTestCase(t, test)
}<|MERGE_RESOLUTION|>--- conflicted
+++ resolved
@@ -37,13 +37,8 @@
 			testUtils.Request{
 				// The update will result in a record that no longer matches the filter
 				Request: `mutation {
-<<<<<<< HEAD
 					update_Users(filter: {verified: {_eq: true}}, input: {verified: false}) {
-						_key
-=======
-					update_Users(filter: {verified: {_eq: true}}, data: "{\"verified\":false}") {
 						_docID
->>>>>>> 0c1c4fe7
 						name
 						verified
 					}
