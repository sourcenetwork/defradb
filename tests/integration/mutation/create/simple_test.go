--- conflicted
+++ resolved
@@ -145,18 +145,13 @@
 			},
 			testUtils.Request{
 				Request: `mutation {
-<<<<<<< HEAD
 					create_Users(input: {}) {
-						_key
-=======
-					create_Users(data: "") {
 						_docID
->>>>>>> 0c1c4fe7
 					}
 				}`,
 				Results: []map[string]any{
 					{
-						"_key": "bae-524bfa06-849c-5daf-b6df-05c2da80844d",
+						"_docID": "bae-524bfa06-849c-5daf-b6df-05c2da80844d",
 					},
 				},
 			},
