// Copyright 2024 Democratized Data Foundation
//
// Use of this software is governed by the Business Source License
// included in the file licenses/BSL.txt.
//
// As of the Change Date specified in that file, in accordance with
// the Business Source License, use of this software will be governed
// by the Apache License, Version 2.0, included in the file
// licenses/APL.txt.

package remove

import (
	"testing"

	testUtils "github.com/sourcenetwork/defradb/tests/integration"
)

func TestColDescrUpdateRemovePolicy_Errors(t *testing.T) {
	test := testUtils.TestCase{
		Actions: []any{
			testUtils.AddPolicy{

				Identity: testUtils.ClientIdentity(1),

				Policy: `
                    name: test
                    description: a test policy which marks a collection in a database as a resource

                    actor:
                      name: actor

                    resources:
                      users:
                        permissions:
                          read:
                            expr: owner + reader
                          write:
                            expr: owner

                        relations:
                          owner:
                            types:
                              - actor
                          reader:
                            types:
                              - actor
                          admin:
                            manages:
                              - reader
                            types:
                              - actor
                `,
<<<<<<< HEAD

				ExpectedPolicyID: "abe378ae8dac56f43238b56126a5a5ff1d1021e6bf8027d477b5a366e6238fc2",
=======
>>>>>>> c1a24ce2
			},

			testUtils.SchemaUpdate{
				Schema: `
					type Users @policy(
<<<<<<< HEAD
						id: "abe378ae8dac56f43238b56126a5a5ff1d1021e6bf8027d477b5a366e6238fc2",
=======
						id: "{{.Policy0}}",
>>>>>>> c1a24ce2
						resource: "users"
					) {
						name: String
						age: Int
					}
				`,

				Replace: map[string]testUtils.ReplaceType{
					"Policy0": testUtils.NewPolicyIndex(0),
				},
			},

			testUtils.PatchCollection{
				Patch: `
					[
						{ "op": "remove", "path": "/1/Policy" }
					]
				`,
				ExpectedError: "collection policy cannot be mutated. CollectionID: 1",
			},
		},
	}

	testUtils.ExecuteTestCase(t, test)
}<|MERGE_RESOLUTION|>--- conflicted
+++ resolved
@@ -51,21 +51,12 @@
                             types:
                               - actor
                 `,
-<<<<<<< HEAD
-
-				ExpectedPolicyID: "abe378ae8dac56f43238b56126a5a5ff1d1021e6bf8027d477b5a366e6238fc2",
-=======
->>>>>>> c1a24ce2
 			},
 
 			testUtils.SchemaUpdate{
 				Schema: `
 					type Users @policy(
-<<<<<<< HEAD
-						id: "abe378ae8dac56f43238b56126a5a5ff1d1021e6bf8027d477b5a366e6238fc2",
-=======
 						id: "{{.Policy0}}",
->>>>>>> c1a24ce2
 						resource: "users"
 					) {
 						name: String
