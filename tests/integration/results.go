--- conflicted
+++ resolved
@@ -31,7 +31,6 @@
 	"github.com/sourcenetwork/defradb/tests/state"
 )
 
-<<<<<<< HEAD
 func init() {
 	format.RegisterCustomFormatter(func(value any) (string, bool) {
 		if matcher, ok := value.(*docIDAt); ok {
@@ -39,7 +38,8 @@
 		}
 		return "", false
 	})
-=======
+}
+
 // TestState is read-only interface for test state. It allows passing the state to custom matchers
 // without allowing them to modify the state.
 type TestState interface {
@@ -49,7 +49,8 @@
 	GetCurrentNodeID() int
 	// GetIdentity returns the identity for the given node index.
 	GetIdentity(state.Identity) acpIdentity.Identity
->>>>>>> 411c6bce
+	// GetDocID returns the document ID for the given collection index and document index.
+	GetDocID(collectionIndex, docIndex int) client.DocID
 }
 
 type testStateMatcher struct {
