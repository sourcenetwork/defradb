--- conflicted
+++ resolved
@@ -185,24 +185,23 @@
 						}
 					}
 				}`,
-<<<<<<< HEAD
 				Results: map[string]any{
 					"Author": []map[string]any{
 						{
-							"_docID": "bae-4819f8a1-b519-5b46-ae39-4fdda8558e4f",
+							"_docID": testUtils.NewDocIndex(0, 2),
 							"book":   []map[string]any{},
 							"name":   "Not a Writer",
 						},
 						{
 							"name":   "Cornelia Funke",
-							"_docID": "bae-72e8c691-9f20-55e7-9228-8af1cf54cace",
+							"_docID": testUtils.NewDocIndex(0, 1),
 							"book": []map[string]any{
 								{
-									"_docID": "bae-4dbc2bbc-0652-5412-8063-486499f1c341",
+									"_docID": testUtils.NewDocIndex(1, 0),
 									"name":   "The Rooster Bar",
 									"publisher": []map[string]any{
 										{
-											"_docID": "bae-8a8cbab7-65db-5955-b618-b82f44761cee",
+											"_docID": testUtils.NewDocIndex(2, 0),
 											"name":   "Only Publisher of The Rooster Bar",
 										},
 									},
@@ -211,134 +210,60 @@
 						},
 						{
 							"name":   "John Grisham",
-							"_docID": "bae-e1ea288f-09fa-55fa-b0b5-0ac8941ea35b",
+							"_docID": testUtils.NewDocIndex(0, 0),
 							"book": []map[string]any{
 								{
-									"_docID": "bae-13164fd9-60fd-5c32-9cb5-8bff3ef8ea53",
+									"_docID": testUtils.NewDocIndex(1, 1),
 									"name":   "Theif Lord",
 									"publisher": []map[string]any{
 										{
-											"_docID": "bae-0107f5cc-c25a-5295-8439-2b08a286af83",
+											"_docID": testUtils.NewDocIndex(2, 1),
 											"name":   "Only Publisher of Theif Lord",
 										},
 									},
 								},
 								{
-									"_docID":    "bae-1ccf3043-d760-543e-be1b-6691fa6aa7a8",
+									"_docID":    testUtils.NewDocIndex(1, 2),
 									"name":      "The Associate",
 									"publisher": []map[string]any{},
 								},
 								{
-									"_docID": "bae-5366ba09-54e8-5381-8169-a770aa9282ae",
+									"_docID": testUtils.NewDocIndex(1, 3),
 									"name":   "Painted House",
 									"publisher": []map[string]any{
 										{
-											"_docID": "bae-35f1e55a-c51b-53d7-9b28-9beb904a1343",
+											"_docID": testUtils.NewDocIndex(2, 2),
 											"name":   "Only Publisher of Painted House",
 										},
 									},
 								},
 								{
-									"_docID": "bae-96c9de0f-2903-5589-9604-b42882afde8c",
+									"_docID": testUtils.NewDocIndex(1, 4),
 									"name":   "A Time for Mercy",
 									"publisher": []map[string]any{
 										{
-											"_docID": "bae-37451579-7e50-541d-8a3c-849b290ea416",
+											"_docID": testUtils.NewDocIndex(2, 3),
 											"name":   "Only Publisher of A Time for Mercy",
 										},
 									},
 								},
 								{
-									"_docID": "bae-f52abfc3-9026-5713-9622-2d3458a386e0",
+									"_docID": testUtils.NewDocIndex(1, 5),
 									"name":   "Sooley",
 									"publisher": []map[string]any{
 										{
-											"_docID": "bae-c46b7771-843e-51ac-92be-d145aa2cfc07",
+											"_docID": testUtils.NewDocIndex(2, 5),
 											"name":   "Second of Two Publishers of Sooley",
 										},
 										{
-											"_docID": "bae-fc233f9c-f117-59de-be2b-60e4f6f0a898",
+											"_docID": testUtils.NewDocIndex(2, 4),
 											"name":   "First of Two Publishers of Sooley",
 										},
-=======
-				Results: []map[string]any{
-					{
-						"_docID": testUtils.NewDocIndex(0, 2),
-						"book":   []map[string]any{},
-						"name":   "Not a Writer",
-					},
-					{
-						"name":   "Cornelia Funke",
-						"_docID": testUtils.NewDocIndex(0, 1),
-						"book": []map[string]any{
-							{
-								"_docID": testUtils.NewDocIndex(1, 0),
-								"name":   "The Rooster Bar",
-								"publisher": []map[string]any{
-									{
-										"_docID": testUtils.NewDocIndex(2, 0),
-										"name":   "Only Publisher of The Rooster Bar",
 									},
 								},
 							},
 						},
 					},
-					{
-						"name":   "John Grisham",
-						"_docID": testUtils.NewDocIndex(0, 0),
-						"book": []map[string]any{
-							{
-								"_docID": testUtils.NewDocIndex(1, 1),
-								"name":   "Theif Lord",
-								"publisher": []map[string]any{
-									{
-										"_docID": testUtils.NewDocIndex(2, 1),
-										"name":   "Only Publisher of Theif Lord",
-									},
-								},
-							},
-							{
-								"_docID":    testUtils.NewDocIndex(1, 2),
-								"name":      "The Associate",
-								"publisher": []map[string]any{},
-							},
-							{
-								"_docID": testUtils.NewDocIndex(1, 3),
-								"name":   "Painted House",
-								"publisher": []map[string]any{
-									{
-										"_docID": testUtils.NewDocIndex(2, 2),
-										"name":   "Only Publisher of Painted House",
-									},
-								},
-							},
-							{
-								"_docID": testUtils.NewDocIndex(1, 4),
-								"name":   "A Time for Mercy",
-								"publisher": []map[string]any{
-									{
-										"_docID": testUtils.NewDocIndex(2, 3),
-										"name":   "Only Publisher of A Time for Mercy",
-									},
-								},
-							},
-							{
-								"_docID": testUtils.NewDocIndex(1, 5),
-								"name":   "Sooley",
-								"publisher": []map[string]any{
-									{
-										"_docID": testUtils.NewDocIndex(2, 5),
-										"name":   "Second of Two Publishers of Sooley",
-									},
-									{
-										"_docID": testUtils.NewDocIndex(2, 4),
-										"name":   "First of Two Publishers of Sooley",
->>>>>>> e4220588
-									},
-								},
-							},
-						},
-					},
 				},
 			},
 		},
