// Copyright 2023 Democratized Data Foundation
//
// Use of this software is governed by the Business Source License
// included in the file licenses/BSL.txt.
//
// As of the Change Date specified in that file, in accordance with
// the Business Source License, use of this software will be governed
// by the Apache License, Version 2.0, included in the file
// licenses/APL.txt.

package http

import (
	"context"
	"net/http/httptest"

	"github.com/lens-vm/lens/host-go/config/model"
	"github.com/libp2p/go-libp2p/core/peer"

	"github.com/sourcenetwork/immutable"

	"github.com/sourcenetwork/defradb/acp/identity"
	"github.com/sourcenetwork/defradb/client"
	"github.com/sourcenetwork/defradb/crypto"
	"github.com/sourcenetwork/defradb/event"
	"github.com/sourcenetwork/defradb/http"
	"github.com/sourcenetwork/defradb/node"
)

var _ client.TxnStore = (*Wrapper)(nil)
var _ client.P2P = (*Wrapper)(nil)

// Wrapper combines an HTTP client and server into a
// single struct that implements the client.TxnStore interface.
type Wrapper struct {
	node       *node.Node
	handler    *http.Handler
	client     *http.Client
	httpServer *httptest.Server
}

func NewWrapper(node *node.Node) (*Wrapper, error) {
	handler, err := http.NewHandler(node.DB, node.Peer)
	if err != nil {
		return nil, err
	}

	httpServer := httptest.NewServer(handler)
	client, err := http.NewClient(httpServer.URL)
	if err != nil {
		return nil, err
	}

	return &Wrapper{
		node,
		handler,
		client,
		httpServer,
	}, nil
}

func (w *Wrapper) PeerInfo() peer.AddrInfo {
	return w.client.PeerInfo()
}

func (w *Wrapper) SetReplicator(ctx context.Context, info peer.AddrInfo, collections ...string) error {
	return w.client.SetReplicator(ctx, info, collections...)
}

func (w *Wrapper) DeleteReplicator(ctx context.Context, info peer.AddrInfo, collections ...string) error {
	return w.client.DeleteReplicator(ctx, info, collections...)
}

func (w *Wrapper) GetAllReplicators(ctx context.Context) ([]client.Replicator, error) {
	return w.client.GetAllReplicators(ctx)
}

func (w *Wrapper) AddP2PCollections(ctx context.Context, collectionIDs ...string) error {
	return w.client.AddP2PCollections(ctx, collectionIDs...)
}

func (w *Wrapper) RemoveP2PCollections(ctx context.Context, collectionIDs ...string) error {
	return w.client.RemoveP2PCollections(ctx, collectionIDs...)
}

func (w *Wrapper) GetAllP2PCollections(ctx context.Context) ([]string, error) {
	return w.client.GetAllP2PCollections(ctx)
}

<<<<<<< HEAD
func (w *Wrapper) SyncDocuments(
	ctx context.Context,
	collectionID string,
	docIDs []string,
	opts ...client.DocSyncOption,
) error {
	return w.client.SyncDocuments(ctx, collectionID, docIDs, opts...)
=======
func (w *Wrapper) AddP2PDocuments(ctx context.Context, collectionIDs ...string) error {
	return w.client.AddP2PDocuments(ctx, collectionIDs...)
}

func (w *Wrapper) RemoveP2PDocuments(ctx context.Context, collectionIDs ...string) error {
	return w.client.RemoveP2PDocuments(ctx, collectionIDs...)
}

func (w *Wrapper) GetAllP2PDocuments(ctx context.Context) ([]string, error) {
	return w.client.GetAllP2PDocuments(ctx)
>>>>>>> 550d2698
}

func (w *Wrapper) BasicImport(ctx context.Context, filepath string) error {
	return w.client.BasicImport(ctx, filepath)
}

func (w *Wrapper) BasicExport(ctx context.Context, config *client.BackupConfig) error {
	return w.client.BasicExport(ctx, config)
}

func (w *Wrapper) AddSchema(ctx context.Context, schema string) ([]client.CollectionVersion, error) {
	return w.client.AddSchema(ctx, schema)
}

func (w *Wrapper) AddDACPolicy(
	ctx context.Context,
	policy string,
) (client.AddPolicyResult, error) {
	return w.client.AddDACPolicy(ctx, policy)
}

func (w *Wrapper) AddDACActorRelationship(
	ctx context.Context,
	collectionName string,
	docID string,
	relation string,
	targetActor string,
) (client.AddActorRelationshipResult, error) {
	return w.client.AddDACActorRelationship(
		ctx,
		collectionName,
		docID,
		relation,
		targetActor,
	)
}

func (w *Wrapper) DeleteDACActorRelationship(
	ctx context.Context,
	collectionName string,
	docID string,
	relation string,
	targetActor string,
) (client.DeleteActorRelationshipResult, error) {
	return w.client.DeleteDACActorRelationship(
		ctx,
		collectionName,
		docID,
		relation,
		targetActor,
	)
}

func (w *Wrapper) PatchSchema(
	ctx context.Context,
	patch string,
	migration immutable.Option[model.Lens],
	setAsDefaultVersion bool,
) error {
	return w.client.PatchSchema(ctx, patch, migration, setAsDefaultVersion)
}

func (w *Wrapper) PatchCollection(
	ctx context.Context,
	patch string,
) error {
	return w.client.PatchCollection(ctx, patch)
}

func (w *Wrapper) SetActiveSchemaVersion(ctx context.Context, schemaVersionID string) error {
	return w.client.SetActiveSchemaVersion(ctx, schemaVersionID)
}

func (w *Wrapper) AddView(
	ctx context.Context,
	query string,
	sdl string,
	transform immutable.Option[model.Lens],
) ([]client.CollectionDefinition, error) {
	return w.client.AddView(ctx, query, sdl, transform)
}

func (w *Wrapper) RefreshViews(ctx context.Context, opts client.CollectionFetchOptions) error {
	return w.client.RefreshViews(ctx, opts)
}

func (w *Wrapper) SetMigration(ctx context.Context, config client.LensConfig) error {
	return w.client.SetMigration(ctx, config)
}

func (w *Wrapper) LensRegistry() client.LensRegistry {
	return w.client.LensRegistry()
}

func (w *Wrapper) GetCollectionByName(ctx context.Context, name client.CollectionName) (client.Collection, error) {
	return w.client.GetCollectionByName(ctx, name)
}

func (w *Wrapper) GetCollections(
	ctx context.Context,
	options client.CollectionFetchOptions,
) ([]client.Collection, error) {
	return w.client.GetCollections(ctx, options)
}

func (w *Wrapper) GetSchemaByVersionID(ctx context.Context, versionID string) (client.SchemaDescription, error) {
	return w.client.GetSchemaByVersionID(ctx, versionID)
}

func (w *Wrapper) GetSchemas(
	ctx context.Context,
	options client.SchemaFetchOptions,
) ([]client.SchemaDescription, error) {
	return w.client.GetSchemas(ctx, options)
}

func (w *Wrapper) GetAllIndexes(ctx context.Context) (map[client.CollectionName][]client.IndexDescription, error) {
	return w.client.GetAllIndexes(ctx)
}

func (w *Wrapper) ExecRequest(
	ctx context.Context,
	query string,
	opts ...client.RequestOption,
) *client.RequestResult {
	return w.client.ExecRequest(ctx, query, opts...)
}

func (w *Wrapper) NewTxn(ctx context.Context, readOnly bool) (client.Txn, error) {
	clientTxn, err := w.client.NewTxn(ctx, readOnly)
	if err != nil {
		return nil, err
	}
	serverTxn, err := w.handler.Transaction(clientTxn.ID())
	if err != nil {
		return nil, err
	}
	return &Transaction{w, serverTxn}, nil
}

func (w *Wrapper) NewConcurrentTxn(ctx context.Context, readOnly bool) (client.Txn, error) {
	clientTxn, err := w.client.NewConcurrentTxn(ctx, readOnly)
	if err != nil {
		return nil, err
	}
	serverTxn, err := w.handler.Transaction(clientTxn.ID())
	if err != nil {
		return nil, err
	}
	return &Transaction{w, serverTxn}, nil
}

func (w *Wrapper) Close() {
	w.httpServer.CloseClientConnections()
	w.httpServer.Close()
	_ = w.node.Close(context.Background())
}

func (w *Wrapper) Events() event.Bus {
	return w.node.DB.Events()
}

func (w *Wrapper) MaxTxnRetries() int {
	return w.node.DB.MaxTxnRetries()
}

func (w *Wrapper) PrintDump(ctx context.Context) error {
	return w.node.DB.PrintDump(ctx)
}

func (w *Wrapper) Connect(ctx context.Context, addr peer.AddrInfo) error {
	return w.node.Peer.Connect(ctx, addr)
}

func (w *Wrapper) Host() string {
	return w.httpServer.URL
}

func (w *Wrapper) GetNodeIdentity(ctx context.Context) (immutable.Option[identity.PublicRawIdentity], error) {
	return w.client.GetNodeIdentity(ctx)
}

func (w *Wrapper) VerifySignature(ctx context.Context, cid string, pubKey crypto.PublicKey) error {
	return w.client.VerifySignature(ctx, cid, pubKey)
}<|MERGE_RESOLUTION|>--- conflicted
+++ resolved
@@ -87,7 +87,18 @@
 	return w.client.GetAllP2PCollections(ctx)
 }
 
-<<<<<<< HEAD
+func (w *Wrapper) AddP2PDocuments(ctx context.Context, collectionIDs ...string) error {
+	return w.client.AddP2PDocuments(ctx, collectionIDs...)
+}
+
+func (w *Wrapper) RemoveP2PDocuments(ctx context.Context, collectionIDs ...string) error {
+	return w.client.RemoveP2PDocuments(ctx, collectionIDs...)
+}
+
+func (w *Wrapper) GetAllP2PDocuments(ctx context.Context) ([]string, error) {
+	return w.client.GetAllP2PDocuments(ctx)
+}
+
 func (w *Wrapper) SyncDocuments(
 	ctx context.Context,
 	collectionID string,
@@ -95,18 +106,6 @@
 	opts ...client.DocSyncOption,
 ) error {
 	return w.client.SyncDocuments(ctx, collectionID, docIDs, opts...)
-=======
-func (w *Wrapper) AddP2PDocuments(ctx context.Context, collectionIDs ...string) error {
-	return w.client.AddP2PDocuments(ctx, collectionIDs...)
-}
-
-func (w *Wrapper) RemoveP2PDocuments(ctx context.Context, collectionIDs ...string) error {
-	return w.client.RemoveP2PDocuments(ctx, collectionIDs...)
-}
-
-func (w *Wrapper) GetAllP2PDocuments(ctx context.Context) ([]string, error) {
-	return w.client.GetAllP2PDocuments(ctx)
->>>>>>> 550d2698
 }
 
 func (w *Wrapper) BasicImport(ctx context.Context, filepath string) error {
