// Copyright 2023 Democratized Data Foundation
//
// Use of this software is governed by the Business Source License
// included in the file licenses/BSL.txt.
//
// As of the Change Date specified in that file, in accordance with
// the Business Source License, use of this software will be governed
// by the Apache License, Version 2.0, included in the file
// licenses/APL.txt.

package cli

import (
	"bufio"
	"context"
	"encoding/json"
	"fmt"
	"io"
	"net/http/httptest"
	"strconv"
	"strings"
	"time"

	"github.com/lens-vm/lens/host-go/config/model"
	"github.com/libp2p/go-libp2p/core/peer"

	"github.com/sourcenetwork/immutable"

	"github.com/sourcenetwork/defradb/acp/identity"
	"github.com/sourcenetwork/defradb/cli"
	"github.com/sourcenetwork/defradb/client"
	"github.com/sourcenetwork/defradb/crypto"
	"github.com/sourcenetwork/defradb/event"
	"github.com/sourcenetwork/defradb/http"
	"github.com/sourcenetwork/defradb/node"
)

var _ client.TxnStore = (*Wrapper)(nil)
var _ client.P2P = (*Wrapper)(nil)

type Wrapper struct {
	node       *node.Node
	cmd        *cliWrapper
	handler    *http.Handler
	httpServer *httptest.Server
}

// NewWrapper takes a Node, and a SourceHub address used to pay for SourceHub transactions.
//
// sourceHubAddress can (and will) be empty when testing non sourceHub ACP implementations.
func NewWrapper(node *node.Node, sourceHubAddress string) (*Wrapper, error) {
	handler, err := http.NewHandler(node.DB, node.Peer)
	if err != nil {
		return nil, err
	}

	httpServer := httptest.NewServer(handler)
	cmd := newCliWrapper(httpServer.URL, sourceHubAddress)

	return &Wrapper{
		node:       node,
		cmd:        cmd,
		httpServer: httpServer,
		handler:    handler,
	}, nil
}

func (w *Wrapper) PeerInfo() peer.AddrInfo {
	args := []string{"client", "p2p", "info"}

	data, err := w.cmd.execute(context.Background(), args)
	if err != nil {
		panic(fmt.Sprintf("failed to get peer info: %v", err))
	}
	var info peer.AddrInfo
	if err := json.Unmarshal(data, &info); err != nil {
		panic(fmt.Sprintf("failed to get peer info: %v", err))
	}
	return info
}

func (w *Wrapper) SetReplicator(ctx context.Context, info peer.AddrInfo, collections ...string) error {
	args := []string{"client", "p2p", "replicator", "set"}
	args = append(args, "--collection", strings.Join(collections, ","))

	infoBytes, err := json.Marshal(info)
	if err != nil {
		return err
	}
	args = append(args, string(infoBytes))

	_, err = w.cmd.execute(ctx, args)
	return err
}

func (w *Wrapper) DeleteReplicator(ctx context.Context, info peer.AddrInfo, collections ...string) error {
	args := []string{"client", "p2p", "replicator", "delete"}
	args = append(args, "--collection", strings.Join(collections, ","))

	infoBytes, err := json.Marshal(info)
	if err != nil {
		return err
	}
	args = append(args, string(infoBytes))

	_, err = w.cmd.execute(ctx, args)
	return err
}

func (w *Wrapper) GetAllReplicators(ctx context.Context) ([]client.Replicator, error) {
	args := []string{"client", "p2p", "replicator", "getall"}

	data, err := w.cmd.execute(ctx, args)
	if err != nil {
		return nil, err
	}
	var reps []client.Replicator
	if err := json.Unmarshal(data, &reps); err != nil {
		return nil, err
	}
	return reps, nil
}

func (w *Wrapper) AddP2PCollections(ctx context.Context, collectionIDs ...string) error {
	args := []string{"client", "p2p", "collection", "add"}
	args = append(args, strings.Join(collectionIDs, ","))

	_, err := w.cmd.execute(ctx, args)
	return err
}

func (w *Wrapper) RemoveP2PCollections(ctx context.Context, collectionIDs ...string) error {
	args := []string{"client", "p2p", "collection", "remove"}
	args = append(args, strings.Join(collectionIDs, ","))

	_, err := w.cmd.execute(ctx, args)
	return err
}

func (w *Wrapper) GetAllP2PCollections(ctx context.Context) ([]string, error) {
	args := []string{"client", "p2p", "collection", "getall"}

	data, err := w.cmd.execute(ctx, args)
	if err != nil {
		return nil, err
	}
	var cols []string
	if err := json.Unmarshal(data, &cols); err != nil {
		return nil, err
	}
	return cols, nil
}

func (w *Wrapper) AddP2PDocuments(ctx context.Context, docIDs ...string) error {
	args := []string{"client", "p2p", "document", "add"}
	args = append(args, strings.Join(docIDs, ","))

	_, err := w.cmd.execute(ctx, args)
	return err
}

func (w *Wrapper) RemoveP2PDocuments(ctx context.Context, docIDs ...string) error {
	args := []string{"client", "p2p", "document", "remove"}
	args = append(args, strings.Join(docIDs, ","))

	_, err := w.cmd.execute(ctx, args)
	return err
}

func (w *Wrapper) GetAllP2PDocuments(ctx context.Context) ([]string, error) {
	args := []string{"client", "p2p", "document", "getall"}

	data, err := w.cmd.execute(ctx, args)
	if err != nil {
		return nil, err
	}
	var docIDs []string
	if err := json.Unmarshal(data, &docIDs); err != nil {
		return nil, err
	}
	return docIDs, nil
}

func (w *Wrapper) SyncDocuments(
	ctx context.Context,
<<<<<<< HEAD
	collectionID string,
=======
	collectionName string,
>>>>>>> b7983334
	docIDs []string,
) error {
	args := []string{"client", "p2p", "document", "sync"}

	deadline, hasDeadline := ctx.Deadline()
	if hasDeadline {
		args = append(args, "--timeout", time.Until(deadline).String())
	}

<<<<<<< HEAD
	args = append(args, collectionID)
=======
	args = append(args, collectionName)
>>>>>>> b7983334
	args = append(args, docIDs...)

	_, err := w.cmd.execute(context.Background(), args)
	return err
}

func (w *Wrapper) BasicImport(ctx context.Context, filepath string) error {
	args := []string{"client", "backup", "import"}
	args = append(args, filepath)

	_, err := w.cmd.execute(ctx, args)
	return err
}

func (w *Wrapper) BasicExport(ctx context.Context, config *client.BackupConfig) error {
	args := []string{"client", "backup", "export"}

	if len(config.Collections) > 0 {
		args = append(args, "--collections", strings.Join(config.Collections, ","))
	}
	if config.Format != "" {
		args = append(args, "--format", config.Format)
	}
	if config.Pretty {
		args = append(args, "--pretty")
	}
	args = append(args, config.Filepath)

	_, err := w.cmd.execute(ctx, args)
	return err
}

func (w *Wrapper) AddSchema(ctx context.Context, schema string) ([]client.CollectionVersion, error) {
	args := []string{"client", "schema", "add"}
	args = append(args, schema)

	data, err := w.cmd.execute(ctx, args)
	if err != nil {
		return nil, err
	}
	var cols []client.CollectionVersion
	if err := json.Unmarshal(data, &cols); err != nil {
		return nil, err
	}
	return cols, nil
}

func (w *Wrapper) PatchSchema(
	ctx context.Context,
	patch string,
	migration immutable.Option[model.Lens],
	setDefault bool,
) error {
	args := []string{"client", "schema", "patch"}
	if setDefault {
		args = append(args, "--set-active")
	}
	args = append(args, patch)

	if migration.HasValue() {
		lenses, err := json.Marshal(migration.Value())
		if err != nil {
			return err
		}
		args = append(args, string(lenses))
	}

	_, err := w.cmd.execute(ctx, args)
	return err
}

func (w *Wrapper) PatchCollection(
	ctx context.Context,
	patch string,
) error {
	args := []string{"client", "collection", "patch"}
	args = append(args, patch)
	_, err := w.cmd.execute(ctx, args)
	return err
}

func (w *Wrapper) SetActiveSchemaVersion(ctx context.Context, schemaVersionID string) error {
	args := []string{"client", "schema", "set-active"}
	args = append(args, schemaVersionID)

	_, err := w.cmd.execute(ctx, args)
	return err
}

func (w *Wrapper) AddView(
	ctx context.Context,
	query string,
	sdl string,
	transform immutable.Option[model.Lens],
) ([]client.CollectionDefinition, error) {
	args := []string{"client", "view", "add"}
	args = append(args, query)
	args = append(args, sdl)

	if transform.HasValue() {
		lenses, err := json.Marshal(transform.Value())
		if err != nil {
			return nil, err
		}
		args = append(args, string(lenses))
	}

	data, err := w.cmd.execute(ctx, args)
	if err != nil {
		return nil, err
	}
	var defs []client.CollectionDefinition
	if err := json.Unmarshal(data, &defs); err != nil {
		return nil, err
	}
	return defs, nil
}

func (w *Wrapper) RefreshViews(ctx context.Context, options client.CollectionFetchOptions) error {
	args := []string{"client", "view", "refresh"}
	if options.Name.HasValue() {
		args = append(args, "--name", options.Name.Value())
	}
	if options.VersionID.HasValue() {
		args = append(args, "--version-id", options.VersionID.Value())
	}
	if options.CollectionID.HasValue() {
		args = append(args, "--collection-id", options.CollectionID.Value())
	}
	if options.IncludeInactive.HasValue() {
		args = append(args, "--get-inactive", strconv.FormatBool(options.IncludeInactive.Value()))
	}

	_, err := w.cmd.execute(ctx, args)
	return err
}

func (w *Wrapper) SetMigration(ctx context.Context, config client.LensConfig) error {
	args := []string{"client", "lens", "set"}

	lenses, err := json.Marshal(config.Lens)
	if err != nil {
		return err
	}
	args = append(args, config.SourceSchemaVersionID)
	args = append(args, config.DestinationSchemaVersionID)
	args = append(args, string(lenses))

	_, err = w.cmd.execute(ctx, args)
	return err
}

func (w *Wrapper) LensRegistry() client.LensRegistry {
	return &LensRegistry{w.cmd}
}

func (w *Wrapper) GetCollectionByName(ctx context.Context, name client.CollectionName) (client.Collection, error) {
	cols, err := w.GetCollections(ctx, client.CollectionFetchOptions{Name: immutable.Some(name)})
	if err != nil {
		return nil, err
	}

	// cols will always have length == 1 here
	return cols[0], nil
}

func (w *Wrapper) GetCollections(
	ctx context.Context,
	options client.CollectionFetchOptions,
) ([]client.Collection, error) {
	args := []string{"client", "collection", "describe"}
	if options.Name.HasValue() {
		args = append(args, "--name", options.Name.Value())
	}
	if options.VersionID.HasValue() {
		args = append(args, "--version-id", options.VersionID.Value())
	}
	if options.CollectionID.HasValue() {
		args = append(args, "--collection-id", options.CollectionID.Value())
	}
	if options.IncludeInactive.HasValue() {
		args = append(args, "--get-inactive", strconv.FormatBool(options.IncludeInactive.Value()))
	}

	data, err := w.cmd.execute(ctx, args)
	if err != nil {
		return nil, err
	}
	var colDesc []client.CollectionDefinition
	if err := json.Unmarshal(data, &colDesc); err != nil {
		return nil, err
	}
	cols := make([]client.Collection, len(colDesc))
	for i, v := range colDesc {
		cols[i] = &Collection{w.cmd, v}
	}
	return cols, err
}

func (w *Wrapper) GetSchemaByVersionID(ctx context.Context, versionID string) (client.SchemaDescription, error) {
	schemas, err := w.GetSchemas(ctx, client.SchemaFetchOptions{ID: immutable.Some(versionID)})
	if err != nil {
		return client.SchemaDescription{}, err
	}

	// schemas will always have length == 1 here
	return schemas[0], nil
}

func (w *Wrapper) GetSchemas(
	ctx context.Context,
	options client.SchemaFetchOptions,
) ([]client.SchemaDescription, error) {
	args := []string{"client", "schema", "describe"}
	if options.ID.HasValue() {
		args = append(args, "--version", options.ID.Value())
	}
	if options.Root.HasValue() {
		args = append(args, "--root", options.Root.Value())
	}
	if options.Name.HasValue() {
		args = append(args, "--name", options.Name.Value())
	}

	data, err := w.cmd.execute(ctx, args)
	if err != nil {
		return nil, err
	}
	var schema []client.SchemaDescription
	if err := json.Unmarshal(data, &schema); err != nil {
		return nil, err
	}
	return schema, err
}

func (w *Wrapper) GetAllIndexes(ctx context.Context) (map[client.CollectionName][]client.IndexDescription, error) {
	args := []string{"client", "index", "list"}

	data, err := w.cmd.execute(ctx, args)
	if err != nil {
		return nil, err
	}
	var indexes map[client.CollectionName][]client.IndexDescription
	if err := json.Unmarshal(data, &indexes); err != nil {
		return nil, err
	}
	return indexes, nil
}

func (w *Wrapper) GetAllEncryptedIndexes(ctx context.Context) (map[client.CollectionName][]client.EncryptedIndexDescription, error) {
	args := []string{"client", "encrypted-index", "list"}

	data, err := w.cmd.execute(ctx, args)
	if err != nil {
		return nil, err
	}
	var indexes map[client.CollectionName][]client.EncryptedIndexDescription
	if err := json.Unmarshal(data, &indexes); err != nil {
		return nil, err
	}
	return indexes, nil
}

func (w *Wrapper) ExecRequest(
	ctx context.Context,
	query string,
	opts ...client.RequestOption,
) *client.RequestResult {
	args := []string{"client", "query"}
	args = append(args, query)

	options := &client.GQLOptions{}
	for _, o := range opts {
		o(options)
	}

	result := &client.RequestResult{}
	if options.OperationName != "" {
		args = append(args, "--operation", options.OperationName)
	}
	if len(options.Variables) > 0 {
		enc, err := json.Marshal(options.Variables)
		if err != nil {
			result.GQL.Errors = append(result.GQL.Errors, err)
			return result
		}
		args = append(args, "--variables", string(enc))
	}

	stdOut, stdErr, err := w.cmd.executeStream(ctx, args)
	if err != nil {
		result.GQL.Errors = append(result.GQL.Errors, err)
		return result
	}
	buffer := bufio.NewReader(stdOut)
	header, err := buffer.ReadString('\n')
	if err != nil {
		result.GQL.Errors = append(result.GQL.Errors, err)
		return result
	}
	if header == cli.SUB_RESULTS_HEADER {
		result.Subscription = w.execRequestSubscription(buffer)
		return result
	}
	data, err := io.ReadAll(buffer)
	if err != nil {
		result.GQL.Errors = append(result.GQL.Errors, err)
		return result
	}
	errData, err := io.ReadAll(stdErr)
	if err != nil {
		result.GQL.Errors = append(result.GQL.Errors, err)
		return result
	}
	if len(errData) > 0 {
		result.GQL.Errors = append(result.GQL.Errors, fmt.Errorf("%s", errData))
		return result
	}

	if err = json.Unmarshal(data, &result.GQL); err != nil {
		result.GQL.Errors = append(result.GQL.Errors, err)
	}
	return result
}

func (w *Wrapper) execRequestSubscription(r io.Reader) chan client.GQLResult {
	resCh := make(chan client.GQLResult)
	go func() {
		dec := json.NewDecoder(r)
		defer close(resCh)

		for {
			var res client.GQLResult
			if err := dec.Decode(&res); err != nil {
				res.Errors = append(res.Errors, err)
			}
			resCh <- res
		}
	}()
	return resCh
}

func (w *Wrapper) NewTxn(ctx context.Context, readOnly bool) (client.Txn, error) {
	args := []string{"client", "tx", "create"}
	if readOnly {
		args = append(args, "--read-only")
	}

	data, err := w.cmd.execute(ctx, args)
	if err != nil {
		return nil, err
	}
	var res http.CreateTxResponse
	if err := json.Unmarshal(data, &res); err != nil {
		return nil, err
	}
	tx, err := w.handler.Transaction(res.ID)
	if err != nil {
		return nil, err
	}
	return &Transaction{w, tx}, nil
}

func (w *Wrapper) NewConcurrentTxn(ctx context.Context, readOnly bool) (client.Txn, error) {
	args := []string{"client", "tx", "create"}
	args = append(args, "--concurrent")

	if readOnly {
		args = append(args, "--read-only")
	}

	data, err := w.cmd.execute(ctx, args)
	if err != nil {
		return nil, err
	}
	var res http.CreateTxResponse
	if err := json.Unmarshal(data, &res); err != nil {
		return nil, err
	}
	tx, err := w.handler.Transaction(res.ID)
	if err != nil {
		return nil, err
	}
	return &Transaction{w, tx}, nil
}

func (w *Wrapper) Close() {
	w.httpServer.CloseClientConnections()
	w.httpServer.Close()
	_ = w.node.Close(context.Background())
}

func (w *Wrapper) Events() event.Bus {
	return w.node.DB.Events()
}

func (w *Wrapper) MaxTxnRetries() int {
	return w.node.DB.MaxTxnRetries()
}

func (w *Wrapper) PrintDump(ctx context.Context) error {
	args := []string{"dump"}

	_, err := w.cmd.execute(ctx, args)
	return err
}

func (w *Wrapper) Connect(ctx context.Context, addr peer.AddrInfo) error {
	return w.node.Peer.Connect(ctx, addr)
}

func (w *Wrapper) Host() string {
	return w.httpServer.URL
}

func (w *Wrapper) GetNodeIdentity(ctx context.Context) (immutable.Option[identity.PublicRawIdentity], error) {
	args := []string{"client", "node-identity"}

	data, err := w.cmd.execute(ctx, args)
	if err != nil {
		return immutable.None[identity.PublicRawIdentity](), err
	}
	var res identity.PublicRawIdentity
	if err := json.Unmarshal(data, &res); err != nil {
		return immutable.None[identity.PublicRawIdentity](), err
	}
	return immutable.Some(res), nil
}

func (w *Wrapper) VerifySignature(ctx context.Context, cid string, pubKey crypto.PublicKey) error {
	args := []string{"client", "block", "verify-signature"}

	args = append(args, "--type", string(pubKey.Type()))
	args = append(args, pubKey.String(), cid)

	_, err := w.cmd.execute(ctx, args)
	return err
}

func (w *Wrapper) GetSearchableEncryptionKey() []byte {
	return w.node.DB.GetSearchableEncryptionKey()
}<|MERGE_RESOLUTION|>--- conflicted
+++ resolved
@@ -183,11 +183,7 @@
 
 func (w *Wrapper) SyncDocuments(
 	ctx context.Context,
-<<<<<<< HEAD
-	collectionID string,
-=======
 	collectionName string,
->>>>>>> b7983334
 	docIDs []string,
 ) error {
 	args := []string{"client", "p2p", "document", "sync"}
@@ -197,11 +193,7 @@
 		args = append(args, "--timeout", time.Until(deadline).String())
 	}
 
-<<<<<<< HEAD
-	args = append(args, collectionID)
-=======
 	args = append(args, collectionName)
->>>>>>> b7983334
 	args = append(args, docIDs...)
 
 	_, err := w.cmd.execute(context.Background(), args)
