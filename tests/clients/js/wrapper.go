// Copyright 2025 Democratized Data Foundation
//
// Use of this software is governed by the Business Source License
// included in the file licenses/BSL.txt.
//
// As of the Change Date specified in that file, in accordance with
// the Business Source License, use of this software will be governed
// by the Apache License, Version 2.0, included in the file
// licenses/APL.txt.

//go:build js

package js

import (
	"context"
	"fmt"
	sysjs "syscall/js"

	"github.com/lens-vm/lens/host-go/config/model"
	"github.com/libp2p/go-libp2p/core/peer"
	"github.com/sourcenetwork/goji"
	"github.com/sourcenetwork/immutable"

	"github.com/sourcenetwork/defradb/acp/identity"
	"github.com/sourcenetwork/defradb/client"
	"github.com/sourcenetwork/defradb/crypto"
	"github.com/sourcenetwork/defradb/event"
	"github.com/sourcenetwork/defradb/js"
	"github.com/sourcenetwork/defradb/node"
)

var _ client.TxnStore = (*Wrapper)(nil)

// Wrapper implements the client.TxnStore
// interface using the JS client.
type Wrapper struct {
	client *js.Client
	value  sysjs.Value
	node   *node.Node
}

func NewWrapper(node *node.Node) (*Wrapper, error) {
	client := js.NewClient(node)
	return &Wrapper{
		client: client,
		value:  client.JSValue(),
		node:   node,
	}, nil
}

func (w *Wrapper) PeerInfo() peer.AddrInfo {
	panic("not implemented")
}

func (w *Wrapper) SetReplicator(ctx context.Context, info peer.AddrInfo, collections ...string) error {
	panic("not implemented")
}

func (w *Wrapper) DeleteReplicator(ctx context.Context, info peer.AddrInfo, collections ...string) error {
	panic("not implemented")
}

func (w *Wrapper) GetAllReplicators(ctx context.Context) ([]client.Replicator, error) {
	panic("not implemented")
}

func (w *Wrapper) AddP2PCollections(ctx context.Context, collectionIDs ...string) error {
	panic("not implemented")
}

func (w *Wrapper) RemoveP2PCollections(ctx context.Context, collectionIDs ...string) error {
	panic("not implemented")
}

func (w *Wrapper) GetAllP2PCollections(ctx context.Context) ([]string, error) {
	panic("not implemented")
}

func (w *Wrapper) AddP2PDocuments(ctx context.Context, docIDs ...string) error {
	panic("not implemented")
}

func (w *Wrapper) RemoveP2PDocuments(ctx context.Context, docIDs ...string) error {
	panic("not implemented")
}

func (w *Wrapper) GetAllP2PDocuments(ctx context.Context) ([]string, error) {
	panic("not implemented")
}

func (w *Wrapper) SyncDocuments(
	ctx context.Context,
<<<<<<< HEAD
	collectionID string,
=======
	collectionName string,
>>>>>>> b7983334
	docIDs []string,
) error {
	panic("not implemented")
}

func (w *Wrapper) BasicImport(ctx context.Context, filepath string) error {
	panic("not implemented")
}

func (w *Wrapper) BasicExport(ctx context.Context, config *client.BackupConfig) error {
	panic("not implemented")
}

func (w *Wrapper) AddSchema(ctx context.Context, schema string) ([]client.CollectionVersion, error) {
	res, err := execute(ctx, w.value, "addSchema", schema)
	if err != nil {
		return nil, err
	}
	var out []client.CollectionVersion
	if err := goji.UnmarshalJS(res[0], &out); err != nil {
		return nil, err
	}
	return out, nil
}

func (w *Wrapper) AddDACPolicy(
	ctx context.Context,
	policy string,
) (client.AddPolicyResult, error) {
	res, err := execute(ctx, w.value, "addDACPolicy", policy)
	if err != nil {
		return client.AddPolicyResult{}, err
	}
	var out client.AddPolicyResult
	if err := goji.UnmarshalJS(res[0], &out); err != nil {
		return client.AddPolicyResult{}, err
	}
	return out, nil
}

func (w *Wrapper) AddDACActorRelationship(
	ctx context.Context,
	collectionName string,
	docID string,
	relation string,
	targetActor string,
) (client.AddActorRelationshipResult, error) {
	res, err := execute(ctx, w.value, "addDACActorRelationship", collectionName, docID, relation, targetActor)
	if err != nil {
		return client.AddActorRelationshipResult{}, err
	}
	var out client.AddActorRelationshipResult
	if err := goji.UnmarshalJS(res[0], &out); err != nil {
		return client.AddActorRelationshipResult{}, err
	}
	return out, nil
}

func (w *Wrapper) DeleteDACActorRelationship(
	ctx context.Context,
	collectionName string,
	docID string,
	relation string,
	targetActor string,
) (client.DeleteActorRelationshipResult, error) {
	res, err := execute(ctx, w.value, "deleteDACActorRelationship", collectionName, docID, relation, targetActor)
	if err != nil {
		return client.DeleteActorRelationshipResult{}, err
	}
	var out client.DeleteActorRelationshipResult
	if err := goji.UnmarshalJS(res[0], &out); err != nil {
		return client.DeleteActorRelationshipResult{}, err
	}
	return out, nil
}

func (w *Wrapper) PatchSchema(
	ctx context.Context,
	patch string,
	migration immutable.Option[model.Lens],
	setAsDefaultVersion bool,
) error {
	migrationVal, err := goji.MarshalJS(migration)
	if err != nil {
		return err
	}
	_, err = execute(ctx, w.value, "patchSchema", patch, migrationVal, setAsDefaultVersion)
	return err
}

func (w *Wrapper) PatchCollection(
	ctx context.Context,
	patch string,
) error {
	_, err := execute(ctx, w.value, "patchCollection", patch)
	return err
}

func (w *Wrapper) SetActiveSchemaVersion(ctx context.Context, schemaVersionID string) error {
	_, err := execute(ctx, w.value, "setActiveSchemaVersion", schemaVersionID)
	return err
}

func (w *Wrapper) AddView(
	ctx context.Context,
	query string,
	sdl string,
	transform immutable.Option[model.Lens],
) ([]client.CollectionDefinition, error) {
	transformVal, err := goji.MarshalJS(transform)
	if err != nil {
		return nil, err
	}
	res, err := execute(ctx, w.value, "addView", query, sdl, transformVal)
	if err != nil {
		return nil, err
	}
	var out []client.CollectionDefinition
	if err := goji.UnmarshalJS(res[0], &out); err != nil {
		return nil, err
	}
	return out, nil
}

func (w *Wrapper) RefreshViews(ctx context.Context, opts client.CollectionFetchOptions) error {
	optsVal, err := goji.MarshalJS(opts)
	if err != nil {
		return err
	}
	_, err = execute(ctx, w.value, "refreshViews", optsVal)
	return err
}

func (w *Wrapper) SetMigration(ctx context.Context, config client.LensConfig) error {
	configVal, err := goji.MarshalJS(config)
	if err != nil {
		return err
	}
	_, err = execute(ctx, w.value, "setMigration", configVal)
	return err
}

func (w *Wrapper) LensRegistry() client.LensRegistry {
	res, err := execute(context.Background(), w.value, "lensRegistry")
	if err != nil {
		panic(err)
	}
	return &LensRegistry{
		client: res[0],
	}
}

func (w *Wrapper) GetCollectionByName(ctx context.Context, name client.CollectionName) (client.Collection, error) {
	res, err := execute(ctx, w.value, "getCollectionByName", name)
	if err != nil {
		return nil, err
	}
	return &Collection{
		client: res[0],
	}, nil
}

func (w *Wrapper) GetCollections(
	ctx context.Context,
	options client.CollectionFetchOptions,
) ([]client.Collection, error) {
	optionsVal, err := goji.MarshalJS(options)
	if err != nil {
		return nil, err
	}
	res, err := execute(ctx, w.value, "getCollections", optionsVal)
	if err != nil {
		return nil, err
	}
	out := make([]client.Collection, res[0].Length())
	for i := range out {
		out[i] = &Collection{
			client: res[0].Index(i),
		}
	}
	return out, nil
}

func (w *Wrapper) GetSchemaByVersionID(ctx context.Context, versionID string) (client.SchemaDescription, error) {
	res, err := execute(ctx, w.value, "getSchemaByVersionID", versionID)
	if err != nil {
		return client.SchemaDescription{}, err
	}
	var out client.SchemaDescription
	if err := goji.UnmarshalJS(res[0], &out); err != nil {
		return client.SchemaDescription{}, err
	}
	return out, nil
}

func (w *Wrapper) GetSchemas(
	ctx context.Context,
	options client.SchemaFetchOptions,
) ([]client.SchemaDescription, error) {
	optionsVal, err := goji.MarshalJS(options)
	if err != nil {
		return nil, err
	}
	res, err := execute(ctx, w.value, "getSchemas", optionsVal)
	if err != nil {
		return nil, err
	}
	var out []client.SchemaDescription
	if err := goji.UnmarshalJS(res[0], &out); err != nil {
		return nil, err
	}
	return out, nil
}

func (w *Wrapper) GetAllIndexes(ctx context.Context) (map[client.CollectionName][]client.IndexDescription, error) {
	res, err := execute(ctx, w.value, "getAllIndexes")
	if err != nil {
		return nil, err
	}
	var out map[client.CollectionName][]client.IndexDescription
	if err := goji.UnmarshalJS(res[0], &out); err != nil {
		return nil, err
	}
	return out, nil
}

func (w *Wrapper) ExecRequest(
	ctx context.Context,
	query string,
	opts ...client.RequestOption,
) *client.RequestResult {
	var gqlOpts client.GQLOptions
	for _, o := range opts {
		o(&gqlOpts)
	}
	reqOpts, err := goji.MarshalJS(gqlOpts)
	if err != nil {
		panic(err)
	}
	res, err := execute(ctx, w.value, "execRequest", query, reqOpts)
	if err != nil {
		panic(err)
	}
	var gql client.GQLResult
	if err := goji.UnmarshalJS(res[0].Get("gql"), &gql); err != nil {
		gql.Errors = append(gql.Errors, err)
	}
	out := client.RequestResult{
		GQL: gql,
	}
	if v := res[0].Get("subscription"); v.Type() == sysjs.TypeObject {
		out.Subscription = handleSubscription(v)
	}
	return &out
}

// handleSubscription reads values from the subscription async iterator
// and puts them into a channel.
func handleSubscription(value sysjs.Value) <-chan client.GQLResult {
	iter := goji.ForAwaitOf(value)
	sub := make(chan client.GQLResult)
	go func() {
		defer close(sub)
		for val := range iter {
			var gql client.GQLResult
			if err := goji.UnmarshalJS(val.Value, &gql); err != nil {
				gql.Errors = append(gql.Errors, err)
			}
			if val.Error != nil {
				gql.Errors = append(gql.Errors, val.Error)
			}
			sub <- gql
		}
	}()
	return sub
}

func (w *Wrapper) NewTxn(ctx context.Context, readOnly bool) (client.Txn, error) {
	res, err := execute(ctx, w.value, "newTxn", readOnly)
	if err != nil {
		return nil, err
	}
	client := res[0]
	id := uint64(client.Get("id").Int())
	txn, err := w.client.Transaction(id)
	if err != nil {
		return nil, err
	}
	fmt.Println("txn id:", id)
	return &Transaction{w, txn}, nil
}

func (w *Wrapper) NewConcurrentTxn(ctx context.Context, readOnly bool) (client.Txn, error) {
	res, err := execute(ctx, w.value, "newConcurrentTxn", readOnly)
	if err != nil {
		return nil, err
	}
	client := res[0]
	id := uint64(client.Get("id").Int())
	txn, err := w.client.Transaction(id)
	if err != nil {
		return nil, err
	}
	return &Transaction{w, txn}, nil
}

func (w *Wrapper) Close() {
	_ = w.node.Close(context.Background())
}

func (w *Wrapper) Events() event.Bus {
	return w.node.DB.Events()
}

func (w *Wrapper) MaxTxnRetries() int {
	return w.node.DB.MaxTxnRetries()
}

func (w *Wrapper) PrintDump(ctx context.Context) error {
	return w.node.DB.PrintDump(ctx)
}

func (w *Wrapper) Connect(ctx context.Context, addr peer.AddrInfo) error {
	return w.node.Peer.Connect(ctx, addr)
}

func (w *Wrapper) GetNodeIdentity(ctx context.Context) (immutable.Option[identity.PublicRawIdentity], error) {
	res, err := execute(ctx, w.value, "getNodeIdentity")
	if err != nil {
		return immutable.None[identity.PublicRawIdentity](), err
	}
	var out immutable.Option[identity.PublicRawIdentity]
	if err := goji.UnmarshalJS(res[0], &out); err != nil {
		return immutable.None[identity.PublicRawIdentity](), err
	}
	return out, nil
}

func (w *Wrapper) VerifySignature(ctx context.Context, blockCid string, pubKey crypto.PublicKey) error {
	_, err := execute(ctx, w.value, "verifySignature", pubKey.String(), string(pubKey.Type()), blockCid)
	return err
}

func (w *Wrapper) GetSearchableEncryptionKey() []byte {
	return w.node.DB.GetSearchableEncryptionKey()
}

func (w *Wrapper) GetAllEncryptedIndexes(
	ctx context.Context,
) (map[client.CollectionName][]client.EncryptedIndexDescription, error) {
	return w.node.DB.GetAllEncryptedIndexes(ctx)
}<|MERGE_RESOLUTION|>--- conflicted
+++ resolved
@@ -91,11 +91,7 @@
 
 func (w *Wrapper) SyncDocuments(
 	ctx context.Context,
-<<<<<<< HEAD
-	collectionID string,
-=======
 	collectionName string,
->>>>>>> b7983334
 	docIDs []string,
 ) error {
 	panic("not implemented")
