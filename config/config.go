--- conflicted
+++ resolved
@@ -367,13 +367,10 @@
 }
 
 func (netcfg *NetConfig) validate() error {
-<<<<<<< HEAD
-=======
 	_, err := ma.NewMultiaddr(netcfg.P2PAddress)
 	if err != nil {
 		return NewErrInvalidP2PAddress(err, netcfg.P2PAddress)
 	}
->>>>>>> bc4c704f
 	if len(netcfg.Peers) > 0 {
 		peers := strings.Split(netcfg.Peers, ",")
 		maddrs := make([]ma.Multiaddr, len(peers))
