--- conflicted
+++ resolved
@@ -45,7 +45,6 @@
 	lens_handler := &lensHandler{}
 	ccip_handler := &ccipHandler{}
 
-<<<<<<< HEAD
 	router, err := NewRouter()
 	if err != nil {
 		return nil, err
@@ -62,6 +61,7 @@
 
 	tx_handler.bindRoutes(router)
 	store_handler.bindRoutes(router)
+	p2p_handler.bindRoutes(router)
 	ccip_handler.bindRoutes(router)
 
 	router.AddRouteGroup(func(r *Router) {
@@ -72,79 +72,6 @@
 	router.AddRouteGroup(func(r *Router) {
 		r.AddMiddleware(LensMiddleware)
 		lens_handler.bindRoutes(r)
-=======
-	router := chi.NewRouter()
-	router.Use(middleware.RequestLogger(&logFormatter{}))
-	router.Use(middleware.Recoverer)
-	router.Use(CorsMiddleware(opts))
-	router.Use(ApiMiddleware(db, txs, opts))
-
-	router.Route("/api/"+Version, func(api chi.Router) {
-		api.Use(TransactionMiddleware, StoreMiddleware)
-		api.Route("/tx", func(tx chi.Router) {
-			tx.Post("/", tx_handler.NewTxn)
-			tx.Post("/concurrent", tx_handler.NewConcurrentTxn)
-			tx.Post("/{id}", tx_handler.Commit)
-			tx.Delete("/{id}", tx_handler.Discard)
-		})
-		api.Route("/backup", func(backup chi.Router) {
-			backup.Post("/export", store_handler.BasicExport)
-			backup.Post("/import", store_handler.BasicImport)
-		})
-		api.Route("/schema", func(schema chi.Router) {
-			schema.Post("/", store_handler.AddSchema)
-			schema.Patch("/", store_handler.PatchSchema)
-			schema.Post("/default", store_handler.SetDefaultSchemaVersion)
-		})
-		api.Route("/collections", func(collections chi.Router) {
-			collections.Get("/", store_handler.GetCollection)
-			// with collection middleware
-			collections_tx := collections.With(CollectionMiddleware)
-			collections_tx.Get("/{name}", collection_handler.GetAllDocKeys)
-			collections_tx.Post("/{name}", collection_handler.Create)
-			collections_tx.Patch("/{name}", collection_handler.UpdateWith)
-			collections_tx.Delete("/{name}", collection_handler.DeleteWith)
-			collections_tx.Post("/{name}/indexes", collection_handler.CreateIndex)
-			collections_tx.Get("/{name}/indexes", collection_handler.GetIndexes)
-			collections_tx.Delete("/{name}/indexes/{index}", collection_handler.DropIndex)
-			collections_tx.Get("/{name}/{key}", collection_handler.Get)
-			collections_tx.Patch("/{name}/{key}", collection_handler.Update)
-			collections_tx.Delete("/{name}/{key}", collection_handler.Delete)
-		})
-		api.Route("/lens", func(lens chi.Router) {
-			lens.Use(LensMiddleware)
-			lens.Get("/", lens_handler.Config)
-			lens.Post("/", lens_handler.SetMigration)
-			lens.Post("/reload", lens_handler.ReloadLenses)
-			lens.Get("/{version}", lens_handler.HasMigration)
-			lens.Post("/{version}/up", lens_handler.MigrateUp)
-			lens.Post("/{version}/down", lens_handler.MigrateDown)
-		})
-		api.Route("/graphql", func(graphQL chi.Router) {
-			graphQL.Get("/", store_handler.ExecRequest)
-			graphQL.Post("/", store_handler.ExecRequest)
-		})
-		api.Route("/ccip", func(ccip chi.Router) {
-			ccip.Get("/{sender}/{data}", ccip_handler.ExecCCIP)
-			ccip.Post("/", ccip_handler.ExecCCIP)
-		})
-		api.Route("/p2p", func(p2p chi.Router) {
-			p2p.Get("/info", p2p_handler.PeerInfo)
-			p2p.Route("/replicators", func(p2p_replicators chi.Router) {
-				p2p_replicators.Get("/", p2p_handler.GetAllReplicators)
-				p2p_replicators.Post("/", p2p_handler.SetReplicator)
-				p2p_replicators.Delete("/", p2p_handler.DeleteReplicator)
-			})
-			p2p.Route("/collections", func(p2p_collections chi.Router) {
-				p2p_collections.Get("/", p2p_handler.GetAllP2PCollections)
-				p2p_collections.Post("/", p2p_handler.AddP2PCollection)
-				p2p_collections.Delete("/", p2p_handler.RemoveP2PCollection)
-			})
-		})
-		api.Route("/debug", func(debug chi.Router) {
-			debug.Get("/dump", store_handler.PrintDump)
-		})
->>>>>>> 25d47677
 	})
 
 	if err := router.Validate(context.Background()); err != nil {
