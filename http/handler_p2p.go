// Copyright 2023 Democratized Data Foundation
//
// Use of this software is governed by the Business Source License
// included in the file licenses/BSL.txt.
//
// As of the Change Date specified in that file, in accordance with
// the Business Source License, use of this software will be governed
// by the Apache License, Version 2.0, included in the file
// licenses/APL.txt.

package http

import (
	"net/http"
	"time"

	"github.com/getkin/kin-openapi/openapi3"

	"github.com/sourcenetwork/defradb/client"
)

type p2pHandler struct{}

func (s *p2pHandler) PeerInfo(rw http.ResponseWriter, req *http.Request) {
	p2p, ok := tryGetContextClientP2P(req)
	if !ok {
		responseJSON(rw, http.StatusBadRequest, errorResponse{ErrP2PDisabled})
		return
	}
	responseJSON(rw, http.StatusOK, p2p.PeerInfo())
}

func (s *p2pHandler) SetReplicator(rw http.ResponseWriter, req *http.Request) {
	p2p, ok := tryGetContextClientP2P(req)
	if !ok {
		responseJSON(rw, http.StatusBadRequest, errorResponse{ErrP2PDisabled})
		return
	}

	var rep ReplicatorParams
	if err := requestJSON(req, &rep); err != nil {
		responseJSON(rw, http.StatusBadRequest, errorResponse{err})
		return
	}
	err := p2p.SetReplicator(req.Context(), rep.Info, rep.Collections...)
	if err != nil {
		responseJSON(rw, http.StatusBadRequest, errorResponse{err})
		return
	}
	rw.WriteHeader(http.StatusOK)
}

func (s *p2pHandler) DeleteReplicator(rw http.ResponseWriter, req *http.Request) {
	p2p, ok := tryGetContextClientP2P(req)
	if !ok {
		responseJSON(rw, http.StatusBadRequest, errorResponse{ErrP2PDisabled})
		return
	}

	var rep ReplicatorParams
	if err := requestJSON(req, &rep); err != nil {
		responseJSON(rw, http.StatusBadRequest, errorResponse{err})
		return
	}
	err := p2p.DeleteReplicator(req.Context(), rep.Info, rep.Collections...)
	if err != nil {
		responseJSON(rw, http.StatusBadRequest, errorResponse{err})
		return
	}
	rw.WriteHeader(http.StatusOK)
}

func (s *p2pHandler) GetAllReplicators(rw http.ResponseWriter, req *http.Request) {
	p2p, ok := tryGetContextClientP2P(req)
	if !ok {
		responseJSON(rw, http.StatusBadRequest, errorResponse{ErrP2PDisabled})
		return
	}

	reps, err := p2p.GetAllReplicators(req.Context())
	if err != nil {
		responseJSON(rw, http.StatusBadRequest, errorResponse{err})
		return
	}
	responseJSON(rw, http.StatusOK, reps)
}

func (s *p2pHandler) AddP2PCollections(rw http.ResponseWriter, req *http.Request) {
	p2p, ok := tryGetContextClientP2P(req)
	if !ok {
		responseJSON(rw, http.StatusBadRequest, errorResponse{ErrP2PDisabled})
		return
	}

	var collectionIDs []string
	if err := requestJSON(req, &collectionIDs); err != nil {
		responseJSON(rw, http.StatusBadRequest, errorResponse{err})
		return
	}
	err := p2p.AddP2PCollections(req.Context(), collectionIDs...)
	if err != nil {
		responseJSON(rw, http.StatusBadRequest, errorResponse{err})
		return
	}
	rw.WriteHeader(http.StatusOK)
}

func (s *p2pHandler) RemoveP2PCollections(rw http.ResponseWriter, req *http.Request) {
	p2p, ok := tryGetContextClientP2P(req)
	if !ok {
		responseJSON(rw, http.StatusBadRequest, errorResponse{ErrP2PDisabled})
		return
	}

	var collectionIDs []string
	if err := requestJSON(req, &collectionIDs); err != nil {
		responseJSON(rw, http.StatusBadRequest, errorResponse{err})
		return
	}
	err := p2p.RemoveP2PCollections(req.Context(), collectionIDs...)
	if err != nil {
		responseJSON(rw, http.StatusBadRequest, errorResponse{err})
		return
	}
	rw.WriteHeader(http.StatusOK)
}

func (s *p2pHandler) GetAllP2PCollections(rw http.ResponseWriter, req *http.Request) {
	p2p, ok := tryGetContextClientP2P(req)
	if !ok {
		responseJSON(rw, http.StatusBadRequest, errorResponse{ErrP2PDisabled})
		return
	}

	cols, err := p2p.GetAllP2PCollections(req.Context())
	if err != nil {
		responseJSON(rw, http.StatusBadRequest, errorResponse{err})
		return
	}
	responseJSON(rw, http.StatusOK, cols)
}

<<<<<<< HEAD
func (s *p2pHandler) SyncDocuments(rw http.ResponseWriter, req *http.Request) {
=======
func (s *p2pHandler) AddP2PDocuments(rw http.ResponseWriter, req *http.Request) {
>>>>>>> 550d2698
	p2p, ok := tryGetContextClientP2P(req)
	if !ok {
		responseJSON(rw, http.StatusBadRequest, errorResponse{ErrP2PDisabled})
		return
	}

<<<<<<< HEAD
	var reqBody struct {
		CollectionID string   `json:"collectionID"`
		DocIDs       []string `json:"docIDs"`
		Timeout      string   `json:"timeout"`
	}

	if err := requestJSON(req, &reqBody); err != nil {
		responseJSON(rw, http.StatusBadRequest, errorResponse{err})
		return
	}

	var opts []client.DocSyncOption
	if reqBody.Timeout != "" {
		timeout, err := time.ParseDuration(reqBody.Timeout)
		if err != nil {
			responseJSON(rw, http.StatusBadRequest, errorResponse{err})
			return
		}
		opts = append(opts, client.DocSyncWithTimeout(timeout))
	}

	err := p2p.SyncDocuments(req.Context(), reqBody.CollectionID, reqBody.DocIDs, opts...)
	if err != nil {
		responseJSON(rw, http.StatusInternalServerError, errorResponse{err})
		return
	}

	rw.WriteHeader(http.StatusOK)
}

=======
	var docIDs []string
	if err := requestJSON(req, &docIDs); err != nil {
		responseJSON(rw, http.StatusBadRequest, errorResponse{err})
		return
	}
	err := p2p.AddP2PDocuments(req.Context(), docIDs...)
	if err != nil {
		responseJSON(rw, http.StatusBadRequest, errorResponse{err})
		return
	}
	rw.WriteHeader(http.StatusOK)
}

func (s *p2pHandler) RemoveP2PDocuments(rw http.ResponseWriter, req *http.Request) {
	p2p, ok := tryGetContextClientP2P(req)
	if !ok {
		responseJSON(rw, http.StatusBadRequest, errorResponse{ErrP2PDisabled})
		return
	}

	var docIDs []string
	if err := requestJSON(req, &docIDs); err != nil {
		responseJSON(rw, http.StatusBadRequest, errorResponse{err})
		return
	}
	err := p2p.RemoveP2PDocuments(req.Context(), docIDs...)
	if err != nil {
		responseJSON(rw, http.StatusBadRequest, errorResponse{err})
		return
	}
	rw.WriteHeader(http.StatusOK)
}

func (s *p2pHandler) GetAllP2PDocuments(rw http.ResponseWriter, req *http.Request) {
	p2p, ok := tryGetContextClientP2P(req)
	if !ok {
		responseJSON(rw, http.StatusBadRequest, errorResponse{ErrP2PDisabled})
		return
	}

	docIDs, err := p2p.GetAllP2PDocuments(req.Context())
	if err != nil {
		responseJSON(rw, http.StatusBadRequest, errorResponse{err})
		return
	}
	responseJSON(rw, http.StatusOK, docIDs)
}

>>>>>>> 550d2698
func (h *p2pHandler) bindRoutes(router *Router) {
	successResponse := &openapi3.ResponseRef{
		Ref: "#/components/responses/success",
	}
	errorResponse := &openapi3.ResponseRef{
		Ref: "#/components/responses/error",
	}
	peerInfoSchema := &openapi3.SchemaRef{
		Ref: "#/components/schemas/peer_info",
	}
	replicatorSchema := &openapi3.SchemaRef{
		Ref: "#/components/schemas/replicator",
	}
	replicatorParamsSchema := &openapi3.SchemaRef{
		Ref: "#/components/schemas/replicator_params",
	}

	peerInfoResponse := openapi3.NewResponse().
		WithDescription("Peer network info").
		WithContent(openapi3.NewContentWithJSONSchemaRef(peerInfoSchema))

	peerInfo := openapi3.NewOperation()
	peerInfo.OperationID = "peer_info"
	peerInfo.Tags = []string{"p2p"}
	peerInfo.AddResponse(200, peerInfoResponse)
	peerInfo.Responses.Set("400", errorResponse)

	getReplicatorsSchema := openapi3.NewArraySchema()
	getReplicatorsSchema.Items = replicatorSchema
	getReplicatorsResponse := openapi3.NewResponse().
		WithDescription("Replicators").
		WithContent(openapi3.NewContentWithJSONSchema(getReplicatorsSchema))

	getReplicators := openapi3.NewOperation()
	getReplicators.Description = "List peer replicators"
	getReplicators.OperationID = "peer_replicator_list"
	getReplicators.Tags = []string{"p2p"}
	getReplicators.AddResponse(200, getReplicatorsResponse)
	getReplicators.Responses.Set("400", errorResponse)

	replicatorRequest := openapi3.NewRequestBody().
		WithRequired(true).
		WithContent(openapi3.NewContentWithJSONSchemaRef(replicatorParamsSchema))

	setReplicator := openapi3.NewOperation()
	setReplicator.Description = "Add peer replicators"
	setReplicator.OperationID = "peer_replicator_set"
	setReplicator.Tags = []string{"p2p"}
	setReplicator.RequestBody = &openapi3.RequestBodyRef{
		Value: replicatorRequest,
	}
	setReplicator.Responses = openapi3.NewResponses()
	setReplicator.Responses.Set("200", successResponse)
	setReplicator.Responses.Set("400", errorResponse)

	deleteReplicator := openapi3.NewOperation()
	deleteReplicator.Description = "Delete peer replicators"
	deleteReplicator.OperationID = "peer_replicator_delete"
	deleteReplicator.Tags = []string{"p2p"}
	deleteReplicator.RequestBody = &openapi3.RequestBodyRef{
		Value: replicatorRequest,
	}
	deleteReplicator.Responses = openapi3.NewResponses()
	deleteReplicator.Responses.Set("200", successResponse)
	deleteReplicator.Responses.Set("400", errorResponse)

	peerCollectionsSchema := openapi3.NewArraySchema().
		WithItems(openapi3.NewStringSchema())

	peerCollectionRequest := openapi3.NewRequestBody().
		WithRequired(true).
		WithContent(openapi3.NewContentWithJSONSchema(peerCollectionsSchema))

	getPeerCollectionsResponse := openapi3.NewResponse().
		WithDescription("Peer collections").
		WithContent(openapi3.NewContentWithJSONSchema(peerCollectionsSchema))

	getPeerCollections := openapi3.NewOperation()
	getPeerCollections.Description = "List peer collections"
	getPeerCollections.OperationID = "peer_collections_list"
	getPeerCollections.Tags = []string{"p2p"}
	getPeerCollections.AddResponse(200, getPeerCollectionsResponse)
	getPeerCollections.Responses.Set("400", errorResponse)

	addPeerCollections := openapi3.NewOperation()
	addPeerCollections.Description = "Add peer collections"
	addPeerCollections.OperationID = "peer_collections_add"
	addPeerCollections.Tags = []string{"p2p"}
	addPeerCollections.RequestBody = &openapi3.RequestBodyRef{
		Value: peerCollectionRequest,
	}
	addPeerCollections.Responses = openapi3.NewResponses()
	addPeerCollections.Responses.Set("200", successResponse)
	addPeerCollections.Responses.Set("400", errorResponse)

	removePeerCollections := openapi3.NewOperation()
	removePeerCollections.Description = "Remove peer collections"
	removePeerCollections.OperationID = "peer_collections_remove"
	removePeerCollections.Tags = []string{"p2p"}
	removePeerCollections.RequestBody = &openapi3.RequestBodyRef{
		Value: peerCollectionRequest,
	}
	removePeerCollections.Responses = openapi3.NewResponses()
	removePeerCollections.Responses.Set("200", successResponse)
	removePeerCollections.Responses.Set("400", errorResponse)

<<<<<<< HEAD
	// Document sync operation definitions
	syncDocumentsRequestSchema := openapi3.NewObjectSchema().
		WithProperty("collectionID", openapi3.NewStringSchema()).
		WithProperty("docIDs", openapi3.NewArraySchema().WithItems(openapi3.NewStringSchema())).
		WithProperty("timeout", openapi3.NewStringSchema())

	syncDocumentsRequest := openapi3.NewRequestBody().
		WithRequired(true).
		WithContent(openapi3.NewContentWithJSONSchema(syncDocumentsRequestSchema))

	syncDocumentsResponse := openapi3.NewResponse().
		WithDescription("Document sync completed successfully")

	syncDocuments := openapi3.NewOperation()
	syncDocuments.Description = "Synchronize documents from the network"
	syncDocuments.OperationID = "peer_sync_documents"
	syncDocuments.Tags = []string{"p2p"}
	syncDocuments.RequestBody = &openapi3.RequestBodyRef{
		Value: syncDocumentsRequest,
	}
	syncDocuments.Responses = openapi3.NewResponses()
	syncDocuments.Responses.Set("200", &openapi3.ResponseRef{Value: syncDocumentsResponse})
	syncDocuments.Responses.Set("400", errorResponse)
	syncDocuments.Responses.Set("500", errorResponse)
=======
	peerDocumentsSchema := openapi3.NewArraySchema().
		WithItems(openapi3.NewStringSchema())

	peerDocumentRequest := openapi3.NewRequestBody().
		WithRequired(true).
		WithContent(openapi3.NewContentWithJSONSchema(peerDocumentsSchema))

	getPeerDocumentsResponse := openapi3.NewResponse().
		WithDescription("Peer documents").
		WithContent(openapi3.NewContentWithJSONSchema(peerDocumentsSchema))

	getPeerDocuments := openapi3.NewOperation()
	getPeerDocuments.Description = "List peer documents"
	getPeerDocuments.OperationID = "peer_documents_list"
	getPeerDocuments.Tags = []string{"p2p"}
	getPeerDocuments.AddResponse(200, getPeerDocumentsResponse)
	getPeerDocuments.Responses.Set("400", errorResponse)

	addPeerDocuments := openapi3.NewOperation()
	addPeerDocuments.Description = "Add peer documents"
	addPeerDocuments.OperationID = "peer_documents_add"
	addPeerDocuments.Tags = []string{"p2p"}
	addPeerDocuments.RequestBody = &openapi3.RequestBodyRef{
		Value: peerDocumentRequest,
	}
	addPeerDocuments.Responses = openapi3.NewResponses()
	addPeerDocuments.Responses.Set("200", successResponse)
	addPeerDocuments.Responses.Set("400", errorResponse)

	removePeerDocuments := openapi3.NewOperation()
	removePeerDocuments.Description = "Remove peer documents"
	removePeerDocuments.OperationID = "peer_documents_remove"
	removePeerDocuments.Tags = []string{"p2p"}
	removePeerDocuments.RequestBody = &openapi3.RequestBodyRef{
		Value: peerDocumentRequest,
	}
	removePeerDocuments.Responses = openapi3.NewResponses()
	removePeerDocuments.Responses.Set("200", successResponse)
	removePeerDocuments.Responses.Set("400", errorResponse)
>>>>>>> 550d2698

	router.AddRoute("/p2p/info", http.MethodGet, peerInfo, h.PeerInfo)
	router.AddRoute("/p2p/replicators", http.MethodGet, getReplicators, h.GetAllReplicators)
	router.AddRoute("/p2p/replicators", http.MethodPost, setReplicator, h.SetReplicator)
	router.AddRoute("/p2p/replicators", http.MethodDelete, deleteReplicator, h.DeleteReplicator)
	router.AddRoute("/p2p/collections", http.MethodGet, getPeerCollections, h.GetAllP2PCollections)
<<<<<<< HEAD
	router.AddRoute("/p2p/collections", http.MethodPost, addPeerCollections, h.AddP2PCollection)
	router.AddRoute("/p2p/collections", http.MethodDelete, removePeerCollections, h.RemoveP2PCollection)
	router.AddRoute("/p2p/sync/documents", http.MethodPost, syncDocuments, h.SyncDocuments)
=======
	router.AddRoute("/p2p/collections", http.MethodPost, addPeerCollections, h.AddP2PCollections)
	router.AddRoute("/p2p/collections", http.MethodDelete, removePeerCollections, h.RemoveP2PCollections)
	router.AddRoute("/p2p/documents", http.MethodGet, getPeerDocuments, h.GetAllP2PDocuments)
	router.AddRoute("/p2p/documents", http.MethodPost, addPeerDocuments, h.AddP2PDocuments)
	router.AddRoute("/p2p/documents", http.MethodDelete, removePeerDocuments, h.RemoveP2PDocuments)
>>>>>>> 550d2698
}<|MERGE_RESOLUTION|>--- conflicted
+++ resolved
@@ -140,18 +140,68 @@
 	responseJSON(rw, http.StatusOK, cols)
 }
 
-<<<<<<< HEAD
+func (s *p2pHandler) AddP2PDocuments(rw http.ResponseWriter, req *http.Request) {
+	p2p, ok := tryGetContextClientP2P(req)
+	if !ok {
+		responseJSON(rw, http.StatusBadRequest, errorResponse{ErrP2PDisabled})
+		return
+	}
+
+	var docIDs []string
+	if err := requestJSON(req, &docIDs); err != nil {
+		responseJSON(rw, http.StatusBadRequest, errorResponse{err})
+		return
+	}
+	err := p2p.AddP2PDocuments(req.Context(), docIDs...)
+	if err != nil {
+		responseJSON(rw, http.StatusBadRequest, errorResponse{err})
+		return
+	}
+	rw.WriteHeader(http.StatusOK)
+}
+
+func (s *p2pHandler) RemoveP2PDocuments(rw http.ResponseWriter, req *http.Request) {
+	p2p, ok := tryGetContextClientP2P(req)
+	if !ok {
+		responseJSON(rw, http.StatusBadRequest, errorResponse{ErrP2PDisabled})
+		return
+	}
+
+	var docIDs []string
+	if err := requestJSON(req, &docIDs); err != nil {
+		responseJSON(rw, http.StatusBadRequest, errorResponse{err})
+		return
+	}
+	err := p2p.RemoveP2PDocuments(req.Context(), docIDs...)
+	if err != nil {
+		responseJSON(rw, http.StatusBadRequest, errorResponse{err})
+		return
+	}
+	rw.WriteHeader(http.StatusOK)
+}
+
+func (s *p2pHandler) GetAllP2PDocuments(rw http.ResponseWriter, req *http.Request) {
+	p2p, ok := tryGetContextClientP2P(req)
+	if !ok {
+		responseJSON(rw, http.StatusBadRequest, errorResponse{ErrP2PDisabled})
+		return
+	}
+
+	docIDs, err := p2p.GetAllP2PDocuments(req.Context())
+	if err != nil {
+		responseJSON(rw, http.StatusBadRequest, errorResponse{err})
+		return
+	}
+	responseJSON(rw, http.StatusOK, docIDs)
+}
+
 func (s *p2pHandler) SyncDocuments(rw http.ResponseWriter, req *http.Request) {
-=======
-func (s *p2pHandler) AddP2PDocuments(rw http.ResponseWriter, req *http.Request) {
->>>>>>> 550d2698
-	p2p, ok := tryGetContextClientP2P(req)
-	if !ok {
-		responseJSON(rw, http.StatusBadRequest, errorResponse{ErrP2PDisabled})
-		return
-	}
-
-<<<<<<< HEAD
+	p2p, ok := tryGetContextClientP2P(req)
+	if !ok {
+		responseJSON(rw, http.StatusBadRequest, errorResponse{ErrP2PDisabled})
+		return
+	}
+
 	var reqBody struct {
 		CollectionID string   `json:"collectionID"`
 		DocIDs       []string `json:"docIDs"`
@@ -182,56 +232,6 @@
 	rw.WriteHeader(http.StatusOK)
 }
 
-=======
-	var docIDs []string
-	if err := requestJSON(req, &docIDs); err != nil {
-		responseJSON(rw, http.StatusBadRequest, errorResponse{err})
-		return
-	}
-	err := p2p.AddP2PDocuments(req.Context(), docIDs...)
-	if err != nil {
-		responseJSON(rw, http.StatusBadRequest, errorResponse{err})
-		return
-	}
-	rw.WriteHeader(http.StatusOK)
-}
-
-func (s *p2pHandler) RemoveP2PDocuments(rw http.ResponseWriter, req *http.Request) {
-	p2p, ok := tryGetContextClientP2P(req)
-	if !ok {
-		responseJSON(rw, http.StatusBadRequest, errorResponse{ErrP2PDisabled})
-		return
-	}
-
-	var docIDs []string
-	if err := requestJSON(req, &docIDs); err != nil {
-		responseJSON(rw, http.StatusBadRequest, errorResponse{err})
-		return
-	}
-	err := p2p.RemoveP2PDocuments(req.Context(), docIDs...)
-	if err != nil {
-		responseJSON(rw, http.StatusBadRequest, errorResponse{err})
-		return
-	}
-	rw.WriteHeader(http.StatusOK)
-}
-
-func (s *p2pHandler) GetAllP2PDocuments(rw http.ResponseWriter, req *http.Request) {
-	p2p, ok := tryGetContextClientP2P(req)
-	if !ok {
-		responseJSON(rw, http.StatusBadRequest, errorResponse{ErrP2PDisabled})
-		return
-	}
-
-	docIDs, err := p2p.GetAllP2PDocuments(req.Context())
-	if err != nil {
-		responseJSON(rw, http.StatusBadRequest, errorResponse{err})
-		return
-	}
-	responseJSON(rw, http.StatusOK, docIDs)
-}
-
->>>>>>> 550d2698
 func (h *p2pHandler) bindRoutes(router *Router) {
 	successResponse := &openapi3.ResponseRef{
 		Ref: "#/components/responses/success",
@@ -338,8 +338,46 @@
 	removePeerCollections.Responses.Set("200", successResponse)
 	removePeerCollections.Responses.Set("400", errorResponse)
 
-<<<<<<< HEAD
-	// Document sync operation definitions
+	peerDocumentsSchema := openapi3.NewArraySchema().
+		WithItems(openapi3.NewStringSchema())
+
+	peerDocumentRequest := openapi3.NewRequestBody().
+		WithRequired(true).
+		WithContent(openapi3.NewContentWithJSONSchema(peerDocumentsSchema))
+
+	getPeerDocumentsResponse := openapi3.NewResponse().
+		WithDescription("Peer documents").
+		WithContent(openapi3.NewContentWithJSONSchema(peerDocumentsSchema))
+
+	getPeerDocuments := openapi3.NewOperation()
+	getPeerDocuments.Description = "List peer documents"
+	getPeerDocuments.OperationID = "peer_documents_list"
+	getPeerDocuments.Tags = []string{"p2p"}
+	getPeerDocuments.AddResponse(200, getPeerDocumentsResponse)
+	getPeerDocuments.Responses.Set("400", errorResponse)
+
+	addPeerDocuments := openapi3.NewOperation()
+	addPeerDocuments.Description = "Add peer documents"
+	addPeerDocuments.OperationID = "peer_documents_add"
+	addPeerDocuments.Tags = []string{"p2p"}
+	addPeerDocuments.RequestBody = &openapi3.RequestBodyRef{
+		Value: peerDocumentRequest,
+	}
+	addPeerDocuments.Responses = openapi3.NewResponses()
+	addPeerDocuments.Responses.Set("200", successResponse)
+	addPeerDocuments.Responses.Set("400", errorResponse)
+
+	removePeerDocuments := openapi3.NewOperation()
+	removePeerDocuments.Description = "Remove peer documents"
+	removePeerDocuments.OperationID = "peer_documents_remove"
+	removePeerDocuments.Tags = []string{"p2p"}
+	removePeerDocuments.RequestBody = &openapi3.RequestBodyRef{
+		Value: peerDocumentRequest,
+	}
+	removePeerDocuments.Responses = openapi3.NewResponses()
+	removePeerDocuments.Responses.Set("200", successResponse)
+	removePeerDocuments.Responses.Set("400", errorResponse)
+
 	syncDocumentsRequestSchema := openapi3.NewObjectSchema().
 		WithProperty("collectionID", openapi3.NewStringSchema()).
 		WithProperty("docIDs", openapi3.NewArraySchema().WithItems(openapi3.NewStringSchema())).
@@ -363,62 +401,16 @@
 	syncDocuments.Responses.Set("200", &openapi3.ResponseRef{Value: syncDocumentsResponse})
 	syncDocuments.Responses.Set("400", errorResponse)
 	syncDocuments.Responses.Set("500", errorResponse)
-=======
-	peerDocumentsSchema := openapi3.NewArraySchema().
-		WithItems(openapi3.NewStringSchema())
-
-	peerDocumentRequest := openapi3.NewRequestBody().
-		WithRequired(true).
-		WithContent(openapi3.NewContentWithJSONSchema(peerDocumentsSchema))
-
-	getPeerDocumentsResponse := openapi3.NewResponse().
-		WithDescription("Peer documents").
-		WithContent(openapi3.NewContentWithJSONSchema(peerDocumentsSchema))
-
-	getPeerDocuments := openapi3.NewOperation()
-	getPeerDocuments.Description = "List peer documents"
-	getPeerDocuments.OperationID = "peer_documents_list"
-	getPeerDocuments.Tags = []string{"p2p"}
-	getPeerDocuments.AddResponse(200, getPeerDocumentsResponse)
-	getPeerDocuments.Responses.Set("400", errorResponse)
-
-	addPeerDocuments := openapi3.NewOperation()
-	addPeerDocuments.Description = "Add peer documents"
-	addPeerDocuments.OperationID = "peer_documents_add"
-	addPeerDocuments.Tags = []string{"p2p"}
-	addPeerDocuments.RequestBody = &openapi3.RequestBodyRef{
-		Value: peerDocumentRequest,
-	}
-	addPeerDocuments.Responses = openapi3.NewResponses()
-	addPeerDocuments.Responses.Set("200", successResponse)
-	addPeerDocuments.Responses.Set("400", errorResponse)
-
-	removePeerDocuments := openapi3.NewOperation()
-	removePeerDocuments.Description = "Remove peer documents"
-	removePeerDocuments.OperationID = "peer_documents_remove"
-	removePeerDocuments.Tags = []string{"p2p"}
-	removePeerDocuments.RequestBody = &openapi3.RequestBodyRef{
-		Value: peerDocumentRequest,
-	}
-	removePeerDocuments.Responses = openapi3.NewResponses()
-	removePeerDocuments.Responses.Set("200", successResponse)
-	removePeerDocuments.Responses.Set("400", errorResponse)
->>>>>>> 550d2698
 
 	router.AddRoute("/p2p/info", http.MethodGet, peerInfo, h.PeerInfo)
 	router.AddRoute("/p2p/replicators", http.MethodGet, getReplicators, h.GetAllReplicators)
 	router.AddRoute("/p2p/replicators", http.MethodPost, setReplicator, h.SetReplicator)
 	router.AddRoute("/p2p/replicators", http.MethodDelete, deleteReplicator, h.DeleteReplicator)
 	router.AddRoute("/p2p/collections", http.MethodGet, getPeerCollections, h.GetAllP2PCollections)
-<<<<<<< HEAD
-	router.AddRoute("/p2p/collections", http.MethodPost, addPeerCollections, h.AddP2PCollection)
-	router.AddRoute("/p2p/collections", http.MethodDelete, removePeerCollections, h.RemoveP2PCollection)
-	router.AddRoute("/p2p/sync/documents", http.MethodPost, syncDocuments, h.SyncDocuments)
-=======
 	router.AddRoute("/p2p/collections", http.MethodPost, addPeerCollections, h.AddP2PCollections)
 	router.AddRoute("/p2p/collections", http.MethodDelete, removePeerCollections, h.RemoveP2PCollections)
 	router.AddRoute("/p2p/documents", http.MethodGet, getPeerDocuments, h.GetAllP2PDocuments)
 	router.AddRoute("/p2p/documents", http.MethodPost, addPeerDocuments, h.AddP2PDocuments)
 	router.AddRoute("/p2p/documents", http.MethodDelete, removePeerDocuments, h.RemoveP2PDocuments)
->>>>>>> 550d2698
+	router.AddRoute("/p2p/documents/sync", http.MethodPost, syncDocuments, h.SyncDocuments)
 }