// Copyright 2023 Democratized Data Foundation
//
// Use of this software is governed by the Business Source License
// included in the file licenses/BSL.txt.
//
// As of the Change Date specified in that file, in accordance with
// the Business Source License, use of this software will be governed
// by the Apache License, Version 2.0, included in the file
// licenses/APL.txt.

package http

import (
	"context"
	"net/http"
	"time"

	"github.com/getkin/kin-openapi/openapi3"
)

type p2pHandler struct{}

func (s *p2pHandler) PeerInfo(rw http.ResponseWriter, req *http.Request) {
	p2p, ok := tryGetContextClientP2P(req)
	if !ok {
		responseJSON(rw, http.StatusBadRequest, errorResponse{ErrP2PDisabled})
		return
	}
	responseJSON(rw, http.StatusOK, p2p.PeerInfo())
}

func (s *p2pHandler) SetReplicator(rw http.ResponseWriter, req *http.Request) {
	p2p, ok := tryGetContextClientP2P(req)
	if !ok {
		responseJSON(rw, http.StatusBadRequest, errorResponse{ErrP2PDisabled})
		return
	}

	var rep ReplicatorParams
	if err := requestJSON(req, &rep); err != nil {
		responseJSON(rw, http.StatusBadRequest, errorResponse{err})
		return
	}
	err := p2p.SetReplicator(req.Context(), rep.Info, rep.Collections...)
	if err != nil {
		responseJSON(rw, http.StatusBadRequest, errorResponse{err})
		return
	}
	rw.WriteHeader(http.StatusOK)
}

func (s *p2pHandler) DeleteReplicator(rw http.ResponseWriter, req *http.Request) {
	p2p, ok := tryGetContextClientP2P(req)
	if !ok {
		responseJSON(rw, http.StatusBadRequest, errorResponse{ErrP2PDisabled})
		return
	}

	var rep ReplicatorParams
	if err := requestJSON(req, &rep); err != nil {
		responseJSON(rw, http.StatusBadRequest, errorResponse{err})
		return
	}
	err := p2p.DeleteReplicator(req.Context(), rep.Info, rep.Collections...)
	if err != nil {
		responseJSON(rw, http.StatusBadRequest, errorResponse{err})
		return
	}
	rw.WriteHeader(http.StatusOK)
}

func (s *p2pHandler) GetAllReplicators(rw http.ResponseWriter, req *http.Request) {
	p2p, ok := tryGetContextClientP2P(req)
	if !ok {
		responseJSON(rw, http.StatusBadRequest, errorResponse{ErrP2PDisabled})
		return
	}

	reps, err := p2p.GetAllReplicators(req.Context())
	if err != nil {
		responseJSON(rw, http.StatusBadRequest, errorResponse{err})
		return
	}
	responseJSON(rw, http.StatusOK, reps)
}

func (s *p2pHandler) AddP2PCollections(rw http.ResponseWriter, req *http.Request) {
	p2p, ok := tryGetContextClientP2P(req)
	if !ok {
		responseJSON(rw, http.StatusBadRequest, errorResponse{ErrP2PDisabled})
		return
	}

	var collectionIDs []string
	if err := requestJSON(req, &collectionIDs); err != nil {
		responseJSON(rw, http.StatusBadRequest, errorResponse{err})
		return
	}
	err := p2p.AddP2PCollections(req.Context(), collectionIDs...)
	if err != nil {
		responseJSON(rw, http.StatusBadRequest, errorResponse{err})
		return
	}
	rw.WriteHeader(http.StatusOK)
}

func (s *p2pHandler) RemoveP2PCollections(rw http.ResponseWriter, req *http.Request) {
	p2p, ok := tryGetContextClientP2P(req)
	if !ok {
		responseJSON(rw, http.StatusBadRequest, errorResponse{ErrP2PDisabled})
		return
	}

	var collectionIDs []string
	if err := requestJSON(req, &collectionIDs); err != nil {
		responseJSON(rw, http.StatusBadRequest, errorResponse{err})
		return
	}
	err := p2p.RemoveP2PCollections(req.Context(), collectionIDs...)
	if err != nil {
		responseJSON(rw, http.StatusBadRequest, errorResponse{err})
		return
	}
	rw.WriteHeader(http.StatusOK)
}

func (s *p2pHandler) GetAllP2PCollections(rw http.ResponseWriter, req *http.Request) {
	p2p, ok := tryGetContextClientP2P(req)
	if !ok {
		responseJSON(rw, http.StatusBadRequest, errorResponse{ErrP2PDisabled})
		return
	}

	cols, err := p2p.GetAllP2PCollections(req.Context())
	if err != nil {
		responseJSON(rw, http.StatusBadRequest, errorResponse{err})
		return
	}
	responseJSON(rw, http.StatusOK, cols)
}

func (s *p2pHandler) AddP2PDocuments(rw http.ResponseWriter, req *http.Request) {
	p2p, ok := tryGetContextClientP2P(req)
	if !ok {
		responseJSON(rw, http.StatusBadRequest, errorResponse{ErrP2PDisabled})
		return
	}

	var docIDs []string
	if err := requestJSON(req, &docIDs); err != nil {
		responseJSON(rw, http.StatusBadRequest, errorResponse{err})
		return
	}
	err := p2p.AddP2PDocuments(req.Context(), docIDs...)
	if err != nil {
		responseJSON(rw, http.StatusBadRequest, errorResponse{err})
		return
	}
	rw.WriteHeader(http.StatusOK)
}

func (s *p2pHandler) RemoveP2PDocuments(rw http.ResponseWriter, req *http.Request) {
	p2p, ok := tryGetContextClientP2P(req)
	if !ok {
		responseJSON(rw, http.StatusBadRequest, errorResponse{ErrP2PDisabled})
		return
	}

	var docIDs []string
	if err := requestJSON(req, &docIDs); err != nil {
		responseJSON(rw, http.StatusBadRequest, errorResponse{err})
		return
	}
	err := p2p.RemoveP2PDocuments(req.Context(), docIDs...)
	if err != nil {
		responseJSON(rw, http.StatusBadRequest, errorResponse{err})
		return
	}
	rw.WriteHeader(http.StatusOK)
}

func (s *p2pHandler) GetAllP2PDocuments(rw http.ResponseWriter, req *http.Request) {
	p2p, ok := tryGetContextClientP2P(req)
	if !ok {
		responseJSON(rw, http.StatusBadRequest, errorResponse{ErrP2PDisabled})
		return
	}

	docIDs, err := p2p.GetAllP2PDocuments(req.Context())
	if err != nil {
		responseJSON(rw, http.StatusBadRequest, errorResponse{err})
		return
	}
	responseJSON(rw, http.StatusOK, docIDs)
}

func (s *p2pHandler) SyncDocuments(rw http.ResponseWriter, req *http.Request) {
	p2p, ok := tryGetContextClientP2P(req)
	if !ok {
		responseJSON(rw, http.StatusBadRequest, errorResponse{ErrP2PDisabled})
		return
	}

	var reqBody struct {
<<<<<<< HEAD
		CollectionID string   `json:"collectionID"`
		DocIDs       []string `json:"docIDs"`
		Timeout      string   `json:"timeout"`
=======
		CollectionName string   `json:"collectionName"`
		DocIDs         []string `json:"docIDs"`
		Timeout        string   `json:"timeout"`
>>>>>>> b7983334
	}

	if err := requestJSON(req, &reqBody); err != nil {
		responseJSON(rw, http.StatusBadRequest, errorResponse{err})
		return
	}

	ctx := req.Context()
	if reqBody.Timeout != "" {
		timeout, err := time.ParseDuration(reqBody.Timeout)
		if err != nil {
			responseJSON(rw, http.StatusBadRequest, errorResponse{err})
			return
		}
		var cancel context.CancelFunc
		ctx, cancel = context.WithTimeout(ctx, timeout)
		defer cancel()
	}

<<<<<<< HEAD
	err := p2p.SyncDocuments(ctx, reqBody.CollectionID, reqBody.DocIDs)
=======
	err := p2p.SyncDocuments(ctx, reqBody.CollectionName, reqBody.DocIDs)
>>>>>>> b7983334
	if err != nil {
		responseJSON(rw, http.StatusInternalServerError, errorResponse{err})
		return
	}

	rw.WriteHeader(http.StatusOK)
}

func (h *p2pHandler) bindRoutes(router *Router) {
	successResponse := &openapi3.ResponseRef{
		Ref: "#/components/responses/success",
	}
	errorResponse := &openapi3.ResponseRef{
		Ref: "#/components/responses/error",
	}
	peerInfoSchema := &openapi3.SchemaRef{
		Ref: "#/components/schemas/peer_info",
	}
	replicatorSchema := &openapi3.SchemaRef{
		Ref: "#/components/schemas/replicator",
	}
	replicatorParamsSchema := &openapi3.SchemaRef{
		Ref: "#/components/schemas/replicator_params",
	}

	peerInfoResponse := openapi3.NewResponse().
		WithDescription("Peer network info").
		WithContent(openapi3.NewContentWithJSONSchemaRef(peerInfoSchema))

	peerInfo := openapi3.NewOperation()
	peerInfo.OperationID = "peer_info"
	peerInfo.Tags = []string{"p2p"}
	peerInfo.AddResponse(200, peerInfoResponse)
	peerInfo.Responses.Set("400", errorResponse)

	getReplicatorsSchema := openapi3.NewArraySchema()
	getReplicatorsSchema.Items = replicatorSchema
	getReplicatorsResponse := openapi3.NewResponse().
		WithDescription("Replicators").
		WithContent(openapi3.NewContentWithJSONSchema(getReplicatorsSchema))

	getReplicators := openapi3.NewOperation()
	getReplicators.Description = "List peer replicators"
	getReplicators.OperationID = "peer_replicator_list"
	getReplicators.Tags = []string{"p2p"}
	getReplicators.AddResponse(200, getReplicatorsResponse)
	getReplicators.Responses.Set("400", errorResponse)

	replicatorRequest := openapi3.NewRequestBody().
		WithRequired(true).
		WithContent(openapi3.NewContentWithJSONSchemaRef(replicatorParamsSchema))

	setReplicator := openapi3.NewOperation()
	setReplicator.Description = "Add peer replicators"
	setReplicator.OperationID = "peer_replicator_set"
	setReplicator.Tags = []string{"p2p"}
	setReplicator.RequestBody = &openapi3.RequestBodyRef{
		Value: replicatorRequest,
	}
	setReplicator.Responses = openapi3.NewResponses()
	setReplicator.Responses.Set("200", successResponse)
	setReplicator.Responses.Set("400", errorResponse)

	deleteReplicator := openapi3.NewOperation()
	deleteReplicator.Description = "Delete peer replicators"
	deleteReplicator.OperationID = "peer_replicator_delete"
	deleteReplicator.Tags = []string{"p2p"}
	deleteReplicator.RequestBody = &openapi3.RequestBodyRef{
		Value: replicatorRequest,
	}
	deleteReplicator.Responses = openapi3.NewResponses()
	deleteReplicator.Responses.Set("200", successResponse)
	deleteReplicator.Responses.Set("400", errorResponse)

	peerCollectionsSchema := openapi3.NewArraySchema().
		WithItems(openapi3.NewStringSchema())

	peerCollectionRequest := openapi3.NewRequestBody().
		WithRequired(true).
		WithContent(openapi3.NewContentWithJSONSchema(peerCollectionsSchema))

	getPeerCollectionsResponse := openapi3.NewResponse().
		WithDescription("Peer collections").
		WithContent(openapi3.NewContentWithJSONSchema(peerCollectionsSchema))

	getPeerCollections := openapi3.NewOperation()
	getPeerCollections.Description = "List peer collections"
	getPeerCollections.OperationID = "peer_collections_list"
	getPeerCollections.Tags = []string{"p2p"}
	getPeerCollections.AddResponse(200, getPeerCollectionsResponse)
	getPeerCollections.Responses.Set("400", errorResponse)

	addPeerCollections := openapi3.NewOperation()
	addPeerCollections.Description = "Add peer collections"
	addPeerCollections.OperationID = "peer_collections_add"
	addPeerCollections.Tags = []string{"p2p"}
	addPeerCollections.RequestBody = &openapi3.RequestBodyRef{
		Value: peerCollectionRequest,
	}
	addPeerCollections.Responses = openapi3.NewResponses()
	addPeerCollections.Responses.Set("200", successResponse)
	addPeerCollections.Responses.Set("400", errorResponse)

	removePeerCollections := openapi3.NewOperation()
	removePeerCollections.Description = "Remove peer collections"
	removePeerCollections.OperationID = "peer_collections_remove"
	removePeerCollections.Tags = []string{"p2p"}
	removePeerCollections.RequestBody = &openapi3.RequestBodyRef{
		Value: peerCollectionRequest,
	}
	removePeerCollections.Responses = openapi3.NewResponses()
	removePeerCollections.Responses.Set("200", successResponse)
	removePeerCollections.Responses.Set("400", errorResponse)

	peerDocumentsSchema := openapi3.NewArraySchema().
		WithItems(openapi3.NewStringSchema())

	peerDocumentRequest := openapi3.NewRequestBody().
		WithRequired(true).
		WithContent(openapi3.NewContentWithJSONSchema(peerDocumentsSchema))

	getPeerDocumentsResponse := openapi3.NewResponse().
		WithDescription("Peer documents").
		WithContent(openapi3.NewContentWithJSONSchema(peerDocumentsSchema))

	getPeerDocuments := openapi3.NewOperation()
	getPeerDocuments.Description = "List peer documents"
	getPeerDocuments.OperationID = "peer_documents_list"
	getPeerDocuments.Tags = []string{"p2p"}
	getPeerDocuments.AddResponse(200, getPeerDocumentsResponse)
	getPeerDocuments.Responses.Set("400", errorResponse)

	addPeerDocuments := openapi3.NewOperation()
	addPeerDocuments.Description = "Add peer documents"
	addPeerDocuments.OperationID = "peer_documents_add"
	addPeerDocuments.Tags = []string{"p2p"}
	addPeerDocuments.RequestBody = &openapi3.RequestBodyRef{
		Value: peerDocumentRequest,
	}
	addPeerDocuments.Responses = openapi3.NewResponses()
	addPeerDocuments.Responses.Set("200", successResponse)
	addPeerDocuments.Responses.Set("400", errorResponse)

	removePeerDocuments := openapi3.NewOperation()
	removePeerDocuments.Description = "Remove peer documents"
	removePeerDocuments.OperationID = "peer_documents_remove"
	removePeerDocuments.Tags = []string{"p2p"}
	removePeerDocuments.RequestBody = &openapi3.RequestBodyRef{
		Value: peerDocumentRequest,
	}
	removePeerDocuments.Responses = openapi3.NewResponses()
	removePeerDocuments.Responses.Set("200", successResponse)
	removePeerDocuments.Responses.Set("400", errorResponse)

	syncDocumentsRequestSchema := openapi3.NewObjectSchema().
<<<<<<< HEAD
		WithProperty("collectionID", openapi3.NewStringSchema()).
=======
		WithProperty("collectionName", openapi3.NewStringSchema()).
>>>>>>> b7983334
		WithProperty("docIDs", openapi3.NewArraySchema().WithItems(openapi3.NewStringSchema())).
		WithProperty("timeout", openapi3.NewStringSchema())

	syncDocumentsRequest := openapi3.NewRequestBody().
		WithRequired(true).
		WithContent(openapi3.NewContentWithJSONSchema(syncDocumentsRequestSchema))

	syncDocumentsResponse := openapi3.NewResponse().
		WithDescription("Document sync completed successfully")

	syncDocuments := openapi3.NewOperation()
	syncDocuments.Description = "Synchronize documents from the network"
	syncDocuments.OperationID = "peer_sync_documents"
	syncDocuments.Tags = []string{"p2p"}
	syncDocuments.RequestBody = &openapi3.RequestBodyRef{
		Value: syncDocumentsRequest,
	}
	syncDocuments.Responses = openapi3.NewResponses()
	syncDocuments.Responses.Set("200", &openapi3.ResponseRef{Value: syncDocumentsResponse})
	syncDocuments.Responses.Set("400", errorResponse)
	syncDocuments.Responses.Set("500", errorResponse)

	router.AddRoute("/p2p/info", http.MethodGet, peerInfo, h.PeerInfo)
	router.AddRoute("/p2p/replicators", http.MethodGet, getReplicators, h.GetAllReplicators)
	router.AddRoute("/p2p/replicators", http.MethodPost, setReplicator, h.SetReplicator)
	router.AddRoute("/p2p/replicators", http.MethodDelete, deleteReplicator, h.DeleteReplicator)
	router.AddRoute("/p2p/collections", http.MethodGet, getPeerCollections, h.GetAllP2PCollections)
	router.AddRoute("/p2p/collections", http.MethodPost, addPeerCollections, h.AddP2PCollections)
	router.AddRoute("/p2p/collections", http.MethodDelete, removePeerCollections, h.RemoveP2PCollections)
	router.AddRoute("/p2p/documents", http.MethodGet, getPeerDocuments, h.GetAllP2PDocuments)
	router.AddRoute("/p2p/documents", http.MethodPost, addPeerDocuments, h.AddP2PDocuments)
	router.AddRoute("/p2p/documents", http.MethodDelete, removePeerDocuments, h.RemoveP2PDocuments)
	router.AddRoute("/p2p/documents/sync", http.MethodPost, syncDocuments, h.SyncDocuments)
}<|MERGE_RESOLUTION|>--- conflicted
+++ resolved
@@ -202,15 +202,9 @@
 	}
 
 	var reqBody struct {
-<<<<<<< HEAD
-		CollectionID string   `json:"collectionID"`
-		DocIDs       []string `json:"docIDs"`
-		Timeout      string   `json:"timeout"`
-=======
 		CollectionName string   `json:"collectionName"`
 		DocIDs         []string `json:"docIDs"`
 		Timeout        string   `json:"timeout"`
->>>>>>> b7983334
 	}
 
 	if err := requestJSON(req, &reqBody); err != nil {
@@ -230,11 +224,7 @@
 		defer cancel()
 	}
 
-<<<<<<< HEAD
-	err := p2p.SyncDocuments(ctx, reqBody.CollectionID, reqBody.DocIDs)
-=======
 	err := p2p.SyncDocuments(ctx, reqBody.CollectionName, reqBody.DocIDs)
->>>>>>> b7983334
 	if err != nil {
 		responseJSON(rw, http.StatusInternalServerError, errorResponse{err})
 		return
@@ -390,11 +380,7 @@
 	removePeerDocuments.Responses.Set("400", errorResponse)
 
 	syncDocumentsRequestSchema := openapi3.NewObjectSchema().
-<<<<<<< HEAD
-		WithProperty("collectionID", openapi3.NewStringSchema()).
-=======
 		WithProperty("collectionName", openapi3.NewStringSchema()).
->>>>>>> b7983334
 		WithProperty("docIDs", openapi3.NewArraySchema().WithItems(openapi3.NewStringSchema())).
 		WithProperty("timeout", openapi3.NewStringSchema())
 
