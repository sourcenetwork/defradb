// Copyright 2023 Democratized Data Foundation
//
// Use of this software is governed by the Business Source License
// included in the file licenses/BSL.txt.
//
// As of the Change Date specified in that file, in accordance with
// the Business Source License, use of this software will be governed
// by the Apache License, Version 2.0, included in the file
// licenses/APL.txt.

package http

import (
	"bytes"
	"context"
	"encoding/json"
	"errors"
	"fmt"
	"net/http"
	"net/url"
	"strings"

	sse "github.com/vito/go-sse/sse"

	"github.com/sourcenetwork/defradb/client"
	"github.com/sourcenetwork/defradb/client/request"
	"github.com/sourcenetwork/defradb/datastore"
)

var _ client.Collection = (*Collection)(nil)

// Collection implements the client.Collection interface over HTTP.
type Collection struct {
	http *httpClient
	desc client.CollectionDescription
}

func (c *Collection) Description() client.CollectionDescription {
	return c.desc
}

func (c *Collection) Name() string {
	return c.desc.Name
}

func (c *Collection) Schema() client.SchemaDescription {
	return c.desc.Schema
}

func (c *Collection) ID() uint32 {
	return c.desc.ID
}

func (c *Collection) SchemaID() string {
	return c.desc.Schema.SchemaID
}

func (c *Collection) Create(ctx context.Context, doc *client.Document) error {
	methodURL := c.http.baseURL.JoinPath("collections", c.desc.Name)

	// We must call this here, else the doc key on the given object will not match
	// that of the document saved in the database
	err := doc.RemapAliasFieldsAndDockey(c.Description().Schema.Fields)
	if err != nil {
		return err
	}

	body, err := doc.String()
	if err != nil {
		return err
	}
	req, err := http.NewRequestWithContext(ctx, http.MethodPost, methodURL.String(), strings.NewReader(body))
	if err != nil {
		return err
	}
	_, err = c.http.request(req)
	if err != nil {
		return err
	}
	doc.Clean()
	return nil
}

func (c *Collection) CreateMany(ctx context.Context, docs []*client.Document) error {
	methodURL := c.http.baseURL.JoinPath("collections", c.desc.Name)

	var docMapList []map[string]any
	for _, doc := range docs {
<<<<<<< HEAD
		docMap, err := doc.ToMap()
=======
		// We must call this here, else the doc key on the given object will not match
		// that of the document saved in the database
		err := doc.RemapAliasFieldsAndDockey(c.Description().Schema.Fields)
		if err != nil {
			return err
		}

		docMap, err := documentJSON(doc)
>>>>>>> b8567c2a
		if err != nil {
			return err
		}
		docMapList = append(docMapList, docMap)
	}
	body, err := json.Marshal(docMapList)
	if err != nil {
		return err
	}
	req, err := http.NewRequestWithContext(ctx, http.MethodPost, methodURL.String(), bytes.NewBuffer(body))
	if err != nil {
		return err
	}
	_, err = c.http.request(req)
	if err != nil {
		return err
	}
	for _, doc := range docs {
		doc.Clean()
	}
	return nil
}

func (c *Collection) Update(ctx context.Context, doc *client.Document) error {
	methodURL := c.http.baseURL.JoinPath("collections", c.desc.Name, doc.Key().String())

	body, err := documentJSON(doc)
	if err != nil {
		return err
	}
	req, err := http.NewRequestWithContext(ctx, http.MethodPatch, methodURL.String(), bytes.NewBuffer(body))
	if err != nil {
		return err
	}
	_, err = c.http.request(req)
	if err != nil {
		return err
	}
	doc.Clean()
	return nil
}

func (c *Collection) Save(ctx context.Context, doc *client.Document) error {
	_, err := c.Get(ctx, doc.Key(), true)
	if err == nil {
		return c.Update(ctx, doc)
	}
	if errors.Is(err, client.ErrDocumentNotFound) {
		return c.Create(ctx, doc)
	}
	return err
}

func (c *Collection) Delete(ctx context.Context, docKey client.DocKey) (bool, error) {
	methodURL := c.http.baseURL.JoinPath("collections", c.desc.Name, docKey.String())

	req, err := http.NewRequestWithContext(ctx, http.MethodDelete, methodURL.String(), nil)
	if err != nil {
		return false, err
	}
	_, err = c.http.request(req)
	if err != nil {
		return false, err
	}
	return true, nil
}

func (c *Collection) Exists(ctx context.Context, docKey client.DocKey) (bool, error) {
	_, err := c.Get(ctx, docKey, false)
	if err != nil {
		return false, err
	}
	return true, nil
}

func (c *Collection) UpdateWith(ctx context.Context, target any, updater string) (*client.UpdateResult, error) {
	switch t := target.(type) {
	case string, map[string]any, *request.Filter:
		return c.UpdateWithFilter(ctx, t, updater)
	case client.DocKey:
		return c.UpdateWithKey(ctx, t, updater)
	case []client.DocKey:
		return c.UpdateWithKeys(ctx, t, updater)
	default:
		return nil, client.ErrInvalidUpdateTarget
	}
}

func (c *Collection) updateWith(
	ctx context.Context,
	request CollectionUpdateRequest,
) (*client.UpdateResult, error) {
	methodURL := c.http.baseURL.JoinPath("collections", c.desc.Name)

	body, err := json.Marshal(request)
	if err != nil {
		return nil, err
	}
	req, err := http.NewRequestWithContext(ctx, http.MethodPatch, methodURL.String(), bytes.NewBuffer(body))
	if err != nil {
		return nil, err
	}
	var result client.UpdateResult
	if err := c.http.requestJson(req, &result); err != nil {
		return nil, err
	}
	return &result, nil
}

func (c *Collection) UpdateWithFilter(
	ctx context.Context,
	filter any,
	updater string,
) (*client.UpdateResult, error) {
	return c.updateWith(ctx, CollectionUpdateRequest{
		Filter:  filter,
		Updater: updater,
	})
}

func (c *Collection) UpdateWithKey(
	ctx context.Context,
	key client.DocKey,
	updater string,
) (*client.UpdateResult, error) {
	return c.updateWith(ctx, CollectionUpdateRequest{
		Key:     key.String(),
		Updater: updater,
	})
}

func (c *Collection) UpdateWithKeys(
	ctx context.Context,
	docKeys []client.DocKey,
	updater string,
) (*client.UpdateResult, error) {
	var keys []string
	for _, key := range docKeys {
		keys = append(keys, key.String())
	}
	return c.updateWith(ctx, CollectionUpdateRequest{
		Keys:    keys,
		Updater: updater,
	})
}

func (c *Collection) DeleteWith(ctx context.Context, target any) (*client.DeleteResult, error) {
	switch t := target.(type) {
	case string, map[string]any, *request.Filter:
		return c.DeleteWithFilter(ctx, t)
	case client.DocKey:
		return c.DeleteWithKey(ctx, t)
	case []client.DocKey:
		return c.DeleteWithKeys(ctx, t)
	default:
		return nil, client.ErrInvalidDeleteTarget
	}
}

func (c *Collection) deleteWith(
	ctx context.Context,
	request CollectionDeleteRequest,
) (*client.DeleteResult, error) {
	methodURL := c.http.baseURL.JoinPath("collections", c.desc.Name)

	body, err := json.Marshal(request)
	if err != nil {
		return nil, err
	}
	req, err := http.NewRequestWithContext(ctx, http.MethodDelete, methodURL.String(), bytes.NewBuffer(body))
	if err != nil {
		return nil, err
	}
	var result client.DeleteResult
	if err := c.http.requestJson(req, &result); err != nil {
		return nil, err
	}
	return &result, nil
}

func (c *Collection) DeleteWithFilter(ctx context.Context, filter any) (*client.DeleteResult, error) {
	return c.deleteWith(ctx, CollectionDeleteRequest{
		Filter: filter,
	})
}

func (c *Collection) DeleteWithKey(ctx context.Context, docKey client.DocKey) (*client.DeleteResult, error) {
	return c.deleteWith(ctx, CollectionDeleteRequest{
		Key: docKey.String(),
	})
}

func (c *Collection) DeleteWithKeys(ctx context.Context, docKeys []client.DocKey) (*client.DeleteResult, error) {
	var keys []string
	for _, key := range docKeys {
		keys = append(keys, key.String())
	}
	return c.deleteWith(ctx, CollectionDeleteRequest{
		Keys: keys,
	})
}

func (c *Collection) Get(ctx context.Context, key client.DocKey, showDeleted bool) (*client.Document, error) {
	query := url.Values{}
	if showDeleted {
		query.Add("show_deleted", "true")
	}

	methodURL := c.http.baseURL.JoinPath("collections", c.desc.Name, key.String())
	methodURL.RawQuery = query.Encode()

	req, err := http.NewRequestWithContext(ctx, http.MethodGet, methodURL.String(), nil)
	if err != nil {
		return nil, err
	}
	var docMap map[string]any
	if err := c.http.requestJson(req, &docMap); err != nil {
		return nil, err
	}
	doc, err := client.NewDocFromMap(docMap)
	if err != nil {
		return nil, err
	}
	doc.Clean()
	return doc, nil
}

func (c *Collection) WithTxn(tx datastore.Txn) client.Collection {
	return &Collection{
		http: c.http.withTxn(tx.ID()),
		desc: c.desc,
	}
}

func (c *Collection) GetAllDocKeys(ctx context.Context) (<-chan client.DocKeysResult, error) {
	methodURL := c.http.baseURL.JoinPath("collections", c.desc.Name)

	req, err := http.NewRequestWithContext(ctx, http.MethodGet, methodURL.String(), nil)
	if err != nil {
		return nil, err
	}
	c.http.setDefaultHeaders(req)

	res, err := c.http.client.Do(req)
	if err != nil {
		return nil, err
	}
	docKeyCh := make(chan client.DocKeysResult)

	go func() {
		eventReader := sse.NewReadCloser(res.Body)
		// ignore close errors because the status
		// and body of the request are already
		// checked and it cannot be handled properly
		defer eventReader.Close() //nolint:errcheck
		defer close(docKeyCh)

		for {
			evt, err := eventReader.Next()
			if err != nil {
				return
			}
			var res DocKeyResult
			if err := json.Unmarshal(evt.Data, &res); err != nil {
				return
			}
			key, err := client.NewDocKeyFromString(res.Key)
			if err != nil {
				return
			}
			docKey := client.DocKeysResult{
				Key: key,
			}
			if res.Error != "" {
				docKey.Err = fmt.Errorf(res.Error)
			}
			docKeyCh <- docKey
		}
	}()

	return docKeyCh, nil
}

func (c *Collection) CreateIndex(
	ctx context.Context,
	indexDesc client.IndexDescription,
) (client.IndexDescription, error) {
	methodURL := c.http.baseURL.JoinPath("collections", c.desc.Name, "indexes")

	body, err := json.Marshal(&indexDesc)
	if err != nil {
		return client.IndexDescription{}, err
	}
	req, err := http.NewRequestWithContext(ctx, http.MethodPost, methodURL.String(), bytes.NewBuffer(body))
	if err != nil {
		return client.IndexDescription{}, err
	}
	var index client.IndexDescription
	if err := c.http.requestJson(req, &index); err != nil {
		return client.IndexDescription{}, err
	}
	return index, nil
}

func (c *Collection) DropIndex(ctx context.Context, indexName string) error {
	methodURL := c.http.baseURL.JoinPath("collections", c.desc.Name, "indexes", indexName)

	req, err := http.NewRequestWithContext(ctx, http.MethodDelete, methodURL.String(), nil)
	if err != nil {
		return err
	}
	_, err = c.http.request(req)
	return err
}

func (c *Collection) GetIndexes(ctx context.Context) ([]client.IndexDescription, error) {
	methodURL := c.http.baseURL.JoinPath("collections", c.desc.Name, "indexes")

	req, err := http.NewRequestWithContext(ctx, http.MethodGet, methodURL.String(), nil)
	if err != nil {
		return nil, err
	}
	var indexes []client.IndexDescription
	if err := c.http.requestJson(req, &indexes); err != nil {
		return nil, err
	}
	return c.desc.Indexes, nil
}<|MERGE_RESOLUTION|>--- conflicted
+++ resolved
@@ -84,11 +84,8 @@
 func (c *Collection) CreateMany(ctx context.Context, docs []*client.Document) error {
 	methodURL := c.http.baseURL.JoinPath("collections", c.desc.Name)
 
-	var docMapList []map[string]any
+	var docMapList []json.RawMessage
 	for _, doc := range docs {
-<<<<<<< HEAD
-		docMap, err := doc.ToMap()
-=======
 		// We must call this here, else the doc key on the given object will not match
 		// that of the document saved in the database
 		err := doc.RemapAliasFieldsAndDockey(c.Description().Schema.Fields)
@@ -97,7 +94,6 @@
 		}
 
 		docMap, err := documentJSON(doc)
->>>>>>> b8567c2a
 		if err != nil {
 			return err
 		}
