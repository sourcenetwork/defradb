// Copyright 2024 Democratized Data Foundation
//
// Use of this software is governed by the Business Source License
// included in the file licenses/BSL.txt.
//
// As of the Change Date specified in that file, in accordance with
// the Business Source License, use of this software will be governed
// by the Apache License, Version 2.0, included in the file
// licenses/APL.txt.

package node

import (
	"context"
	"errors"
	"fmt"
	gohttp "net/http"

	"github.com/sourcenetwork/corelog"
	"github.com/sourcenetwork/immutable"

	"github.com/sourcenetwork/defradb/client"
	"github.com/sourcenetwork/defradb/http"
	"github.com/sourcenetwork/defradb/internal/db"
	"github.com/sourcenetwork/defradb/internal/kms"
	"github.com/sourcenetwork/defradb/net"
)

var log = corelog.NewLogger("node")

// Option is a generic option that applies to any subsystem.
//
// Invalid option types will be silently ignored. Valid option types are:
// - `ACPOpt`
// - `NodeOpt`
// - `StoreOpt`
// - `db.Option`
// - `http.ServerOpt`
// - `net.NodeOpt`
type Option any

// Options contains start configuration values.
type Options struct {
<<<<<<< HEAD
	disableP2P bool
	disableAPI bool
	kmsType    immutable.Option[kms.ServiceType]
=======
	disableP2P        bool
	disableAPI        bool
	enableDevelopment bool
>>>>>>> 09b49c64
}

// DefaultOptions returns options with default settings.
func DefaultOptions() *Options {
	return &Options{}
}

// NodeOpt is a function for setting configuration values.
type NodeOpt func(*Options)

// WithDisableP2P sets the disable p2p flag.
func WithDisableP2P(disable bool) NodeOpt {
	return func(o *Options) {
		o.disableP2P = disable
	}
}

// WithDisableAPI sets the disable api flag.
func WithDisableAPI(disable bool) NodeOpt {
	return func(o *Options) {
		o.disableAPI = disable
	}
}

<<<<<<< HEAD
func WithKMS(kms kms.ServiceType) NodeOpt {
	return func(o *Options) {
		o.kmsType = immutable.Some(kms)
=======
// WithEnableDevelopment sets the enable development mode flag.
func WithEnableDevelopment(enable bool) NodeOpt {
	return func(o *Options) {
		o.enableDevelopment = enable
>>>>>>> 09b49c64
	}
}

// Node is a DefraDB instance with optional sub-systems.
type Node struct {
<<<<<<< HEAD
	DB         client.DB
	Peer       *net.Peer
	Server     *http.Server
	kmsService kms.Service
=======
	DB     client.DB
	Peer   *net.Peer
	Server *http.Server

	options    *Options
	dbOpts     []db.Option
	acpOpts    []ACPOpt
	netOpts    []net.NodeOpt
	storeOpts  []StoreOpt
	serverOpts []http.ServerOpt
	lensOpts   []LenOpt
>>>>>>> 09b49c64
}

// New returns a new node instance configured with the given options.
func New(ctx context.Context, opts ...Option) (*Node, error) {
	n := Node{
		options: DefaultOptions(),
	}
	for _, opt := range opts {
		switch t := opt.(type) {
		case NodeOpt:
			t(n.options)

		case ACPOpt:
			n.acpOpts = append(n.acpOpts, t)

		case StoreOpt:
			n.storeOpts = append(n.storeOpts, t)

		case db.Option:
			n.dbOpts = append(n.dbOpts, t)

		case http.ServerOpt:
			n.serverOpts = append(n.serverOpts, t)

		case net.NodeOpt:
			n.netOpts = append(n.netOpts, t)

		case LenOpt:
			n.lensOpts = append(n.lensOpts, t)
		}
	}
	return &n, nil
}

// Start starts the node sub-systems.
func (n *Node) Start(ctx context.Context) error {
	rootstore, err := NewStore(ctx, n.storeOpts...)
	if err != nil {
		return err
	}
	acp, err := NewACP(ctx, n.acpOpts...)
	if err != nil {
		return err
	}
	lens, err := NewLens(ctx, n.lensOpts...)
	if err != nil {
		return err
	}
	n.DB, err = db.NewDB(ctx, rootstore, acp, lens, n.dbOpts...)
	if err != nil {
		return err
	}

<<<<<<< HEAD
	var peer *net.Peer
	var kmsService kms.Service
	if !options.disableP2P {
		// setup net node
		peer, err = net.NewPeer(ctx, db.Blockstore(), db.Encstore(), db.Events(), netOpts...)
=======
	if !n.options.disableP2P {
		// setup net node
		n.Peer, err = net.NewPeer(ctx, n.DB.Blockstore(), n.DB.Events(), n.netOpts...)
>>>>>>> 09b49c64
		if err != nil {
			return err
		}

		if options.kmsType.HasValue() {
			switch options.kmsType.Value() {
			case kms.PubSubServiceType:
				kmsService, err = kms.NewPubSubService(
					ctx,
					peer.PeerID(),
					peer.Server(),
					db.Events(),
					db.Encstore(),
				)
			}
			if err != nil {
				return nil, err
			}
		}
	}

	if !n.options.disableAPI {
		// setup http server
		handler, err := http.NewHandler(n.DB)
		if err != nil {
			return err
		}
		n.Server, err = http.NewServer(handler, n.serverOpts...)
		if err != nil {
			return err
		}
<<<<<<< HEAD
	}

	return &Node{
		DB:         db,
		Peer:       peer,
		Server:     server,
		kmsService: kmsService,
	}, nil
}

// Start starts the node sub-systems.
func (n *Node) Start(ctx context.Context) error {
	if n.Server != nil {
		err := n.Server.SetListener()
=======
		err = n.Server.SetListener()
>>>>>>> 09b49c64
		if err != nil {
			return err
		}
		log.InfoContext(ctx,
			fmt.Sprintf("Providing HTTP API at %s PlaygroundEnabled=%t", n.Server.Address(), http.PlaygroundEnabled))
		log.InfoContext(ctx, fmt.Sprintf("Providing GraphQL endpoint at %s/v0/graphql", n.Server.Address()))
		go func() {
			if err := n.Server.Serve(); err != nil && !errors.Is(err, gohttp.ErrServerClosed) {
				log.ErrorContextE(ctx, "HTTP server stopped", err)
			}
		}()
	}

	return nil
}

// Close stops the node sub-systems.
func (n *Node) Close(ctx context.Context) error {
	var err error
	if n.Server != nil {
		err = n.Server.Shutdown(ctx)
	}
	if n.Peer != nil {
		n.Peer.Close()
	}
	if n.DB != nil {
		n.DB.Close()
	}
	return err
}

// PurgeAndRestart causes the node to shutdown, purge all data from
// its datastore, and restart.
func (n *Node) PurgeAndRestart(ctx context.Context) error {
	if !n.options.enableDevelopment {
		return ErrPurgeWithDevModeDisabled
	}
	err := n.Close(ctx)
	if err != nil {
		return err
	}
	err = purgeStore(ctx, n.storeOpts...)
	if err != nil {
		return err
	}
	return n.Start(ctx)
}<|MERGE_RESOLUTION|>--- conflicted
+++ resolved
@@ -41,15 +41,10 @@
 
 // Options contains start configuration values.
 type Options struct {
-<<<<<<< HEAD
-	disableP2P bool
-	disableAPI bool
-	kmsType    immutable.Option[kms.ServiceType]
-=======
 	disableP2P        bool
 	disableAPI        bool
 	enableDevelopment bool
->>>>>>> 09b49c64
+	kmsType           immutable.Option[kms.ServiceType]
 }
 
 // DefaultOptions returns options with default settings.
@@ -74,30 +69,25 @@
 	}
 }
 
-<<<<<<< HEAD
 func WithKMS(kms kms.ServiceType) NodeOpt {
 	return func(o *Options) {
 		o.kmsType = immutable.Some(kms)
-=======
+	}
+}
+
 // WithEnableDevelopment sets the enable development mode flag.
 func WithEnableDevelopment(enable bool) NodeOpt {
 	return func(o *Options) {
 		o.enableDevelopment = enable
->>>>>>> 09b49c64
 	}
 }
 
 // Node is a DefraDB instance with optional sub-systems.
 type Node struct {
-<<<<<<< HEAD
 	DB         client.DB
 	Peer       *net.Peer
 	Server     *http.Server
 	kmsService kms.Service
-=======
-	DB     client.DB
-	Peer   *net.Peer
-	Server *http.Server
 
 	options    *Options
 	dbOpts     []db.Option
@@ -106,7 +96,6 @@
 	storeOpts  []StoreOpt
 	serverOpts []http.ServerOpt
 	lensOpts   []LenOpt
->>>>>>> 09b49c64
 }
 
 // New returns a new node instance configured with the given options.
@@ -160,34 +149,25 @@
 		return err
 	}
 
-<<<<<<< HEAD
-	var peer *net.Peer
-	var kmsService kms.Service
-	if !options.disableP2P {
-		// setup net node
-		peer, err = net.NewPeer(ctx, db.Blockstore(), db.Encstore(), db.Events(), netOpts...)
-=======
 	if !n.options.disableP2P {
 		// setup net node
 		n.Peer, err = net.NewPeer(ctx, n.DB.Blockstore(), n.DB.Events(), n.netOpts...)
->>>>>>> 09b49c64
-		if err != nil {
-			return err
-		}
-
-		if options.kmsType.HasValue() {
-			switch options.kmsType.Value() {
+		if err != nil {
+			return err
+		}
+		if n.options.kmsType.HasValue() {
+			switch n.options.kmsType.Value() {
 			case kms.PubSubServiceType:
-				kmsService, err = kms.NewPubSubService(
+				n.kmsService, err = kms.NewPubSubService(
 					ctx,
-					peer.PeerID(),
-					peer.Server(),
-					db.Events(),
-					db.Encstore(),
+					n.Peer.PeerID(),
+					n.Peer.Server(),
+					n.DB.Events(),
+					n.DB.Encstore(),
 				)
 			}
 			if err != nil {
-				return nil, err
+				return err
 			}
 		}
 	}
@@ -202,24 +182,7 @@
 		if err != nil {
 			return err
 		}
-<<<<<<< HEAD
-	}
-
-	return &Node{
-		DB:         db,
-		Peer:       peer,
-		Server:     server,
-		kmsService: kmsService,
-	}, nil
-}
-
-// Start starts the node sub-systems.
-func (n *Node) Start(ctx context.Context) error {
-	if n.Server != nil {
-		err := n.Server.SetListener()
-=======
 		err = n.Server.SetListener()
->>>>>>> 09b49c64
 		if err != nil {
 			return err
 		}
