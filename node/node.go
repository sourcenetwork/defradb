--- conflicted
+++ resolved
@@ -91,21 +91,17 @@
 	if err != nil {
 		return err
 	}
-<<<<<<< HEAD
 
 	dbOpts := filterOptions[db.Option](n.options)
 	if n.config.disableP2P {
 		dbOpts = append(dbOpts, db.WithSearchableEncryptionKey(nil))
 	}
 
-	n.DB, err = db.NewDB(ctx, rootstore, documentACP, lens, dbOpts...)
-=======
 	nodeACP, err := NewNodeACP(ctx, filterOptions[NodeACPOpt](n.options)...)
 	if err != nil {
 		return err
 	}
-	n.DB, err = db.NewDB(ctx, rootstore, nodeACP, documentACP, lens, filterOptions[db.Option](n.options)...)
->>>>>>> 411c6bce
+	n.DB, err = db.NewDB(ctx, rootstore, nodeACP, documentACP, lens, dbOpts...)
 	if err != nil {
 		return err
 	}
