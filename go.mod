--- conflicted
+++ resolved
@@ -49,12 +49,8 @@
 	go.opentelemetry.io/otel/sdk/metric v1.25.0
 	go.uber.org/zap v1.27.0
 	golang.org/x/exp v0.0.0-20240222234643-814bf88cf225
-<<<<<<< HEAD
 	golang.org/x/term v0.17.0
-	google.golang.org/grpc v1.62.1
-=======
 	google.golang.org/grpc v1.63.2
->>>>>>> 13c4c9d0
 	google.golang.org/protobuf v1.33.0
 )
 
@@ -299,12 +295,8 @@
 	golang.org/x/mod v0.15.0 // indirect
 	golang.org/x/net v0.23.0 // indirect
 	golang.org/x/sync v0.6.0 // indirect
-<<<<<<< HEAD
-	golang.org/x/sys v0.18.0 // indirect
-=======
 	golang.org/x/sys v0.19.0 // indirect
 	golang.org/x/term v0.19.0 // indirect
->>>>>>> 13c4c9d0
 	golang.org/x/text v0.14.0 // indirect
 	golang.org/x/tools v0.18.0 // indirect
 	gonum.org/v1/gonum v0.14.0 // indirect
