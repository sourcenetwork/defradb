--- conflicted
+++ resolved
@@ -101,11 +101,8 @@
 	errReplicatorCollections                    string = "failed to get collections for replicator"
 	errReplicatorNotFound                       string = "replicator not found"
 	errCanNotEncryptBuiltinField                string = "can not encrypt build-in field"
-<<<<<<< HEAD
 	errFailedToHandleEncKeysReceivedEvent       string = "failed to handle encryption-keys-received event"
-=======
 	errSelfReferenceWithoutSelf                 string = "must specify 'Self' kind for self referencing relations"
->>>>>>> ccf4d937
 )
 
 var (
