--- conflicted
+++ resolved
@@ -524,7 +524,6 @@
 					return true
 				}
 
-<<<<<<< HEAD
 				jsonPath := client.JSONPath{}
 				if indexedField.Kind == client.FieldKind_NILLABLE_JSON {
 				jsonPathLoop:
@@ -536,6 +535,16 @@
 								// to limit the search only to array elements
 								op, ok := key.(*mapper.Operator)
 								if ok && isArrayCondition(op.Operation) {
+									if op.Operation == compOpNone {
+										// if the array condition is _none it doesn't make sense to use index  because
+										// values picked by the index is random guessing. For example if we have doc1
+										// with array of [3, 5, 1] and doc2 with [7, 4, 8] the index first fetches
+										// value 1 of doc1, let it go through the filter and then fetches value 3 of doc1
+										// again, skips it (because it cached doc1 id) and fetches value 4 of doc2, and
+										// so on until it exhaust all prefixes in ascending order.
+										// It might be even less effective than just scanning all documents.
+										return true
+									}
 									jsonPath = jsonPath.AppendIndex(0)
 								}
 								break jsonPathLoop
@@ -543,35 +552,6 @@
 							jsonPath = jsonPath.AppendProperty(prop.Name)
 							condMap = filterVal.(map[connor.FilterKey]any)
 						}
-=======
-			jsonPath := client.JSONPath{}
-			if fieldDef.Kind == client.FieldKind_NILLABLE_JSON {
-			jsonPathLoop:
-				for {
-					for key, filterVal := range condMap {
-						prop, ok := key.(*mapper.ObjectProperty)
-						if !ok {
-							// if filter contains an array condition, we need to append index 0 to the json path
-							// to limit the search only to array elements
-							op, ok := key.(*mapper.Operator)
-							if ok && isArrayCondition(op.Operation) {
-								if op.Operation == compOpNone {
-									// if the array condition is _none it doesn't make sense to use index  because
-									// values picked by the index is random guessing. For example if we have doc1
-									// with array of [3, 5, 1] and doc2 with [7, 4, 8] the index first fetches
-									// value 1 of doc1, let it go through the filter and then fetches value 3 of doc1
-									// again, skips it (because it cached doc1 id) and fetches value 4 of doc2, and
-									// so on until it exhaust all prefixes in ascending order.
-									// It might be even less effective than just scanning all documents.
-									return nil, nil
-								}
-								jsonPath = jsonPath.AppendIndex(0)
-							}
-							break jsonPathLoop
-						}
-						jsonPath = jsonPath.AppendProperty(prop.Name)
-						condMap = filterVal.(map[connor.FilterKey]any)
->>>>>>> 486f9daf
 					}
 				}
 
@@ -582,17 +562,18 @@
 						kind:     indexedField.Kind,
 					}
 
-					if cond.op == compOpNone || cond.op == opNe {
-						// if the array condition is _none it doesn't make sense to use index
-						return true
-					}
-
-<<<<<<< HEAD
+					// TODO: check what of this is needed if any
+					//if cond.op == opNe {
+					// if the array condition is _none it doesn't make sense to use index
+					//return true
+					//}
+
+					var err error
 					if len(jsonPath) > 0 {
-						err = determineJSONFilterCondition(&cond, filterVal, jsonPath)
+						err = setJSONFilterCondition(&cond, filterVal, jsonPath)
 					} else if filterVal == nil {
 						cond.val, err = client.NewNormalNil(cond.kind)
-					} else if !indexedField.Kind.IsArray() {
+					} else if !f.indexedFields[i].Kind.IsArray() {
 						cond.val, err = client.NewNormalValue(filterVal)
 					} else {
 						subCondMap := filterVal.(map[connor.FilterKey]any)
@@ -612,28 +593,6 @@
 
 					if err != nil {
 						return false
-=======
-				var err error
-				if len(jsonPath) > 0 {
-					err = setJSONFilterCondition(&cond, filterVal, jsonPath)
-				} else if filterVal == nil {
-					cond.val, err = client.NewNormalNil(cond.kind)
-				} else if !f.indexedFields[i].Kind.IsArray() {
-					cond.val, err = client.NewNormalValue(filterVal)
-				} else {
-					subCondMap := filterVal.(map[connor.FilterKey]any)
-					for subKey, subVal := range subCondMap {
-						if subVal == nil {
-							arrKind := cond.kind.(client.ScalarArrayKind)
-							cond.val, err = client.NewNormalNil(arrKind.SubKind())
-						} else {
-							cond.val, err = client.NewNormalValue(subVal)
-						}
-						cond.arrOp = cond.op
-						cond.op = subKey.(*mapper.Operator).Operation
-						// the sub condition is supposed to have only 1 record
-						break
->>>>>>> 486f9daf
 					}
 
 					found = true
@@ -659,46 +618,26 @@
 	return result, nil
 }
 
-<<<<<<< HEAD
-// determineJSONFilterCondition determines the condition and its corresponding operation for a
-// JSON filter condition.
-// It mutates the given condition to make it match the filter value and JSON path so that
-// it can be used to fetch the indexed data.
-func determineJSONFilterCondition(cond *fieldFilterCond, filterVal any, jsonPath client.JSONPath) error {
-	var jsonVal client.JSON
-	var err error
-=======
 // setJSONFilterCondition sets up the given condition struct based on the filter value and JSON path so that
 // it can be used to fetch the indexed data.
 func setJSONFilterCondition(cond *fieldFilterCond, filterVal any, jsonPath client.JSONPath) error {
->>>>>>> 486f9daf
 	if isArrayCondition(cond.op) {
 		subCondMap := filterVal.(map[connor.FilterKey]any)
 		for subKey, subVal := range subCondMap {
 			cond.arrOp = cond.op
 			cond.op = subKey.(*mapper.Operator).Operation
-<<<<<<< HEAD
-			jsonVal, err = client.NewJSONWithPath(subVal, jsonPath)
-			if err == nil {
-				cond.val = client.NewNormalJSON(jsonVal)
-			}
-=======
 			jsonVal, err := client.NewJSONWithPath(subVal, jsonPath)
 			if err != nil {
 				return err
 			}
 			cond.val = client.NewNormalJSON(jsonVal)
->>>>>>> 486f9daf
 			// the array sub condition (_any, _all or _none) is supposed to have only 1 record
 			break
 		}
 	} else if cond.op == opIn {
-<<<<<<< HEAD
-=======
 		// values in _in operator should not be considered as array elements just because they happened
 		// to be written as an array in the filter. We need to convert them to normal values and
 		// treat them individually.
->>>>>>> 486f9daf
 		var jsonVals []client.JSON
 		if anyArr, ok := filterVal.([]any); ok {
 			// if filter value is []any we convert each value separately because JSON might have
@@ -706,11 +645,7 @@
 			// client.ToArrayOfNormalValues
 			jsonVals = make([]client.JSON, 0, len(anyArr))
 			for _, val := range anyArr {
-<<<<<<< HEAD
-				jsonVal, err = client.NewJSONWithPath(val, jsonPath)
-=======
 				jsonVal, err := client.NewJSONWithPath(val, jsonPath)
->>>>>>> 486f9daf
 				if err != nil {
 					return err
 				}
@@ -727,11 +662,7 @@
 			}
 			jsonVals = make([]client.JSON, 0, len(normArr))
 			for _, val := range normArr {
-<<<<<<< HEAD
-				jsonVal, err = client.NewJSONWithPath(val.Unwrap(), jsonPath)
-=======
 				jsonVal, err := client.NewJSONWithPath(val.Unwrap(), jsonPath)
->>>>>>> 486f9daf
 				if err != nil {
 					return err
 				}
@@ -744,11 +675,7 @@
 		}
 		cond.val = normJSONs
 	} else {
-<<<<<<< HEAD
-		jsonVal, err = client.NewJSONWithPath(filterVal, jsonPath)
-=======
 		jsonVal, err := client.NewJSONWithPath(filterVal, jsonPath)
->>>>>>> 486f9daf
 		if err != nil {
 			return err
 		}
