// Copyright 2022 Democratized Data Foundation
//
// Use of this software is governed by the Business Source License
// included in the file licenses/BSL.txt.
//
// As of the Change Date specified in that file, in accordance with
// the Business Source License, use of this software will be governed
// by the Apache License, Version 2.0, included in the file
// licenses/APL.txt.

package schema

import (
	gql "github.com/sourcenetwork/graphql-go"

	schemaTypes "github.com/sourcenetwork/defradb/internal/request/graphql/schema/types"
)

// SchemaManager creates an instanced management point
// for schema intake/outtake, and updates.
type SchemaManager struct {
	schema    gql.Schema
	Generator *Generator
}

// NewSchemaManager returns a new instance of a SchemaManager
// with a new default type map
func NewSchemaManager() (*SchemaManager, error) {
	sm := &SchemaManager{}

	orderEnum := schemaTypes.OrderingEnum()
	crdtEnum := schemaTypes.CRDTEnum()
	explainEnum := schemaTypes.ExplainEnum()

	commitLinkObject := schemaTypes.CommitLinkObject()
	commitObject := schemaTypes.CommitObject(commitLinkObject)
	commitsOrderArg := schemaTypes.CommitsOrderArg(orderEnum)

	indexFieldInput := schemaTypes.IndexFieldInputObject(orderEnum)

	schema, err := gql.NewSchema(gql.SchemaConfig{
		Types: defaultTypes(
			commitObject,
			commitLinkObject,
			commitsOrderArg,
			orderEnum,
			crdtEnum,
			explainEnum,
			indexFieldInput,
		),
<<<<<<< HEAD
		Query:      defaultQueryType(commitObject, commitsOrderArg),
		Mutation:   defaultMutationType(),
		Directives: defaultDirectivesType(crdtEnum, explainEnum, orderEnum, indexFieldInput),
=======
		Query:        defaultQueryType(commitObject, commitsOrderArg),
		Mutation:     defaultMutationType(),
		Subscription: defaultSubscriptionType(),
		Directives:   defaultDirectivesType(crdtEnum, explainEnum, orderEnum),
>>>>>>> ccf4d937
	})
	if err != nil {
		return sm, err
	}
	sm.schema = schema

	sm.NewGenerator()

	return sm, nil
}

func (s *SchemaManager) Schema() *gql.Schema {
	return &s.schema
}

// ResolveTypes ensures all necessary types are defined, and
// resolves any remaining thunks/closures defined on object fields.
// It should be called *after* all dependent types have been added.
func (s *SchemaManager) ResolveTypes() error {
	// basically, this function just refreshes the
	// schema.TypeMap, and runs the internal
	// typeMapReducer (https://github.com/sourcenetwork/graphql-go/blob/v0.7.9/schema.go#L275)
	// which ensures all the necessary types are defined in the
	// typeMap, and if there are any outstanding Thunks/closures
	// resolve them.

	// ATM, there is no function to easily call the internal
	// typeMapReducer function, so as a hack, we are just
	// going to re-add the Query type.

	for _, gqlType := range s.schema.TypeMap() {
		object, isObject := gqlType.(*gql.Object)
		if !isObject {
			continue
		}
		// We need to make sure the object's fields are resolved
		object.Fields()

		if object.Error() != nil {
			return object.Error()
		}
	}

	query := s.schema.QueryType()
	return s.schema.AppendType(query)
}

// @todo: Use a better default Query type
func defaultQueryType(commitObject *gql.Object, commitsOrderArg *gql.InputObject) *gql.Object {
	queryCommits := schemaTypes.QueryCommits(commitObject, commitsOrderArg)
	queryLatestCommits := schemaTypes.QueryLatestCommits(commitObject)

	return gql.NewObject(gql.ObjectConfig{
		Name: "Query",
		Fields: gql.Fields{
			"_": &gql.Field{
				Name: "_",
				Type: gql.Boolean,
			},

			// database API queries
			queryCommits.Name:       queryCommits,
			queryLatestCommits.Name: queryLatestCommits,
		},
	})
}

func defaultMutationType() *gql.Object {
	return gql.NewObject(gql.ObjectConfig{
		Name: "Mutation",
		Fields: gql.Fields{
			"_": &gql.Field{
				Name: "_",
				Type: gql.Boolean,
			},
		},
	})
}

func defaultSubscriptionType() *gql.Object {
	return gql.NewObject(gql.ObjectConfig{
		Name: "Subscription",
		Fields: gql.Fields{
			"_": &gql.Field{
				Name: "_",
				Type: gql.Boolean,
			},
		},
	})
}

// default directives type.
func defaultDirectivesType(
	crdtEnum *gql.Enum,
	explainEnum *gql.Enum,
	orderEnum *gql.Enum,
	indexFieldInput *gql.InputObject,
) []*gql.Directive {
	return []*gql.Directive{
		schemaTypes.CRDTFieldDirective(crdtEnum),
		schemaTypes.ExplainDirective(explainEnum),
		schemaTypes.PolicyDirective(),
		schemaTypes.IndexDirective(orderEnum, indexFieldInput),
		schemaTypes.PrimaryDirective(),
		schemaTypes.RelationDirective(),
	}
}

func inlineArrayTypes() []gql.Type {
	return []gql.Type{
		gql.Boolean,
		gql.Float,
		gql.Int,
		gql.String,
		gql.NewNonNull(gql.Boolean),
		gql.NewNonNull(gql.Float),
		gql.NewNonNull(gql.Int),
		gql.NewNonNull(gql.String),
	}
}

// default type map includes all the native scalar types
func defaultTypes(
	commitObject *gql.Object,
	commitLinkObject *gql.Object,
	commitsOrderArg *gql.InputObject,
	orderEnum *gql.Enum,
	crdtEnum *gql.Enum,
	explainEnum *gql.Enum,
	indexFieldInput *gql.InputObject,
) []gql.Type {
	blobScalarType := schemaTypes.BlobScalarType()
	jsonScalarType := schemaTypes.JSONScalarType()

	return []gql.Type{
		// Base Scalar types
		gql.Boolean,
		gql.DateTime,
		gql.Float,
		gql.ID,
		gql.Int,
		gql.String,

		// Custom Scalar types
		blobScalarType,
		jsonScalarType,

		// Base Query types

		// Sort/Order enum
		orderEnum,

		// Filter scalar blocks
		schemaTypes.BooleanOperatorBlock(),
		schemaTypes.NotNullBooleanOperatorBlock(),
		schemaTypes.DateTimeOperatorBlock(),
		schemaTypes.FloatOperatorBlock(),
		schemaTypes.NotNullFloatOperatorBlock(),
		schemaTypes.IdOperatorBlock(),
		schemaTypes.IntOperatorBlock(),
		schemaTypes.NotNullIntOperatorBlock(),
		schemaTypes.StringOperatorBlock(),
		schemaTypes.NotNullstringOperatorBlock(),
		schemaTypes.JSONOperatorBlock(jsonScalarType),
		schemaTypes.NotNullJSONOperatorBlock(jsonScalarType),
		schemaTypes.BlobOperatorBlock(blobScalarType),
		schemaTypes.NotNullBlobOperatorBlock(blobScalarType),

		commitsOrderArg,
		commitLinkObject,
		commitObject,

		crdtEnum,
		explainEnum,

		indexFieldInput,
	}
}<|MERGE_RESOLUTION|>--- conflicted
+++ resolved
@@ -48,16 +48,10 @@
 			explainEnum,
 			indexFieldInput,
 		),
-<<<<<<< HEAD
-		Query:      defaultQueryType(commitObject, commitsOrderArg),
-		Mutation:   defaultMutationType(),
-		Directives: defaultDirectivesType(crdtEnum, explainEnum, orderEnum, indexFieldInput),
-=======
 		Query:        defaultQueryType(commitObject, commitsOrderArg),
 		Mutation:     defaultMutationType(),
+		Directives:   defaultDirectivesType(crdtEnum, explainEnum, orderEnum, indexFieldInput),
 		Subscription: defaultSubscriptionType(),
-		Directives:   defaultDirectivesType(crdtEnum, explainEnum, orderEnum),
->>>>>>> ccf4d937
 	})
 	if err != nil {
 		return sm, err
