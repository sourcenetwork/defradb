--- conflicted
+++ resolved
@@ -130,23 +130,13 @@
 		},
 		{
 			description: "unknown argument",
-<<<<<<< HEAD
-			sdl:         `type user @index(unknown: "something", includes: [{name: "name"}]) {}`,
+			sdl:         `type user @index(unknown: "something", includes: [{field: "name"}]) {}`,
 			expectedErr: `Unknown argument "unknown" on directive "@index".`,
-		},
-		{
-			description: "invalid index name type",
-			sdl:         `type user @index(name: 1, includes: [{name: "name"}]) {}`,
-			expectedErr: `Argument "name" has invalid value 1`,
-=======
-			sdl:         `type user @index(unknown: "something", includes: [{field: "name"}]) {}`,
-			expectedErr: errIndexUnknownArgument,
 		},
 		{
 			description: "invalid index name type",
 			sdl:         `type user @index(name: 1, includes: [{field: "name"}]) {}`,
-			expectedErr: errIndexInvalidArgument,
->>>>>>> e81133e6
+			expectedErr: `Argument "name" has invalid value 1`,
 		},
 		{
 			description: "index name starts with a number",
@@ -170,13 +160,8 @@
 		},
 		{
 			description: "invalid 'unique' value type",
-<<<<<<< HEAD
-			sdl:         `type user @index(includes: [{name: "name"}], unique: "true") {}`,
+			sdl:         `type user @index(includes: [{field: "name"}], unique: "true") {}`,
 			expectedErr: `Argument "unique" has invalid value "true"`,
-=======
-			sdl:         `type user @index(includes: [{field: "name"}], unique: "true") {}`,
-			expectedErr: errIndexInvalidArgument,
->>>>>>> e81133e6
 		},
 		{
 			description: "invalid 'includes' value type (not a list)",
