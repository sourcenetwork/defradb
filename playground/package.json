--- conflicted
+++ resolved
@@ -10,13 +10,8 @@
     "preview": "vite preview"
   },
   "dependencies": {
-<<<<<<< HEAD
-    "graphiql": "^3.7.2",
+    "graphiql": "^3.8.1",
     "graphql": "^16.10.0",
-=======
-    "graphiql": "^3.8.1",
-    "graphql": "^16.9.0",
->>>>>>> c2becc00
     "react": "^18.3.1",
     "react-dom": "^18.3.1",
     "swagger-ui-react": "^5.18.2"
