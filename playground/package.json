{
  "name": "playground",
  "private": true,
  "version": "0.0.0",
  "type": "module",
  "scripts": {
    "dev": "vite",
    "build": "tsc && vite build",
    "lint": "eslint src --ext ts,tsx --report-unused-disable-directives --max-warnings 0",
    "preview": "vite preview"
  },
  "dependencies": {
    "graphiql": "^3.7.1",
    "graphql": "^16.9.0",
    "react": "^18.3.1",
    "react-dom": "^18.3.1",
    "swagger-ui-react": "^5.17.14"
  },
  "devDependencies": {
    "@types/react": "^18.3.6",
    "@types/react-dom": "^18.3.0",
    "@types/swagger-ui-react": "^4.18.3",
    "@typescript-eslint/eslint-plugin": "^8.5.0",
    "@typescript-eslint/parser": "^8.5.0",
    "@vitejs/plugin-react-swc": "^3.7.0",
    "eslint": "^9.10.0",
    "eslint-plugin-react-hooks": "^4.6.2",
<<<<<<< HEAD
    "eslint-plugin-react-refresh": "^0.4.12",
    "typescript": "^5.5.4",
    "vite": "^5.4.5"
=======
    "eslint-plugin-react-refresh": "^0.4.9",
    "typescript": "^5.6.2",
    "vite": "^5.4.3"
>>>>>>> 6d0ced43
  }
}<|MERGE_RESOLUTION|>--- conflicted
+++ resolved
@@ -25,14 +25,8 @@
     "@vitejs/plugin-react-swc": "^3.7.0",
     "eslint": "^9.10.0",
     "eslint-plugin-react-hooks": "^4.6.2",
-<<<<<<< HEAD
     "eslint-plugin-react-refresh": "^0.4.12",
-    "typescript": "^5.5.4",
+    "typescript": "^5.6.2",
     "vite": "^5.4.5"
-=======
-    "eslint-plugin-react-refresh": "^0.4.9",
-    "typescript": "^5.6.2",
-    "vite": "^5.4.3"
->>>>>>> 6d0ced43
   }
 }