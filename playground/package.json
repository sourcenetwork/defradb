--- conflicted
+++ resolved
@@ -17,13 +17,8 @@
     "swagger-ui-react": "^5.18.3"
   },
   "devDependencies": {
-<<<<<<< HEAD
     "@types/react": "^19.0.10",
-    "@types/react-dom": "^19.0.3",
-=======
-    "@types/react": "^19.0.8",
     "@types/react-dom": "^19.0.4",
->>>>>>> 85daf4fb
     "@types/swagger-ui-react": "^5.18.0",
     "@typescript-eslint/eslint-plugin": "^8.20.0",
     "@typescript-eslint/parser": "^8.24.0",
