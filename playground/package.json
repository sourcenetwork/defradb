{
  "name": "playground",
  "private": true,
  "version": "0.0.0",
  "type": "module",
  "scripts": {
    "dev": "vite",
    "build": "tsc && vite build",
    "lint": "eslint src --ext ts,tsx --report-unused-disable-directives --max-warnings 0",
    "preview": "vite preview"
  },
  "dependencies": {
    "graphiql": "^3.7.0",
    "graphql": "^16.9.0",
    "react": "^18.3.1",
    "react-dom": "^18.3.1",
    "swagger-ui-react": "^5.17.14"
  },
  "devDependencies": {
    "@types/react": "^18.3.3",
    "@types/react-dom": "^18.3.0",
    "@types/swagger-ui-react": "^4.18.3",
<<<<<<< HEAD
    "@typescript-eslint/eslint-plugin": "^8.1.0",
    "@typescript-eslint/parser": "^8.0.1",
=======
    "@typescript-eslint/eslint-plugin": "^8.0.1",
    "@typescript-eslint/parser": "^8.1.0",
>>>>>>> 642b0fff
    "@vitejs/plugin-react-swc": "^3.7.0",
    "eslint": "^9.9.0",
    "eslint-plugin-react-hooks": "^4.6.2",
    "eslint-plugin-react-refresh": "^0.4.9",
    "typescript": "^5.5.4",
    "vite": "^5.4.1"
  }
}<|MERGE_RESOLUTION|>--- conflicted
+++ resolved
@@ -20,13 +20,8 @@
     "@types/react": "^18.3.3",
     "@types/react-dom": "^18.3.0",
     "@types/swagger-ui-react": "^4.18.3",
-<<<<<<< HEAD
     "@typescript-eslint/eslint-plugin": "^8.1.0",
-    "@typescript-eslint/parser": "^8.0.1",
-=======
-    "@typescript-eslint/eslint-plugin": "^8.0.1",
     "@typescript-eslint/parser": "^8.1.0",
->>>>>>> 642b0fff
     "@vitejs/plugin-react-swc": "^3.7.0",
     "eslint": "^9.9.0",
     "eslint-plugin-react-hooks": "^4.6.2",
