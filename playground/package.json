--- conflicted
+++ resolved
@@ -22,13 +22,8 @@
     "@types/swagger-ui-react": "^4.18.1",
     "@typescript-eslint/eslint-plugin": "^6.11.0",
     "@typescript-eslint/parser": "^6.11.0",
-<<<<<<< HEAD
     "@vitejs/plugin-react-swc": "^3.5.0",
-    "eslint": "^8.53.0",
-=======
-    "@vitejs/plugin-react-swc": "^3.4.1",
     "eslint": "^8.54.0",
->>>>>>> 059b6bcb
     "eslint-plugin-react-hooks": "^4.6.0",
     "eslint-plugin-react-refresh": "^0.4.4",
     "typescript": "^5.2.2",
