--- conflicted
+++ resolved
@@ -18,13 +18,8 @@
   },
   "devDependencies": {
     "@types/react": "^18.3.12",
-<<<<<<< HEAD
-    "@types/react-dom": "^18.3.1",
+    "@types/react-dom": "^19.0.3",
     "@types/swagger-ui-react": "^4.19.0",
-=======
-    "@types/react-dom": "^19.0.3",
-    "@types/swagger-ui-react": "^4.18.3",
->>>>>>> 63ffa591
     "@typescript-eslint/eslint-plugin": "^8.20.0",
     "@typescript-eslint/parser": "^8.21.0",
     "@vitejs/plugin-react-swc": "^3.7.2",
