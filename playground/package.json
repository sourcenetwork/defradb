--- conflicted
+++ resolved
@@ -25,14 +25,8 @@
     "@vitejs/plugin-react-swc": "^3.7.0",
     "eslint": "^8.57.0",
     "eslint-plugin-react-hooks": "^4.6.2",
-<<<<<<< HEAD
-    "eslint-plugin-react-refresh": "^0.4.7",
+    "eslint-plugin-react-refresh": "^0.4.9",
     "typescript": "^5.5.4",
     "vite": "^5.3.5"
-=======
-    "eslint-plugin-react-refresh": "^0.4.9",
-    "typescript": "^5.5.3",
-    "vite": "^5.3.4"
->>>>>>> 5bcc7097
   }
 }