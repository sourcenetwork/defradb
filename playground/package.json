--- conflicted
+++ resolved
@@ -20,13 +20,8 @@
     "@types/react": "^18.3.3",
     "@types/react-dom": "^18.3.0",
     "@types/swagger-ui-react": "^4.18.3",
-<<<<<<< HEAD
     "@typescript-eslint/eslint-plugin": "^7.14.1",
-    "@typescript-eslint/parser": "^7.13.1",
-=======
-    "@typescript-eslint/eslint-plugin": "^7.13.1",
     "@typescript-eslint/parser": "^7.14.1",
->>>>>>> 1c71245a
     "@vitejs/plugin-react-swc": "^3.7.0",
     "eslint": "^8.57.0",
     "eslint-plugin-react-hooks": "^4.6.2",
