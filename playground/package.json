{
  "name": "playground",
  "private": true,
  "version": "0.0.0",
  "type": "module",
  "scripts": {
    "dev": "vite",
    "build": "tsc && vite build",
    "lint": "eslint src --ext ts,tsx --report-unused-disable-directives --max-warnings 0",
    "preview": "vite preview"
  },
  "dependencies": {
    "graphiql": "^3.0.10",
    "graphql": "^16.8.1",
    "react": "^18.2.0",
    "react-dom": "^18.2.0",
    "swagger-ui-react": "^5.10.5"
  },
  "devDependencies": {
    "@types/react": "^18.2.45",
    "@types/react-dom": "^18.2.18",
    "@types/swagger-ui-react": "^4.18.3",
<<<<<<< HEAD
    "@typescript-eslint/eslint-plugin": "^6.14.0",
    "@typescript-eslint/parser": "^6.15.0",
=======
    "@typescript-eslint/eslint-plugin": "^6.15.0",
    "@typescript-eslint/parser": "^6.14.0",
>>>>>>> 43c8339b
    "@vitejs/plugin-react-swc": "^3.5.0",
    "eslint": "^8.56.0",
    "eslint-plugin-react-hooks": "^4.6.0",
    "eslint-plugin-react-refresh": "^0.4.5",
    "typescript": "^5.3.3",
    "vite": "^5.0.10"
  }
}<|MERGE_RESOLUTION|>--- conflicted
+++ resolved
@@ -20,13 +20,8 @@
     "@types/react": "^18.2.45",
     "@types/react-dom": "^18.2.18",
     "@types/swagger-ui-react": "^4.18.3",
-<<<<<<< HEAD
-    "@typescript-eslint/eslint-plugin": "^6.14.0",
     "@typescript-eslint/parser": "^6.15.0",
-=======
     "@typescript-eslint/eslint-plugin": "^6.15.0",
-    "@typescript-eslint/parser": "^6.14.0",
->>>>>>> 43c8339b
     "@vitejs/plugin-react-swc": "^3.5.0",
     "eslint": "^8.56.0",
     "eslint-plugin-react-hooks": "^4.6.0",
