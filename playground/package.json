{
  "name": "playground",
  "private": true,
  "version": "0.0.0",
  "type": "module",
  "scripts": {
    "dev": "vite",
    "build": "tsc && vite build",
    "lint": "eslint src --ext ts,tsx --report-unused-disable-directives --max-warnings 0",
    "preview": "vite preview"
  },
  "dependencies": {
    "graphiql": "^3.7.1",
    "graphql": "^16.9.0",
    "react": "^18.3.1",
    "react-dom": "^18.3.1",
    "swagger-ui-react": "^5.17.14"
  },
  "devDependencies": {
    "@types/react": "^18.3.11",
    "@types/react-dom": "^18.3.1",
    "@types/swagger-ui-react": "^4.18.3",
<<<<<<< HEAD
    "@typescript-eslint/eslint-plugin": "^8.10.0",
    "@typescript-eslint/parser": "^8.8.1",
=======
    "@typescript-eslint/eslint-plugin": "^8.8.1",
    "@typescript-eslint/parser": "^8.10.0",
>>>>>>> b458dba9
    "@vitejs/plugin-react-swc": "^3.7.1",
    "eslint": "^9.13.0",
    "eslint-plugin-react-hooks": "^5.0.0",
    "eslint-plugin-react-refresh": "^0.4.13",
    "typescript": "^5.6.3",
    "vite": "^5.4.9"
  }
}<|MERGE_RESOLUTION|>--- conflicted
+++ resolved
@@ -20,13 +20,8 @@
     "@types/react": "^18.3.11",
     "@types/react-dom": "^18.3.1",
     "@types/swagger-ui-react": "^4.18.3",
-<<<<<<< HEAD
     "@typescript-eslint/eslint-plugin": "^8.10.0",
-    "@typescript-eslint/parser": "^8.8.1",
-=======
-    "@typescript-eslint/eslint-plugin": "^8.8.1",
     "@typescript-eslint/parser": "^8.10.0",
->>>>>>> b458dba9
     "@vitejs/plugin-react-swc": "^3.7.1",
     "eslint": "^9.13.0",
     "eslint-plugin-react-hooks": "^5.0.0",
