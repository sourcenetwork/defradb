{
  "name": "playground",
  "private": true,
  "version": "0.0.0",
  "type": "module",
  "scripts": {
    "dev": "vite",
    "build": "tsc && vite build",
    "lint": "eslint src --ext ts,tsx --report-unused-disable-directives --max-warnings 0",
    "preview": "vite preview"
  },
  "dependencies": {
    "graphiql": "^3.8.3",
    "graphql": "^16.10.0",
    "react": "^18.3.1",
    "react-dom": "^18.3.1",
    "swagger-ui-react": "^5.18.2"
  },
  "devDependencies": {
    "@types/react": "^18.3.12",
    "@types/react-dom": "^18.3.1",
    "@types/swagger-ui-react": "^4.18.3",
    "@typescript-eslint/eslint-plugin": "^8.19.1",
    "@typescript-eslint/parser": "^8.18.2",
    "@vitejs/plugin-react-swc": "^3.7.2",
    "eslint": "^9.18.0",
    "eslint-plugin-react-hooks": "^5.1.0",
<<<<<<< HEAD
    "eslint-plugin-react-refresh": "^0.4.16",
    "typescript": "^5.7.3",
=======
    "eslint-plugin-react-refresh": "^0.4.18",
    "typescript": "^5.7.2",
>>>>>>> 2a223f9b
    "vite": "^6.0.7"
  }
}<|MERGE_RESOLUTION|>--- conflicted
+++ resolved
@@ -25,13 +25,8 @@
     "@vitejs/plugin-react-swc": "^3.7.2",
     "eslint": "^9.18.0",
     "eslint-plugin-react-hooks": "^5.1.0",
-<<<<<<< HEAD
-    "eslint-plugin-react-refresh": "^0.4.16",
+    "eslint-plugin-react-refresh": "^0.4.18",
     "typescript": "^5.7.3",
-=======
-    "eslint-plugin-react-refresh": "^0.4.18",
-    "typescript": "^5.7.2",
->>>>>>> 2a223f9b
     "vite": "^6.0.7"
   }
 }