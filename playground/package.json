{
  "name": "playground",
  "private": true,
  "version": "0.0.0",
  "type": "module",
  "scripts": {
    "dev": "vite",
    "build": "tsc && vite build",
    "lint": "eslint src --ext ts,tsx --report-unused-disable-directives --max-warnings 0",
    "preview": "vite preview"
  },
  "dependencies": {
    "graphiql": "^3.7.2",
    "graphql": "^16.9.0",
    "react": "^18.3.1",
    "react-dom": "^18.3.1",
    "swagger-ui-react": "^5.18.2"
  },
  "devDependencies": {
    "@types/react": "^18.3.12",
    "@types/react-dom": "^18.3.1",
    "@types/swagger-ui-react": "^4.18.3",
    "@typescript-eslint/eslint-plugin": "^8.15.0",
    "@typescript-eslint/parser": "^8.15.0",
<<<<<<< HEAD
    "@vitejs/plugin-react-swc": "^3.7.2",
    "eslint": "^9.15.0",
=======
    "@vitejs/plugin-react-swc": "^3.7.1",
    "eslint": "^9.16.0",
>>>>>>> c31e8f12
    "eslint-plugin-react-hooks": "^5.0.0",
    "eslint-plugin-react-refresh": "^0.4.15",
    "typescript": "^5.7.2",
    "vite": "^6.0.2"
  }
}<|MERGE_RESOLUTION|>--- conflicted
+++ resolved
@@ -22,13 +22,8 @@
     "@types/swagger-ui-react": "^4.18.3",
     "@typescript-eslint/eslint-plugin": "^8.15.0",
     "@typescript-eslint/parser": "^8.15.0",
-<<<<<<< HEAD
     "@vitejs/plugin-react-swc": "^3.7.2",
-    "eslint": "^9.15.0",
-=======
-    "@vitejs/plugin-react-swc": "^3.7.1",
     "eslint": "^9.16.0",
->>>>>>> c31e8f12
     "eslint-plugin-react-hooks": "^5.0.0",
     "eslint-plugin-react-refresh": "^0.4.15",
     "typescript": "^5.7.2",
