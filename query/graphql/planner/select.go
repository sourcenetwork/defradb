--- conflicted
+++ resolved
@@ -1,440 +1,416 @@
-// Copyright 2020 Source Inc.
-//
-// Use of this software is governed by the Business Source License
-// included in the file licenses/BSL.txt.
-//
-// As of the Change Date specified in that file, in accordance with
-// the Business Source License, use of this software will be governed
-// by the Apache License, Version 2.0, included in the file
-// licenses/APL.txt.
-package planner
-
-import (
-	"sort"
-	"strings"
-
-	"github.com/sourcenetwork/defradb/core"
-	"github.com/sourcenetwork/defradb/db/base"
-	"github.com/sourcenetwork/defradb/query/graphql/parser"
-)
-
-// wraps a selectNode and all the logic of a plan
-// graph into a single struct for proper plan
-// expansion
-// Executes the top level plan node.
-type selectTopNode struct {
-	source     planNode
-	group      *groupNode
-	sort       *sortNode
-	limit      planNode
-	render     *renderNode
-	aggregates []aggregateNode
-
-	// top of the plan graph
-	plan planNode
-}
-
-func (n *selectTopNode) Init() error                    { return n.plan.Init() }
-func (n *selectTopNode) Start() error                   { return n.plan.Start() }
-func (n *selectTopNode) Next() (bool, error)            { return n.plan.Next() }
-func (n *selectTopNode) Spans(spans core.Spans)         { n.plan.Spans(spans) }
-func (n *selectTopNode) Values() map[string]interface{} { return n.plan.Values() }
-func (n *selectTopNode) Source() planNode               { return n.source }
-func (n *selectTopNode) Close() error {
-	if n.plan == nil {
-		return nil
-	}
-	return n.plan.Close()
-}
-
-type selectNode struct {
-	p *Planner
-
-	// main data source for the select node.
-	source planNode
-
-	// original source that was first given when the select node
-	// was created
-	origSource planNode
-
-	// cache information about the original data source
-	// collection name, meta-data, etc.
-	sourceInfo sourceInfo
-
-	// data related to rendering
-	renderInfo *renderInfo
-
-	// internal doc pointer
-	// produced when Values()
-	// is called.
-	doc map[string]interface{}
-
-	// top level filter expression
-	// filter is split between select, scan, and typeIndexJoin.
-	// The filters which only apply to the main collection
-	// are stored in the root scanNode.
-	// The filters that are defined on the root query, but apply
-	// to the sub type are defined here in the select.
-	// The filters that are defined on the subtype query
-	// are defined in the subtype scan node.
-	filter *parser.Filter
-
-	groupSelect *parser.Select
-}
-
-func (n *selectNode) Init() error {
-	return n.source.Init()
-}
-
-func (n *selectNode) Start() error {
-	return n.source.Start()
-}
-
-// Next iterates through the source plan
-// until a doc is returned, applies any
-// remaining top level filtering, and
-// renders the doc.
-func (n *selectNode) Next() (bool, error) {
-	for {
-		if next, err := n.source.Next(); !next {
-			return false, err
-		}
-
-		n.doc = n.source.Values()
-		passes, err := parser.RunFilter(n.doc, n.filter, n.p.evalCtx)
-		if err != nil {
-			return false, err
-		}
-
-		if passes {
-			return true, err
-		}
-		// didn't pass, keep looping
-	}
-}
-
-func (n *selectNode) Spans(spans core.Spans) {
-	n.source.Spans(spans)
-}
-
-func (n *selectNode) Values() map[string]interface{} {
-	return n.doc
-}
-
-func (n *selectNode) Close() error {
-	return n.source.Close()
-}
-
-// initSource is the main workhorse for recursively constructing
-// all the necessary data source objects. This includes
-// creating scanNodes, typeIndexJoinNodes, and splitting
-// the necessary filters. Its designed to work with the
-// planner.Select construction call.
-func (n *selectNode) initSource(parsed *parser.Select) ([]aggregateNode, error) {
-	if parsed.CollectionName == "" {
-		parsed.CollectionName = parsed.Name
-	}
-	sourcePlan, err := n.p.getSource(parsed.CollectionName)
-	if err != nil {
-		return nil, err
-	}
-	n.source = sourcePlan.plan
-	n.origSource = sourcePlan.plan
-	n.sourceInfo = sourcePlan.info
-
-	// split filter
-	// apply the root filter to the source
-	// and rootSubType filters to the selectNode
-	// @todo: simulate splitting for now
-	origScan, ok := n.source.(*scanNode)
-	if ok {
-		origScan.filter = n.filter
-		n.filter = nil
-
-		// if we have a FindByDockey filter, create a span for it
-		// and propagate it to the scanNode
-		// @todo: When running the optimizer, check if the filter object
-		// contains a _key equality condition, and upgrade it to a point lookup
-		// instead of a prefix scan + filter via the Primary Index (0), like here:
-		if parsed.DocKeys != nil {
-			spans := make(core.Spans, len(parsed.DocKeys))
-			for i, docKey := range parsed.DocKeys {
-				dockeyIndexKey := base.MakeIndexKey(&sourcePlan.info.collectionDescription,
-					&sourcePlan.info.collectionDescription.Indexes[0], core.NewKey(docKey))
-				spans[i] = core.NewSpan(dockeyIndexKey, core.Key{})
-			}
-			origScan.Spans(spans)
-		}
-	}
-
-	return n.initFields(parsed)
-}
-
-func (n *selectNode) initFields(parsed *parser.Select) ([]aggregateNode, error) {
-	// re-organize the fields slice into reverse-alphabetical
-	// this makes sure the reserved database fields that start with
-	// a "_" end up at the end. So if/when we build our MultiNode
-	// all the AppendPlans end up at the end.
-	sort.Slice(parsed.Fields, func(i, j int) bool {
-		return !(strings.Compare(parsed.Fields[i].GetName(), parsed.Fields[j].GetName()) < 0)
-	})
-
-	aggregates := []aggregateNode{}
-	// loop over the sub type
-	// at the moment, we're only testing a single sub selection
-	for _, field := range parsed.Fields {
-		switch f := field.(type) {
-		case *parser.Select:
-			// @todo: check select type:
-			// - TypeJoin
-			// - commitScan
-			if f.Name == parser.VersionFieldName { // reserved sub type for object queries
-				commitSlct := &parser.CommitSelect{
-					Name:   f.Name,
-					Alias:  f.Alias,
-					Type:   parser.LatestCommits,
-					Fields: f.Fields,
-				}
-				commitPlan, err := n.p.CommitSelect(commitSlct)
-				if err != nil {
-					return nil, err
-				}
-
-				if err := n.addSubPlan(field.GetName(), commitPlan); err != nil {
-					return nil, err
-				}
-<<<<<<< HEAD
-			} else if subtype.Root == parser.ObjectSelection {
-				if subtype.Name == parser.GroupFieldName {
-					n.groupSelect = subtype
-				} else if err := n.addTypeIndexJoin(subtype); err != nil {
-					return err
-=======
-			} else if f.Root == parser.ObjectSelection {
-				if f.Name == parser.GroupFieldName {
-					n.groupSelect = f
-				} else {
-					n.addTypeIndexJoin(f)
->>>>>>> 504f84f0
-				}
-			}
-		case *parser.Field:
-			var plan aggregateNode
-			var aggregateError error
-
-			switch f.Statement.Name.Value {
-			case parser.CountFieldName:
-				plan, aggregateError = n.p.Count(f)
-			case parser.SumFieldName:
-				plan, aggregateError = n.p.Sum(&n.sourceInfo, f)
-			default:
-				continue
-			}
-
-			if aggregateError != nil {
-				return nil, aggregateError
-			}
-
-			aggregates = append(aggregates, plan)
-
-			aggregateError = n.joinAggregatedChild(parsed, f)
-			if aggregateError != nil {
-				return nil, aggregateError
-			}
-		}
-	}
-
-	return aggregates, nil
-}
-
-// Join any child collections required by the given transformation if the child collections have not been requested for render by the consumer
-func (n *selectNode) joinAggregatedChild(parsed *parser.Select, field *parser.Field) error {
-	source, err := field.GetAggregateSource()
-	if err != nil {
-		return err
-	}
-
-	if len(source) == 0 {
-		return nil
-	}
-
-	fieldName := source[0]
-	hasChildProperty := false
-	for _, field := range parsed.Fields {
-		if fieldName == field.GetName() {
-			hasChildProperty = true
-			break
-		}
-	}
-
-<<<<<<< HEAD
-		// If the child item is not requested, then we have add in the necessary components to force the child records to be scanned through (they wont be rendered)
-		if !hasChildProperty {
-			if count.Field == parser.GroupFieldName {
-				// It doesn't really matter at the moment if multiple counts are requested and we overwrite the n.groupSelect property
-				n.groupSelect = &parser.Select{
-					Name: parser.GroupFieldName,
-				}
-			} else if parsed.Root != parser.CommitSelection {
-				fieldDescription, _ := n.sourceInfo.collectionDescription.GetField(count.Field)
-				if fieldDescription.Kind == base.FieldKind_FOREIGN_OBJECT_ARRAY {
-					subtype := &parser.Select{
-						Name: count.Field,
-					}
-					if err := n.addTypeIndexJoin(subtype); err != nil {
-						return err
-					}
-				}
-=======
-	// If the child item is not requested, then we have add in the necessary components to force the child records to be scanned through (they wont be rendered)
-	if !hasChildProperty {
-		if fieldName == parser.GroupFieldName {
-			// It doesn't really matter at the moment if multiple counts are requested and we overwrite the n.groupSelect property
-			n.groupSelect = &parser.Select{
-				Name: parser.GroupFieldName,
-			}
-		} else if parsed.Root != parser.CommitSelection {
-			subtype := &parser.Select{
-				Name: fieldName,
->>>>>>> 504f84f0
-			}
-			n.addTypeIndexJoin(subtype)
-		}
-	}
-
-	return nil
-}
-
-func (n *selectNode) addTypeIndexJoin(subSelect *parser.Select) error {
-	typeIndexJoin, err := n.p.makeTypeIndexJoin(n, n.origSource, subSelect)
-	if err != nil {
-		return err
-	}
-
-	if err := n.addSubPlan(subSelect.Name, typeIndexJoin); err != nil {
-		return err
-	}
-
-	return nil
-}
-
-func (n *selectNode) Source() planNode { return n.source }
-
-// func appendSource() {}
-
-// func (n *selectNode) initRender(fields []*base.FieldDescription, aliases []string) error {
-// 	return n.p.render(fields, aliases)
-// }
-
-// SubSelect is used for creating Select nodes used on sub selections,
-// not to be used on the top level selection node.
-// This allows us to disable rendering on all sub Select nodes
-// and only run it at the end on the top level select node.
-func (p *Planner) SubSelect(parsed *parser.Select) (planNode, error) {
-	plan, err := p.Select(parsed)
-	if err != nil {
-		return nil, err
-	}
-
-	// if this is a sub select plan, we need to remove the render node
-	// as the final top level selectTopNode will handle all sub renders
-	top := plan.(*selectTopNode)
-	top.render = nil
-	return top, nil
-}
-
-func (p *Planner) SelectFromSource(parsed *parser.Select, source planNode, fromCollection bool, providedSourceInfo *sourceInfo) (planNode, error) {
-	s := &selectNode{
-		p:          p,
-		source:     source,
-		origSource: source,
-	}
-	s.filter = parsed.Filter
-	limit := parsed.Limit
-	sort := parsed.OrderBy
-	groupBy := parsed.GroupBy
-	s.renderInfo = &renderInfo{}
-
-	if providedSourceInfo != nil {
-		s.sourceInfo = *providedSourceInfo
-	}
-
-	if fromCollection {
-		desc, err := p.getCollectionDesc(parsed.Name)
-		if err != nil {
-			return nil, err
-		}
-
-		s.sourceInfo = sourceInfo{desc}
-	}
-
-	aggregates, err := s.initFields(parsed)
-	if err != nil {
-		return nil, err
-	}
-
-	groupPlan, err := p.GroupBy(groupBy, s.groupSelect)
-	if err != nil {
-		return nil, err
-	}
-
-	limitPlan, err := p.HardLimit(limit)
-	if err != nil {
-		return nil, err
-	}
-
-	sortPlan, err := p.OrderBy(sort)
-	if err != nil {
-		return nil, err
-	}
-
-	top := &selectTopNode{
-		source:     s,
-		render:     p.render(parsed),
-		limit:      limitPlan,
-		sort:       sortPlan,
-		group:      groupPlan,
-		aggregates: aggregates,
-	}
-	return top, nil
-}
-
-// Select constructs a SelectPlan
-func (p *Planner) Select(parsed *parser.Select) (planNode, error) {
-	s := &selectNode{p: p}
-	s.filter = parsed.Filter
-	limit := parsed.Limit
-	sort := parsed.OrderBy
-	groupBy := parsed.GroupBy
-	s.renderInfo = &renderInfo{}
-
-	aggregates, err := s.initSource(parsed)
-	if err != nil {
-		return nil, err
-	}
-
-	groupPlan, err := p.GroupBy(groupBy, s.groupSelect)
-	if err != nil {
-		return nil, err
-	}
-
-	limitPlan, err := p.HardLimit(limit)
-	if err != nil {
-		return nil, err
-	}
-
-	sortPlan, err := p.OrderBy(sort)
-	if err != nil {
-		return nil, err
-	}
-
-	top := &selectTopNode{
-		source:     s,
-		render:     p.render(parsed),
-		limit:      limitPlan,
-		sort:       sortPlan,
-		group:      groupPlan,
-		aggregates: aggregates,
-	}
-	return top, nil
-}
+// Copyright 2020 Source Inc.
+//
+// Use of this software is governed by the Business Source License
+// included in the file licenses/BSL.txt.
+//
+// As of the Change Date specified in that file, in accordance with
+// the Business Source License, use of this software will be governed
+// by the Apache License, Version 2.0, included in the file
+// licenses/APL.txt.
+package planner
+
+import (
+	"sort"
+	"strings"
+
+	"github.com/sourcenetwork/defradb/core"
+	"github.com/sourcenetwork/defradb/db/base"
+	"github.com/sourcenetwork/defradb/query/graphql/parser"
+)
+
+// wraps a selectNode and all the logic of a plan
+// graph into a single struct for proper plan
+// expansion
+// Executes the top level plan node.
+type selectTopNode struct {
+	source     planNode
+	group      *groupNode
+	sort       *sortNode
+	limit      planNode
+	render     *renderNode
+	aggregates []aggregateNode
+
+	// top of the plan graph
+	plan planNode
+}
+
+func (n *selectTopNode) Init() error                    { return n.plan.Init() }
+func (n *selectTopNode) Start() error                   { return n.plan.Start() }
+func (n *selectTopNode) Next() (bool, error)            { return n.plan.Next() }
+func (n *selectTopNode) Spans(spans core.Spans)         { n.plan.Spans(spans) }
+func (n *selectTopNode) Values() map[string]interface{} { return n.plan.Values() }
+func (n *selectTopNode) Source() planNode               { return n.source }
+func (n *selectTopNode) Close() error {
+	if n.plan == nil {
+		return nil
+	}
+	return n.plan.Close()
+}
+
+type selectNode struct {
+	p *Planner
+
+	// main data source for the select node.
+	source planNode
+
+	// original source that was first given when the select node
+	// was created
+	origSource planNode
+
+	// cache information about the original data source
+	// collection name, meta-data, etc.
+	sourceInfo sourceInfo
+
+	// data related to rendering
+	renderInfo *renderInfo
+
+	// internal doc pointer
+	// produced when Values()
+	// is called.
+	doc map[string]interface{}
+
+	// top level filter expression
+	// filter is split between select, scan, and typeIndexJoin.
+	// The filters which only apply to the main collection
+	// are stored in the root scanNode.
+	// The filters that are defined on the root query, but apply
+	// to the sub type are defined here in the select.
+	// The filters that are defined on the subtype query
+	// are defined in the subtype scan node.
+	filter *parser.Filter
+
+	groupSelect *parser.Select
+}
+
+func (n *selectNode) Init() error {
+	return n.source.Init()
+}
+
+func (n *selectNode) Start() error {
+	return n.source.Start()
+}
+
+// Next iterates through the source plan
+// until a doc is returned, applies any
+// remaining top level filtering, and
+// renders the doc.
+func (n *selectNode) Next() (bool, error) {
+	for {
+		if next, err := n.source.Next(); !next {
+			return false, err
+		}
+
+		n.doc = n.source.Values()
+		passes, err := parser.RunFilter(n.doc, n.filter, n.p.evalCtx)
+		if err != nil {
+			return false, err
+		}
+
+		if passes {
+			return true, err
+		}
+		// didn't pass, keep looping
+	}
+}
+
+func (n *selectNode) Spans(spans core.Spans) {
+	n.source.Spans(spans)
+}
+
+func (n *selectNode) Values() map[string]interface{} {
+	return n.doc
+}
+
+func (n *selectNode) Close() error {
+	return n.source.Close()
+}
+
+// initSource is the main workhorse for recursively constructing
+// all the necessary data source objects. This includes
+// creating scanNodes, typeIndexJoinNodes, and splitting
+// the necessary filters. Its designed to work with the
+// planner.Select construction call.
+func (n *selectNode) initSource(parsed *parser.Select) ([]aggregateNode, error) {
+	if parsed.CollectionName == "" {
+		parsed.CollectionName = parsed.Name
+	}
+	sourcePlan, err := n.p.getSource(parsed.CollectionName)
+	if err != nil {
+		return nil, err
+	}
+	n.source = sourcePlan.plan
+	n.origSource = sourcePlan.plan
+	n.sourceInfo = sourcePlan.info
+
+	// split filter
+	// apply the root filter to the source
+	// and rootSubType filters to the selectNode
+	// @todo: simulate splitting for now
+	origScan, ok := n.source.(*scanNode)
+	if ok {
+		origScan.filter = n.filter
+		n.filter = nil
+
+		// if we have a FindByDockey filter, create a span for it
+		// and propagate it to the scanNode
+		// @todo: When running the optimizer, check if the filter object
+		// contains a _key equality condition, and upgrade it to a point lookup
+		// instead of a prefix scan + filter via the Primary Index (0), like here:
+		if parsed.DocKeys != nil {
+			spans := make(core.Spans, len(parsed.DocKeys))
+			for i, docKey := range parsed.DocKeys {
+				dockeyIndexKey := base.MakeIndexKey(&sourcePlan.info.collectionDescription,
+					&sourcePlan.info.collectionDescription.Indexes[0], core.NewKey(docKey))
+				spans[i] = core.NewSpan(dockeyIndexKey, core.Key{})
+			}
+			origScan.Spans(spans)
+		}
+	}
+
+	return n.initFields(parsed)
+}
+
+func (n *selectNode) initFields(parsed *parser.Select) ([]aggregateNode, error) {
+	// re-organize the fields slice into reverse-alphabetical
+	// this makes sure the reserved database fields that start with
+	// a "_" end up at the end. So if/when we build our MultiNode
+	// all the AppendPlans end up at the end.
+	sort.Slice(parsed.Fields, func(i, j int) bool {
+		return !(strings.Compare(parsed.Fields[i].GetName(), parsed.Fields[j].GetName()) < 0)
+	})
+
+	aggregates := []aggregateNode{}
+	// loop over the sub type
+	// at the moment, we're only testing a single sub selection
+	for _, field := range parsed.Fields {
+		switch f := field.(type) {
+		case *parser.Select:
+			// @todo: check select type:
+			// - TypeJoin
+			// - commitScan
+			if f.Name == parser.VersionFieldName { // reserved sub type for object queries
+				commitSlct := &parser.CommitSelect{
+					Name:   f.Name,
+					Alias:  f.Alias,
+					Type:   parser.LatestCommits,
+					Fields: f.Fields,
+				}
+				commitPlan, err := n.p.CommitSelect(commitSlct)
+				if err != nil {
+					return nil, err
+				}
+
+				if err := n.addSubPlan(field.GetName(), commitPlan); err != nil {
+					return nil, err
+				}
+			} else if f.Root == parser.ObjectSelection {
+				if f.Name == parser.GroupFieldName {
+					n.groupSelect = f
+				} else {
+					if err := n.addTypeIndexJoin(f); err != nil {
+						return nil, err
+					}
+				}
+			}
+		case *parser.Field:
+			var plan aggregateNode
+			var aggregateError error
+
+			switch f.Statement.Name.Value {
+			case parser.CountFieldName:
+				plan, aggregateError = n.p.Count(f)
+			case parser.SumFieldName:
+				plan, aggregateError = n.p.Sum(&n.sourceInfo, f)
+			default:
+				continue
+			}
+
+			if aggregateError != nil {
+				return nil, aggregateError
+			}
+
+			aggregates = append(aggregates, plan)
+
+			aggregateError = n.joinAggregatedChild(parsed, f)
+			if aggregateError != nil {
+				return nil, aggregateError
+			}
+		}
+	}
+
+	return aggregates, nil
+}
+
+// Join any child collections required by the given transformation if the child collections have not been requested for render by the consumer
+func (n *selectNode) joinAggregatedChild(parsed *parser.Select, field *parser.Field) error {
+	source, err := field.GetAggregateSource()
+	if err != nil {
+		return err
+	}
+
+	if len(source) == 0 {
+		return nil
+	}
+
+	fieldName := source[0]
+	hasChildProperty := false
+	for _, field := range parsed.Fields {
+		if fieldName == field.GetName() {
+			hasChildProperty = true
+			break
+		}
+	}
+
+	// If the child item is not requested, then we have add in the necessary components to force the child records to be scanned through (they wont be rendered)
+	if !hasChildProperty {
+		if fieldName == parser.GroupFieldName {
+			// It doesn't really matter at the moment if multiple counts are requested and we overwrite the n.groupSelect property
+			n.groupSelect = &parser.Select{
+				Name: parser.GroupFieldName,
+			}
+		} else if parsed.Root != parser.CommitSelection {
+			subtype := &parser.Select{
+				Name: fieldName,
+			}
+			if err := n.addTypeIndexJoin(subtype); err != nil {
+				return err
+			}
+		}
+	}
+
+	return nil
+}
+
+func (n *selectNode) addTypeIndexJoin(subSelect *parser.Select) error {
+	typeIndexJoin, err := n.p.makeTypeIndexJoin(n, n.origSource, subSelect)
+	if err != nil {
+		return err
+	}
+
+	if err := n.addSubPlan(subSelect.Name, typeIndexJoin); err != nil {
+		return err
+	}
+
+	return nil
+}
+
+func (n *selectNode) Source() planNode { return n.source }
+
+// func appendSource() {}
+
+// func (n *selectNode) initRender(fields []*base.FieldDescription, aliases []string) error {
+// 	return n.p.render(fields, aliases)
+// }
+
+// SubSelect is used for creating Select nodes used on sub selections,
+// not to be used on the top level selection node.
+// This allows us to disable rendering on all sub Select nodes
+// and only run it at the end on the top level select node.
+func (p *Planner) SubSelect(parsed *parser.Select) (planNode, error) {
+	plan, err := p.Select(parsed)
+	if err != nil {
+		return nil, err
+	}
+
+	// if this is a sub select plan, we need to remove the render node
+	// as the final top level selectTopNode will handle all sub renders
+	top := plan.(*selectTopNode)
+	top.render = nil
+	return top, nil
+}
+
+func (p *Planner) SelectFromSource(parsed *parser.Select, source planNode, fromCollection bool, providedSourceInfo *sourceInfo) (planNode, error) {
+	s := &selectNode{
+		p:          p,
+		source:     source,
+		origSource: source,
+	}
+	s.filter = parsed.Filter
+	limit := parsed.Limit
+	sort := parsed.OrderBy
+	groupBy := parsed.GroupBy
+	s.renderInfo = &renderInfo{}
+
+	if providedSourceInfo != nil {
+		s.sourceInfo = *providedSourceInfo
+	}
+
+	if fromCollection {
+		desc, err := p.getCollectionDesc(parsed.Name)
+		if err != nil {
+			return nil, err
+		}
+
+		s.sourceInfo = sourceInfo{desc}
+	}
+
+	aggregates, err := s.initFields(parsed)
+	if err != nil {
+		return nil, err
+	}
+
+	groupPlan, err := p.GroupBy(groupBy, s.groupSelect)
+	if err != nil {
+		return nil, err
+	}
+
+	limitPlan, err := p.HardLimit(limit)
+	if err != nil {
+		return nil, err
+	}
+
+	sortPlan, err := p.OrderBy(sort)
+	if err != nil {
+		return nil, err
+	}
+
+	top := &selectTopNode{
+		source:     s,
+		render:     p.render(parsed),
+		limit:      limitPlan,
+		sort:       sortPlan,
+		group:      groupPlan,
+		aggregates: aggregates,
+	}
+	return top, nil
+}
+
+// Select constructs a SelectPlan
+func (p *Planner) Select(parsed *parser.Select) (planNode, error) {
+	s := &selectNode{p: p}
+	s.filter = parsed.Filter
+	limit := parsed.Limit
+	sort := parsed.OrderBy
+	groupBy := parsed.GroupBy
+	s.renderInfo = &renderInfo{}
+
+	aggregates, err := s.initSource(parsed)
+	if err != nil {
+		return nil, err
+	}
+
+	groupPlan, err := p.GroupBy(groupBy, s.groupSelect)
+	if err != nil {
+		return nil, err
+	}
+
+	limitPlan, err := p.HardLimit(limit)
+	if err != nil {
+		return nil, err
+	}
+
+	sortPlan, err := p.OrderBy(sort)
+	if err != nil {
+		return nil, err
+	}
+
+	top := &selectTopNode{
+		source:     s,
+		render:     p.render(parsed),
+		limit:      limitPlan,
+		sort:       sortPlan,
+		group:      groupPlan,
+		aggregates: aggregates,
+	}
+	return top, nil
+}