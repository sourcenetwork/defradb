--- conflicted
+++ resolved
@@ -164,18 +164,12 @@
 		if err != nil {
 			return nil, err
 		}
-<<<<<<< HEAD
 		p.updateSub, err = p.bus.Subscribe(
 			event.UpdateName,
-			event.P2PTopicName,
 			event.ReplicatorName,
 			se.ReplicateEventName,
 			se.QuerySEArtifactsEventName,
-			event.DocUpdateRequestName,
 		)
-=======
-		p.updateSub, err = p.bus.Subscribe(event.UpdateName, event.ReplicatorName)
->>>>>>> 550d2698
 		if err != nil {
 			return nil, err
 		}
@@ -321,10 +315,6 @@
 				log.ErrorE("Error while handling broadcast log", err)
 			}
 
-<<<<<<< HEAD
-		case event.P2PTopic:
-			p.server.updatePubSubTopics(evt)
-
 		case se.ReplicateEvent:
 			err := p.handleSELog(evt)
 			if err != nil {
@@ -334,11 +324,6 @@
 		case se.QuerySEArtifactsRequest:
 			go p.handleSEQuery(evt)
 
-		case event.DocUpdateRequest:
-			go p.server.handleDocUpdateRequest(evt)
-
-=======
->>>>>>> 550d2698
 		default:
 			// ignore other events
 			continue
