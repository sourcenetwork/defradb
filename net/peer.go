// Licensed under the Apache License, Version 2.0 (the "License");
// you may not use this file except in compliance with the License.
// You may obtain a copy of the License at
//
//     http://www.apache.org/licenses/LICENSE-2.0
//
// Unless required by applicable law or agreed to in writing, software
// distributed under the License is distributed on an "AS IS" BASIS,
// WITHOUT WARRANTIES OR CONDITIONS OF ANY KIND, either express or implied.
// See the License for the specific language governing permissions and
// limitations under the License.

package net

import (
	"context"
	"io"
	"sync"
	"time"

	"github.com/ipfs/boxo/bitswap"
	"github.com/ipfs/boxo/bitswap/network/bsnet"
	"github.com/ipfs/boxo/blockservice"
	"github.com/ipfs/boxo/bootstrap"
	blocks "github.com/ipfs/go-block-format"
	gostream "github.com/libp2p/go-libp2p-gostream"
	pubsub "github.com/libp2p/go-libp2p-pubsub"
	libp2pevent "github.com/libp2p/go-libp2p/core/event"
	"github.com/libp2p/go-libp2p/core/host"
	"github.com/libp2p/go-libp2p/core/peer"
	"github.com/libp2p/go-libp2p/core/routing"

	"github.com/multiformats/go-multiaddr"
	"github.com/sourcenetwork/corekv"
	"github.com/sourcenetwork/corelog"
	"github.com/sourcenetwork/immutable"
	"google.golang.org/grpc"

	"github.com/sourcenetwork/defradb/acp/dac"
	"github.com/sourcenetwork/defradb/client"
	"github.com/sourcenetwork/defradb/errors"
	"github.com/sourcenetwork/defradb/event"
	corenet "github.com/sourcenetwork/defradb/internal/core/net"
	"github.com/sourcenetwork/defradb/internal/datastore"
	"github.com/sourcenetwork/defradb/internal/telemetry"
	"github.com/sourcenetwork/defradb/net/config"
)

var tracer = telemetry.NewTracer()

// DB hold the database related methods that are required by Peer.
type DB interface {
	NewTxn(ctx context.Context, readOnly bool) (client.Txn, error)
	// GetNodeIndentityToken returns an identity token for the given audience.
	GetNodeIdentityToken(ctx context.Context, audience immutable.Option[string]) ([]byte, error)
	// Rootstore returns the instance's root store.
	Rootstore() corekv.TxnStore
}

// Peer is a DefraDB Peer node which exposes all the LibP2P host/peer functionality
// to the underlying DefraDB instance.
type Peer struct {
	bus       event.Bus
	updateSub event.Subscription

	ctx    context.Context
	cancel context.CancelFunc

	host host.Host
	dht  routing.Routing
	ps   *pubsub.PubSub

	server *server
	p2pRPC *grpc.Server // rpc server over the P2P network

	// peer DAG service
	blockService blockservice.BlockService

	documentACP immutable.Option[dac.DocumentACP]
	db          DB

	bootCloser io.Closer

	// The intervals at which to retry replicator failures.
	// For example, this can define an exponential backoff strategy.
	retryIntervals   []time.Duration
	handleRetryMutex *sync.Mutex
}

var _ client.P2P = (*Peer)(nil)

// NewPeer creates a new instance of the DefraDB server as a peer-to-peer node.
func NewPeer(
	ctx context.Context,
	bus event.Bus,
	documentACP immutable.Option[dac.DocumentACP],
	db DB,
	opts ...config.NodeOpt,
) (p *Peer, err error) {
	ctx, cancel := context.WithCancel(ctx)
	defer func() {
		if p == nil {
			cancel()
		} else if err != nil {
			p.Close()
		}
	}()

	if db == nil {
		return nil, ErrNilDB
	}

	options := config.DefaultOptions()
	for _, opt := range opts {
		opt(options)
	}

	peers := make([]peer.AddrInfo, len(options.BootstrapPeers))
	for i, p := range options.BootstrapPeers {
		addr, err := peer.AddrInfoFromString(p)
		if err != nil {
			return nil, err
		}
		peers[i] = *addr
	}

	h, ddht, err := setupHost(ctx, options)
	if err != nil {
		return nil, err
	}

	log.InfoContext(
		ctx,
		"Created LibP2P host",
		corelog.Any("PeerId", h.ID()),
		corelog.Any("Address", options.ListenAddresses),
	)

	p = &Peer{
		host:             h,
		dht:              ddht,
		ctx:              ctx,
		cancel:           cancel,
		bus:              bus,
		documentACP:      documentACP,
		db:               db,
		p2pRPC:           grpc.NewServer(options.GRPCServerOptions...),
		retryIntervals:   options.RetryIntervals,
		handleRetryMutex: &sync.Mutex{},
	}

	if options.EnablePubSub {
		p.ps, err = pubsub.NewGossipSub(
			ctx,
			h,
			pubsub.WithPeerExchange(true),
			pubsub.WithFloodPublish(true),
		)
		if err != nil {
			return nil, err
		}
<<<<<<< HEAD
		p.updateSub, err = p.bus.Subscribe(
			event.UpdateName,
			event.P2PTopicName,
			event.ReplicatorName,
			event.DocSyncRequestName,
		)
=======
		p.updateSub, err = p.bus.Subscribe(event.UpdateName, event.ReplicatorName)
>>>>>>> 550d2698
		if err != nil {
			return nil, err
		}
		log.Info("Starting internal broadcaster for pubsub network")
		go p.handleMessageLoop()
	}

	p.server, err = newServer(p, options.GRPCDialOptions...)
	if err != nil {
		return nil, err
	}

	bs := datastore.BlockstoreFrom(db.Rootstore())
	bswapnet := bsnet.NewFromIpfsHost(h)
	bswap := bitswap.New(ctx, bswapnet, ddht, bs, bitswap.WithPeerBlockRequestFilter(p.server.hasAccess))
	p.blockService = blockservice.New(bs, bswap)

	p2pListener, err := gostream.Listen(h, corenet.Protocol)
	if err != nil {
		return nil, err
	}

	p.bootCloser, err = bootstrap.Bootstrap(p.PeerID(), h, ddht, bootstrap.BootstrapConfigWithPeers(peers))
	if err != nil {
		return nil, err
	}

	// register the P2P gRPC server
	go func() {
		registerServiceServer(p.p2pRPC, p.server)
		if err := p.p2pRPC.Serve(p2pListener); err != nil && !errors.Is(err, grpc.ErrServerStopped) {
			log.ErrorE("Fatal P2P RPC server error", err)
		}
	}()

	// There is a possibility for the PeerInfo event to trigger before the PeerInfo has been set for the host.
	// To avoid this, we wait for the host to indicate that its local address has been updated.
	sub, err := h.EventBus().Subscribe(&libp2pevent.EvtLocalAddressesUpdated{})
	if err != nil {
		return nil, err
	}
	select {
	case <-sub.Out():
		break
	case <-time.After(5 * time.Second):
		// This can only happen if the listening address has been mistakenly set to a zero value.
		return nil, ErrTimeoutWaitingForPeerInfo
	}

	bus.Publish(event.NewMessage(event.PeerInfoName, event.PeerInfo{Info: p.PeerInfo()}))

	go p.handleReplicatorRetries(ctx)

	err = p.loadAndPublishReplicators(ctx)
	if err != nil {
		return nil, err
	}

	err = p.loadAndPublishP2PCollections(ctx)
	if err != nil {
		return nil, err
	}
	err = p.loadAndPublishP2PDocuments(ctx)
	if err != nil {
		return nil, err
	}

	return p, nil
}

// Close the peer node and all its internal workers/goroutines/loops.
func (p *Peer) Close() {
	defer p.cancel()

	if p.bootCloser != nil {
		// close bootstrap service
		if err := p.bootCloser.Close(); err != nil {
			log.ErrorE("Error closing bootstrap", err)
		}
	}

	if p.server != nil {
		// close topics
		if err := p.server.removeAllPubsubTopics(); err != nil {
			log.ErrorE("Error closing pubsub topics", err)
		}

		// stop gRPC server
		p.server.connMu.Lock()
		for _, c := range p.server.conns {
			if err := c.Close(); err != nil {
				log.ErrorE("Failed closing server RPC connections", err)
			}
		}
		p.server.connMu.Unlock()
	}

	if p.updateSub != nil {
		p.bus.Unsubscribe(p.updateSub)
	}

	if err := p.blockService.Close(); err != nil {
		log.ErrorE("Error closing block service", err)
	}

	if err := p.host.Close(); err != nil {
		log.ErrorE("Error closing host", err)
	}

	stopped := make(chan struct{})
	go func() {
		p.p2pRPC.GracefulStop()
		close(stopped)
	}()
	timer := time.NewTimer(10 * time.Second)
	select {
	case <-timer.C:
		p.p2pRPC.Stop()
		log.Info("Peer gRPC server was shutdown ungracefully")
	case <-stopped:
		timer.Stop()
	}
}

// handleMessage loop manages the transition of messages
// from the internal broadcaster to the external pubsub network
func (p *Peer) handleMessageLoop() {
	for {
		msg, isOpen := <-p.updateSub.Message()
		if !isOpen {
			return
		}

		switch evt := msg.Data.(type) {
		case event.Update:
			err := p.handleLog(evt)
			if err != nil {
				log.ErrorE("Error while handling broadcast log", err)
			}

		default:
			// ignore other events
			continue
		}
	}
}

func (p *Peer) handleLog(evt event.Update) error {
	if evt.DocID != "" {
		_, err := client.NewDocIDFromString(evt.DocID)
		if err != nil {
			return NewErrFailedToGetDocID(err)
		}
	}

	// push to each peer (replicator)
	p.pushLogToReplicators(evt)

	// Retries are for replicators only and should not pollute the pubsub network.
	if !evt.IsRetry {
		req := &pushLogRequest{
			DocID:        evt.DocID,
			CID:          evt.Cid.Bytes(),
			CollectionID: evt.CollectionID,
			Creator:      p.host.ID().String(),
			Block:        evt.Block,
		}

		if evt.DocID != "" {
			if err := p.server.publishLog(p.ctx, evt.DocID, req); err != nil {
				return NewErrPublishingToDocIDTopic(err, evt.Cid.String(), evt.DocID)
			}
		}

		if err := p.server.publishLog(p.ctx, evt.CollectionID, req); err != nil {
			return NewErrPublishingToSchemaTopic(err, evt.Cid.String(), evt.CollectionID)
		}
	}

	return nil
}

func (p *Peer) pushLogToReplicators(lg event.Update) {
	// let the exchange know we have this block
	// this should speed up the dag sync process
	err := p.blockService.Exchange().NotifyNewBlocks(context.Background(), blocks.NewBlock(lg.Block))
	if err != nil {
		log.ErrorE("Failed to notify new blocks", err)
	}

	p.server.mu.Lock()
	reps, exists := p.server.replicators[lg.CollectionID]
	p.server.mu.Unlock()

	if exists {
		for pid := range reps {
			go func(peerID peer.ID) {
				if err := p.server.pushLog(lg, peerID); err != nil {
					log.ErrorE(
						"Failed pushing log",
						err,
						corelog.String("DocID", lg.DocID),
						corelog.Any("CID", lg.Cid),
						corelog.Any("PeerID", peerID))
				}
			}(pid)
		}
	}
}

// Connect initiates a connection to the peer with the given address.
func (p *Peer) Connect(ctx context.Context, addr peer.AddrInfo) error {
	return p.host.Connect(ctx, addr)
}

func (p *Peer) PeerID() peer.ID {
	return p.host.ID()
}

func (p *Peer) ListenAddrs() []multiaddr.Multiaddr {
	return p.host.Network().ListenAddresses()
}

func (p *Peer) PeerInfo() peer.AddrInfo {
	return peer.AddrInfo{
		ID:    p.host.ID(),
		Addrs: p.host.Network().ListenAddresses(),
	}
}

func (p *Peer) Server() *server {
	return p.server
}<|MERGE_RESOLUTION|>--- conflicted
+++ resolved
@@ -159,16 +159,11 @@
 		if err != nil {
 			return nil, err
 		}
-<<<<<<< HEAD
 		p.updateSub, err = p.bus.Subscribe(
 			event.UpdateName,
-			event.P2PTopicName,
 			event.ReplicatorName,
 			event.DocSyncRequestName,
 		)
-=======
-		p.updateSub, err = p.bus.Subscribe(event.UpdateName, event.ReplicatorName)
->>>>>>> 550d2698
 		if err != nil {
 			return nil, err
 		}
