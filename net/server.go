--- conflicted
+++ resolved
@@ -40,11 +40,8 @@
 	"github.com/sourcenetwork/defradb/internal/datastore"
 	"github.com/sourcenetwork/defradb/internal/db/permission"
 	"github.com/sourcenetwork/defradb/internal/keys"
-<<<<<<< HEAD
 	"github.com/sourcenetwork/defradb/internal/se"
 	secore "github.com/sourcenetwork/defradb/internal/se/core"
-=======
->>>>>>> b7983334
 )
 
 // DocSyncTopic is the fixed topic for document sync operations.
@@ -701,16 +698,6 @@
 
 // processDocSyncItem processes a single document sync request and returns the result.
 func (s *server) processDocSyncItem(docID string) (docSyncItem, error) {
-	txn, err := s.peer.db.NewTxn(s.peer.ctx, true)
-	if err != nil {
-<<<<<<< HEAD
-		return docSyncItem{}, fmt.Errorf("failed to create transaction: %w", err)
-=======
-		return docSyncItem{}, NewErrFailedToCreateTransaction(err)
->>>>>>> b7983334
-	}
-	defer txn.Discard(s.peer.ctx)
-
 	key := keys.HeadstoreDocKey{
 		DocID:   docID,
 		FieldID: core.COMPOSITE_NAMESPACE,
