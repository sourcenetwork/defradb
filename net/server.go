--- conflicted
+++ resolved
@@ -17,13 +17,9 @@
 	"fmt"
 	"strings"
 	"sync"
-	"time"
 
 	"github.com/fxamacker/cbor/v2"
 	cid "github.com/ipfs/go-cid"
-	"github.com/ipld/go-ipld-prime/linking"
-	cidlink "github.com/ipld/go-ipld-prime/linking/cid"
-	"github.com/ipld/go-ipld-prime/storage/bsrvadapter"
 	"github.com/libp2p/go-libp2p/core/peer"
 	libpeer "github.com/libp2p/go-libp2p/core/peer"
 	"github.com/libp2p/go-libp2p/core/peerstore"
@@ -43,12 +39,9 @@
 	coreblock "github.com/sourcenetwork/defradb/internal/core/block"
 	"github.com/sourcenetwork/defradb/internal/datastore"
 	"github.com/sourcenetwork/defradb/internal/db/permission"
-<<<<<<< HEAD
+	"github.com/sourcenetwork/defradb/internal/keys"
 	"github.com/sourcenetwork/defradb/internal/se"
 	secore "github.com/sourcenetwork/defradb/internal/se/core"
-=======
-	"github.com/sourcenetwork/defradb/internal/keys"
->>>>>>> 5fba3913
 )
 
 // DocSyncTopic is the fixed topic for document sync operations.
@@ -677,144 +670,6 @@
 	return peerHasAccess, nil
 }
 
-<<<<<<< HEAD
-func (s *server) handleDocUpdateRequest(req event.DocUpdateRequest) {
-	pubsubReq := &docUpdateRequest{
-		CollectionID: req.CollectionID,
-		DocID:        req.DocID,
-		RequestorID:  s.peer.PeerID().String(),
-	}
-
-	data, err := cbor.Marshal(pubsubReq)
-	if err != nil {
-		req.Response <- event.DocUpdateResponse{
-			Found: false,
-			Error: errors.Wrap("failed to marshal doc update request", err),
-		}
-		return
-	}
-
-	respChan, err := s.SendPubSubMessage(s.peer.ctx, onDemandDocUpdateTopic, data)
-	if err != nil {
-		req.Response <- event.DocUpdateResponse{
-			Found: false,
-			Error: errors.Wrap("failed to publish doc update request", err),
-		}
-		return
-	}
-
-	go func() {
-		ctx, cancel := context.WithTimeout(s.peer.ctx, 5*time.Second)
-		defer cancel()
-
-		select {
-		case resp := <-respChan:
-			if resp.Err != nil {
-				req.Response <- event.DocUpdateResponse{
-					Found: false,
-					Error: resp.Err,
-				}
-				return
-			}
-			if len(resp.Data) > 0 {
-				var docUpdateReply docUpdateReply
-				if err := cbor.Unmarshal(resp.Data, &docUpdateReply); err != nil {
-					log.ErrorContextE(ctx, "Failed to unmarshal doc update response", err)
-					return
-				}
-
-				blockStore := &bsrvadapter.Adapter{Wrapped: s.peer.blockService}
-
-				linkSys := cidlink.DefaultLinkSystem()
-				linkSys.SetReadStorage(blockStore)
-				linkSys.TrustedStorage = true
-
-				_, docCid, err := cid.CidFromBytes(docUpdateReply.CID)
-				if err != nil {
-					log.ErrorContextE(ctx, "Failed to convert CID from bytes", err)
-					return
-				}
-
-				nd, err := linkSys.Load(linking.LinkContext{Ctx: ctx}, cidlink.Link{Cid: docCid}, coreblock.BlockSchemaPrototype)
-				if err != nil {
-					log.ErrorContextE(ctx, "Failed to load document node", err)
-					return
-				}
-				linkBlock, err := coreblock.GetFromNode(nd)
-				if err != nil {
-					log.ErrorContextE(ctx, "Failed to get block from node", err)
-					return
-				}
-
-				err = syncDAG(ctx, s.peer.blockService, linkBlock)
-				if err != nil {
-					log.ErrorContextE(ctx, "Failed to sync DAG", err)
-					return
-				}
-
-				req.Response <- event.DocUpdateResponse{Found: true}
-			}
-		case <-ctx.Done():
-			req.Response <- event.DocUpdateResponse{
-				Found: false,
-				Error: err,
-			}
-		}
-	}()
-}
-
-// docUpdateMessageHandler handles incoming document update requests from the pubsub network.
-func (s *server) docUpdateMessageHandler(from libpeer.ID, topic string, msg []byte) ([]byte, error) {
-	log.Info("Received doc update request",
-		corelog.String("PeerID", s.peer.PeerID().String()),
-		corelog.Any("SenderId", from),
-		corelog.String("Topic", topic))
-
-	req := &docUpdateRequest{}
-	if err := cbor.Unmarshal(msg, req); err != nil {
-		log.ErrorE("Failed to unmarshal doc update request", err)
-		return nil, err
-	}
-
-	if req.RequestorID == s.peer.PeerID().String() {
-		return []byte{}, nil
-	}
-
-	cols, err := s.peer.db.GetCollections(s.peer.ctx, client.CollectionFetchOptions{
-		CollectionID: immutable.Some(req.CollectionID),
-	})
-
-	if err != nil {
-		log.ErrorE("Failed to get collections", err)
-		return []byte{}, nil
-	}
-
-	if len(cols) == 0 {
-		return []byte{}, nil
-	}
-
-	col := cols[0]
-	docIDStr, err := client.NewDocIDFromString(req.DocID)
-	if err != nil {
-		log.ErrorE("Failed to parse DocID", err)
-		return []byte{}, nil
-	}
-
-	doc, err := col.Get(s.peer.ctx, docIDStr, false)
-	if err != nil {
-		log.ErrorE("Failed to get document", err)
-		return []byte{}, nil
-	}
-
-	reply := &docUpdateReply{
-		DocID:        docIDStr.String(),
-		CID:          doc.Head().Bytes(),
-		CollectionID: col.SchemaRoot(),
-		Sender:       s.peer.host.ID().String(),
-	}
-
-	return cbor.Marshal(reply)
-=======
 // docSyncMessageHandler handles incoming document sync requests from the pubsub network.
 func (s *server) docSyncMessageHandler(from libpeer.ID, topic string, msg []byte) ([]byte, error) {
 	req := &docSyncRequest{}
@@ -876,5 +731,4 @@
 	}
 
 	return result, nil
->>>>>>> 5fba3913
 }