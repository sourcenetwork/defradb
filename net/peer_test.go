// Copyright 2023 Democratized Data Foundation
//
// Use of this software is governed by the Business Source License
// included in the file licenses/BSL.txt.
//
// As of the Change Date specified in that file, in accordance with
// the Business Source License, use of this software will be governed
// by the Apache License, Version 2.0, included in the file
// licenses/APL.txt.

package net

import (
	"context"
	"testing"
	"time"

	"github.com/ipfs/go-cid"
	ds "github.com/ipfs/go-datastore"
	ipld "github.com/ipfs/go-ipld-format"
	libp2p "github.com/libp2p/go-libp2p"
	pubsub "github.com/libp2p/go-libp2p-pubsub"
	"github.com/libp2p/go-libp2p/core/peer"
	mh "github.com/multiformats/go-multihash"
	"github.com/stretchr/testify/require"
	rpc "github.com/textileio/go-libp2p-pubsub-rpc"

	"github.com/sourcenetwork/defradb/client"
	"github.com/sourcenetwork/defradb/config"
	"github.com/sourcenetwork/defradb/core/crdt"
	"github.com/sourcenetwork/defradb/datastore/memory"
	"github.com/sourcenetwork/defradb/db"
	"github.com/sourcenetwork/defradb/errors"
	"github.com/sourcenetwork/defradb/events"
	netutils "github.com/sourcenetwork/defradb/net/utils"
)

type EmptyNode struct{}

var ErrEmptyNode error = errors.New("dummy node")

func (n *EmptyNode) Resolve([]string) (any, []string, error) {
	return nil, nil, ErrEmptyNode
}

func (n *EmptyNode) Tree(string, int) []string {
	return nil
}

func (n *EmptyNode) ResolveLink([]string) (*ipld.Link, []string, error) {
	return nil, nil, ErrEmptyNode
}

func (n *EmptyNode) Copy() ipld.Node {
	return &EmptyNode{}
}

func (n *EmptyNode) Cid() cid.Cid {
	id, err := cid.V1Builder{
		Codec:    cid.DagProtobuf,
		MhType:   mh.SHA2_256,
		MhLength: 0, // default length
	}.Sum(nil)

	if err != nil {
		panic("failed to create an empty cid!")
	}
	return id
}

func (n *EmptyNode) Links() []*ipld.Link {
	return nil
}

func (n *EmptyNode) Loggable() map[string]any {
	return nil
}

func (n *EmptyNode) String() string {
	return "[]"
}

func (n *EmptyNode) RawData() []byte {
	return nil
}

func (n *EmptyNode) Size() (uint64, error) {
	return 0, nil
}

func (n *EmptyNode) Stat() (*ipld.NodeStat, error) {
	return &ipld.NodeStat{}, nil
}

func createCID(doc *client.Document) (cid.Cid, error) {
	pref := cid.V1Builder{
		Codec:    cid.DagProtobuf,
		MhType:   mh.SHA2_256,
		MhLength: 0, // default length
	}

	buf, err := doc.Bytes()
	if err != nil {
		return cid.Cid{}, err
	}

	// And then feed it some data
	c, err := pref.Sum(buf)
	if err != nil {
		return cid.Cid{}, err
	}
	return c, nil
}

const randomMultiaddr = "/ip4/0.0.0.0/tcp/0"

func newTestNode(ctx context.Context, t *testing.T) (client.DB, *Node) {
	store := memory.NewDatastore(ctx)
	db, err := db.NewDB(ctx, store, db.WithUpdateEvents())
	require.NoError(t, err)

	cfg := config.DefaultConfig()
	cfg.Net.P2PAddress = randomMultiaddr

	n, err := NewNode(
		ctx,
		db,
		WithConfig(cfg),
	)
	require.NoError(t, err)

	return db, n
}

func TestNewPeer_NoError(t *testing.T) {
	ctx := context.Background()
	store := memory.NewDatastore(ctx)
	db, err := db.NewDB(ctx, store, db.WithUpdateEvents())
	require.NoError(t, err)

	h, err := libp2p.New()
	require.NoError(t, err)

	_, err = NewPeer(ctx, db, h, nil, nil, nil, nil)
	require.NoError(t, err)
}

func TestNewPeer_NoDB_NilDBError(t *testing.T) {
	ctx := context.Background()

	h, err := libp2p.New()
	require.NoError(t, err)

	_, err = NewPeer(ctx, nil, h, nil, nil, nil, nil)
	require.ErrorIs(t, err, ErrNilDB)
}

func TestNewPeer_WithExistingTopic_TopicAlreadyExistsError(t *testing.T) {
	ctx := context.Background()
	store := memory.NewDatastore(ctx)
	db, err := db.NewDB(ctx, store, db.WithUpdateEvents())
	require.NoError(t, err)

	_, err = db.AddSchema(ctx, `type User {
		name: String
		age: Int
	}`)
	require.NoError(t, err)

	col, err := db.GetCollectionByName(ctx, "User")
	require.NoError(t, err)

	doc, err := client.NewDocFromJSON([]byte(`{"name": "John", "age": 30}`))
	require.NoError(t, err)

	err = col.Create(ctx, doc)
	require.NoError(t, err)

	h, err := libp2p.New()
	require.NoError(t, err)

	ps, err := pubsub.NewGossipSub(
		ctx,
		h,
		pubsub.WithPeerExchange(true),
		pubsub.WithFloodPublish(true),
	)
	require.NoError(t, err)

	_, err = rpc.NewTopic(ctx, ps, h.ID(), doc.Key().String(), true)
	require.NoError(t, err)

	_, err = NewPeer(ctx, db, h, nil, ps, nil, nil)
	require.ErrorContains(t, err, "topic already exists")
}

func TestStartAndClose_NoError(t *testing.T) {
	ctx := context.Background()
	db, n := newTestNode(ctx, t)

	err := n.Start()
	require.NoError(t, err)

	db.Close()
}

func TestStart_WithKnownPeer_NoError(t *testing.T) {
	ctx := context.Background()
	store := memory.NewDatastore(ctx)
	db1, err := db.NewDB(ctx, store, db.WithUpdateEvents())
	require.NoError(t, err)

	store2 := memory.NewDatastore(ctx)
	db2, err := db.NewDB(ctx, store2, db.WithUpdateEvents())
	require.NoError(t, err)

	n1, err := NewNode(
		ctx,
		db1,
		WithListenP2PAddrStrings("/ip4/0.0.0.0/tcp/0"),
	)
	require.NoError(t, err)
	n2, err := NewNode(
		ctx,
		db2,
		WithListenP2PAddrStrings("/ip4/0.0.0.0/tcp/0"),
	)
	require.NoError(t, err)

	addrs, err := netutils.ParsePeers([]string{n1.host.Addrs()[0].String() + "/p2p/" + n1.PeerID().String()})
	if err != nil {
		t.Fatal(err)
	}
	n2.Bootstrap(addrs)

	err = n2.Start()
	require.NoError(t, err)

	db1.Close()
	db2.Close()
}

func TestStart_WithOfflineKnownPeer_NoError(t *testing.T) {
	ctx := context.Background()
	store := memory.NewDatastore(ctx)
	db1, err := db.NewDB(ctx, store, db.WithUpdateEvents())
	require.NoError(t, err)

	store2 := memory.NewDatastore(ctx)
	db2, err := db.NewDB(ctx, store2, db.WithUpdateEvents())
	require.NoError(t, err)

	n1, err := NewNode(
		ctx,
		db1,
		WithListenP2PAddrStrings("/ip4/0.0.0.0/tcp/0"),
	)
	require.NoError(t, err)
	n2, err := NewNode(
		ctx,
		db2,
		WithListenP2PAddrStrings("/ip4/0.0.0.0/tcp/0"),
	)
	require.NoError(t, err)

	addrs, err := netutils.ParsePeers([]string{n1.host.Addrs()[0].String() + "/p2p/" + n1.PeerID().String()})
	if err != nil {
		t.Fatal(err)
	}
	n2.Bootstrap(addrs)
<<<<<<< HEAD
	n1.Close()
=======

	err = n1.Close()
	require.NoError(t, err)
>>>>>>> bc4c704f

	// give time for n1 to close
	time.Sleep(100 * time.Millisecond)

	err = n2.Start()
	require.NoError(t, err)

<<<<<<< HEAD
	db1.Close()
	db2.Close()
=======
	db1.Close(ctx)
	db2.Close(ctx)
>>>>>>> bc4c704f
}

func TestStart_WithNoUpdateChannel_NilUpdateChannelError(t *testing.T) {
	ctx := context.Background()
	store := memory.NewDatastore(ctx)
	db, err := db.NewDB(ctx, store)
	require.NoError(t, err)

	n, err := NewNode(
		ctx,
		db,
		WithPubSub(true),
	)
	require.NoError(t, err)

	err = n.Start()
	require.ErrorIs(t, err, ErrNilUpdateChannel)

	db.Close()
}

func TestStart_WitClosedUpdateChannel_ClosedChannelError(t *testing.T) {
	ctx := context.Background()
	store := memory.NewDatastore(ctx)
	db, err := db.NewDB(ctx, store, db.WithUpdateEvents())
	require.NoError(t, err)

	n, err := NewNode(
		ctx,
		db,
		WithPubSub(true),
	)
	require.NoError(t, err)

	db.Events().Updates.Value().Close()

	err = n.Start()
	require.ErrorContains(t, err, "cannot subscribe to a closed channel")

	db.Close()
}

func TestRegisterNewDocument_NoError(t *testing.T) {
	ctx := context.Background()
	db, n := newTestNode(ctx, t)

	_, err := db.AddSchema(ctx, `type User {
		name: String
		age: Int
	}`)
	require.NoError(t, err)

	col, err := db.GetCollectionByName(ctx, "User")
	require.NoError(t, err)

	doc, err := client.NewDocFromJSON([]byte(`{"name": "John", "age": 30}`))
	require.NoError(t, err)

	cid, err := createCID(doc)
	require.NoError(t, err)

	err = n.RegisterNewDocument(ctx, doc.Key(), cid, &EmptyNode{}, col.SchemaID())
	require.NoError(t, err)
}

func TestRegisterNewDocument_RPCTopicAlreadyRegisteredError(t *testing.T) {
	ctx := context.Background()
	db, n := newTestNode(ctx, t)

	_, err := db.AddSchema(ctx, `type User {
		name: String
		age: Int
	}`)
	require.NoError(t, err)

	col, err := db.GetCollectionByName(ctx, "User")
	require.NoError(t, err)

	doc, err := client.NewDocFromJSON([]byte(`{"name": "John", "age": 30}`))
	require.NoError(t, err)

	_, err = rpc.NewTopic(ctx, n.Peer.ps, n.Peer.host.ID(), doc.Key().String(), true)
	require.NoError(t, err)

	cid, err := createCID(doc)
	require.NoError(t, err)

	err = n.RegisterNewDocument(ctx, doc.Key(), cid, &EmptyNode{}, col.SchemaID())
	require.Equal(t, err.Error(), "creating topic: joining topic: topic already exists")
}

func TestSetReplicator_NoError(t *testing.T) {
	ctx := context.Background()
	db, n := newTestNode(ctx, t)

	_, err := db.AddSchema(ctx, `type User {
		name: String
		age: Int
	}`)
	require.NoError(t, err)

	info, err := peer.AddrInfoFromString("/ip4/0.0.0.0/tcp/0/p2p/QmYyQSo1c1Ym7orWxLYvCrM2EmxFTANf8wXmmE7DWjhx5N")
	require.NoError(t, err)

	err = n.Peer.SetReplicator(ctx, client.Replicator{
		Info:    *info,
		Schemas: []string{"User"},
	})
	require.NoError(t, err)
}

func TestSetReplicator_WithInvalidAddress_EmptyPeerIDError(t *testing.T) {
	ctx := context.Background()
	db, n := newTestNode(ctx, t)

	_, err := db.AddSchema(ctx, `type User {
		name: String
		age: Int
	}`)
	require.NoError(t, err)

	err = n.Peer.SetReplicator(ctx, client.Replicator{
		Info:    peer.AddrInfo{},
		Schemas: []string{"User"},
	})
	require.ErrorContains(t, err, "empty peer ID")
}

func TestSetReplicator_WithDBClosed_DatastoreClosedError(t *testing.T) {
	ctx := context.Background()
	db, n := newTestNode(ctx, t)

	db.Close()

	info, err := peer.AddrInfoFromString("/ip4/0.0.0.0/tcp/0/p2p/QmYyQSo1c1Ym7orWxLYvCrM2EmxFTANf8wXmmE7DWjhx5N")
	require.NoError(t, err)

	err = n.Peer.SetReplicator(ctx, client.Replicator{
		Info:    *info,
		Schemas: []string{"User"},
	})
	require.ErrorContains(t, err, "datastore closed")
}

func TestSetReplicator_WithUndefinedCollection_KeyNotFoundError(t *testing.T) {
	ctx := context.Background()
	_, n := newTestNode(ctx, t)

	info, err := peer.AddrInfoFromString("/ip4/0.0.0.0/tcp/0/p2p/QmYyQSo1c1Ym7orWxLYvCrM2EmxFTANf8wXmmE7DWjhx5N")
	require.NoError(t, err)

	err = n.Peer.SetReplicator(ctx, client.Replicator{
		Info:    *info,
		Schemas: []string{"User"},
	})
<<<<<<< HEAD
	require.ErrorContains(t, err, "failed to get collections for replicator: datastore: key not found")
=======
	require.ErrorContains(t, err, "failed to get collection for replicator: datastore: key not found")
>>>>>>> bc4c704f
}

func TestSetReplicator_ForAllCollections_NoError(t *testing.T) {
	ctx := context.Background()
	db, n := newTestNode(ctx, t)

	_, err := db.AddSchema(ctx, `type User {
		name: String
		age: Int
	}`)
	require.NoError(t, err)

	info, err := peer.AddrInfoFromString("/ip4/0.0.0.0/tcp/0/p2p/QmYyQSo1c1Ym7orWxLYvCrM2EmxFTANf8wXmmE7DWjhx5N")
	require.NoError(t, err)

	err = n.Peer.SetReplicator(ctx, client.Replicator{
		Info: *info,
	})
	require.NoError(t, err)
}

func TestPushToReplicator_SingleDocumentNoPeer_FailedToReplicateLogError(t *testing.T) {
	ctx := context.Background()
	db, n := newTestNode(ctx, t)
	_, err := db.AddSchema(ctx, `type User {
		name: String
		age: Int
	}`)
	require.NoError(t, err)

	col, err := db.GetCollectionByName(ctx, "User")
	require.NoError(t, err)

	doc, err := client.NewDocFromJSON([]byte(`{"name": "John", "age": 30}`))
	require.NoError(t, err)

	err = col.Create(ctx, doc)
	require.NoError(t, err)

	keysCh, err := col.GetAllDocKeys(ctx)
	require.NoError(t, err)

	txn, err := db.NewTxn(ctx, true)
	require.NoError(t, err)

	n.pushToReplicator(ctx, txn, col, keysCh, n.PeerID())
}

func TestDeleteReplicator_WithDBClosed_DataStoreClosedError(t *testing.T) {
	ctx := context.Background()
	db, n := newTestNode(ctx, t)

	info := peer.AddrInfo{
		ID:    n.PeerID(),
		Addrs: n.ListenAddrs(),
	}

<<<<<<< HEAD
	db.Close()

	err := n.Peer.DeleteReplicator(ctx, client.Replicator{
		Info:    info,
=======
	err := n.Peer.DeleteReplicator(ctx, client.Replicator{
		Info:    n.PeerInfo(),
>>>>>>> bc4c704f
		Schemas: []string{"User"},
	})
	require.ErrorContains(t, err, "datastore closed")
}

func TestDeleteReplicator_WithTargetSelf_SelfTargetForReplicatorError(t *testing.T) {
	ctx := context.Background()
	_, n := newTestNode(ctx, t)

<<<<<<< HEAD
	info := peer.AddrInfo{
		ID:    n.PeerID(),
		Addrs: n.ListenAddrs(),
	}

	err := n.Peer.DeleteReplicator(ctx, client.Replicator{
		Info:    info,
=======
	err := n.Peer.DeleteReplicator(ctx, client.Replicator{
		Info:    n.PeerInfo(),
>>>>>>> bc4c704f
		Schemas: []string{"User"},
	})
	require.ErrorIs(t, err, ErrSelfTargetForReplicator)
}

func TestDeleteReplicator_WithInvalidCollection_KeyNotFoundError(t *testing.T) {
	ctx := context.Background()
	_, n := newTestNode(ctx, t)

	_, n2 := newTestNode(ctx, t)

<<<<<<< HEAD
	info := peer.AddrInfo{
		ID:    n2.PeerID(),
		Addrs: n2.ListenAddrs(),
	}

	err := n.Peer.DeleteReplicator(ctx, client.Replicator{
		Info:    info,
		Schemas: []string{"User"},
	})
	require.ErrorContains(t, err, "failed to get collections for replicator: datastore: key not found")
=======
	err := n.Peer.DeleteReplicator(ctx, client.Replicator{
		Info:    n2.PeerInfo(),
		Schemas: []string{"User"},
	})
	require.ErrorContains(t, err, "failed to get collection for replicator: datastore: key not found")
>>>>>>> bc4c704f
}

func TestDeleteReplicator_WithCollectionAndPreviouslySetReplicator_NoError(t *testing.T) {
	ctx := context.Background()
	db, n := newTestNode(ctx, t)

	_, err := db.AddSchema(ctx, `type User {
		name: String
		age: Int
	}`)
	require.NoError(t, err)

	_, n2 := newTestNode(ctx, t)

<<<<<<< HEAD
	info := peer.AddrInfo{
		ID:    n2.PeerID(),
		Addrs: n2.ListenAddrs(),
	}

	rep := client.Replicator{
		Info: info,
	}

	err = n.Peer.SetReplicator(ctx, rep)
	require.NoError(t, err)

	err = n.Peer.DeleteReplicator(ctx, rep)
=======
	err = n.Peer.SetReplicator(ctx, client.Replicator{
		Info: n2.PeerInfo(),
	})
	require.NoError(t, err)

	err = n.Peer.DeleteReplicator(ctx, client.Replicator{
		Info: n2.PeerInfo(),
	})
>>>>>>> bc4c704f
	require.NoError(t, err)
}

func TestDeleteReplicator_WithNoCollection_NoError(t *testing.T) {
	ctx := context.Background()
	_, n := newTestNode(ctx, t)

	_, n2 := newTestNode(ctx, t)

<<<<<<< HEAD
	info := peer.AddrInfo{
		ID:    n2.PeerID(),
		Addrs: n2.ListenAddrs(),
	}

	err := n.Peer.DeleteReplicator(ctx, client.Replicator{
		Info: info,
=======
	err := n.Peer.DeleteReplicator(ctx, client.Replicator{
		Info: n2.PeerInfo(),
>>>>>>> bc4c704f
	})
	require.NoError(t, err)
}

func TestDeleteReplicator_WithNotSetReplicator_KeyNotFoundError(t *testing.T) {
	ctx := context.Background()
	db, n := newTestNode(ctx, t)

	_, err := db.AddSchema(ctx, `type User {
		name: String
		age: Int
	}`)
	require.NoError(t, err)

	_, n2 := newTestNode(ctx, t)

<<<<<<< HEAD
	info := peer.AddrInfo{
		ID:    n2.PeerID(),
		Addrs: n2.ListenAddrs(),
	}

	err = n.Peer.DeleteReplicator(ctx, client.Replicator{
		Info:    info,
=======
	err = n.Peer.DeleteReplicator(ctx, client.Replicator{
		Info:    n2.PeerInfo(),
>>>>>>> bc4c704f
		Schemas: []string{"User"},
	})
	require.ErrorContains(t, err, "datastore: key not found")
}

func TestGetAllReplicator_WithReplicator_NoError(t *testing.T) {
	ctx := context.Background()
	db, n := newTestNode(ctx, t)

	_, err := db.AddSchema(ctx, `type User {
		name: String
		age: Int
	}`)
	require.NoError(t, err)

	_, n2 := newTestNode(ctx, t)

<<<<<<< HEAD
	info := peer.AddrInfo{
		ID:    n2.PeerID(),
		Addrs: n2.ListenAddrs(),
	}

	err = n.Peer.SetReplicator(ctx, client.Replicator{
		Info: info,
=======
	err = n.Peer.SetReplicator(ctx, client.Replicator{
		Info: n2.PeerInfo(),
>>>>>>> bc4c704f
	})
	require.NoError(t, err)

	reps, err := n.Peer.GetAllReplicators(ctx)
	require.NoError(t, err)

	require.Len(t, reps, 1)
<<<<<<< HEAD
	require.Equal(t, info.ID, reps[0].Info.ID)
=======
	require.Equal(t, n2.PeerInfo().ID, reps[0].Info.ID)
>>>>>>> bc4c704f
}

func TestGetAllReplicator_WithDBClosed_DatastoreClosedError(t *testing.T) {
	ctx := context.Background()
	db, n := newTestNode(ctx, t)

	db.Close()

	_, err := n.Peer.GetAllReplicators(ctx)
	require.ErrorContains(t, err, "datastore closed")
}

func TestLoadReplicators_WithDBClosed_DatastoreClosedError(t *testing.T) {
	ctx := context.Background()
	db, n := newTestNode(ctx, t)

	db.Close()

	err := n.Peer.loadReplicators(ctx)
	require.ErrorContains(t, err, "datastore closed")
}

func TestLoadReplicator_WithReplicator_NoError(t *testing.T) {
	ctx := context.Background()
	db, n := newTestNode(ctx, t)

	_, err := db.AddSchema(ctx, `type User {
		name: String
		age: Int
	}`)
	require.NoError(t, err)

	_, n2 := newTestNode(ctx, t)

<<<<<<< HEAD
	info := peer.AddrInfo{
		ID:    n2.PeerID(),
		Addrs: n2.ListenAddrs(),
	}

	err = n.Peer.SetReplicator(ctx, client.Replicator{
		Info: info,
=======
	err = n.Peer.SetReplicator(ctx, client.Replicator{
		Info: n2.PeerInfo(),
>>>>>>> bc4c704f
	})
	require.NoError(t, err)

	err = n.Peer.loadReplicators(ctx)
	require.NoError(t, err)
}

func TestLoadReplicator_WithReplicatorAndEmptyReplicatorMap_NoError(t *testing.T) {
	ctx := context.Background()
	db, n := newTestNode(ctx, t)

	_, err := db.AddSchema(ctx, `type User {
		name: String
		age: Int
	}`)
	require.NoError(t, err)

	_, n2 := newTestNode(ctx, t)

<<<<<<< HEAD
	info := peer.AddrInfo{
		ID:    n2.PeerID(),
		Addrs: n2.ListenAddrs(),
	}

	err = n.Peer.SetReplicator(ctx, client.Replicator{
		Info: info,
=======
	err = n.Peer.SetReplicator(ctx, client.Replicator{
		Info: n2.PeerInfo(),
>>>>>>> bc4c704f
	})
	require.NoError(t, err)

	n.replicators = make(map[string]map[peer.ID]struct{})

	err = n.Peer.loadReplicators(ctx)
	require.NoError(t, err)
}

func TestAddP2PCollections_WithInvalidCollectionID_NotFoundError(t *testing.T) {
	ctx := context.Background()
	_, n := newTestNode(ctx, t)

<<<<<<< HEAD
	err := n.Peer.AddP2PCollection(ctx, "invalid_collection")
=======
	err := n.Peer.AddP2PCollections(ctx, []string{"invalid_collection"})
>>>>>>> bc4c704f
	require.Error(t, err, ds.ErrNotFound)
}

func TestAddP2PCollections_NoError(t *testing.T) {
	ctx := context.Background()
	db, n := newTestNode(ctx, t)

	_, err := db.AddSchema(ctx, `type User {
		name: String
		age: Int
	}`)
	require.NoError(t, err)

	col, err := db.GetCollectionByName(ctx, "User")
	require.NoError(t, err)

<<<<<<< HEAD
	err = n.Peer.AddP2PCollection(ctx, col.SchemaID())
=======
	err = n.Peer.AddP2PCollections(ctx, []string{col.SchemaID()})
>>>>>>> bc4c704f
	require.NoError(t, err)
}

func TestRemoveP2PCollectionsWithInvalidCollectionID(t *testing.T) {
	ctx := context.Background()
	_, n := newTestNode(ctx, t)

<<<<<<< HEAD
	err := n.Peer.RemoveP2PCollection(ctx, "invalid_collection")
=======
	err := n.Peer.RemoveP2PCollections(ctx, []string{"invalid_collection"})
>>>>>>> bc4c704f
	require.Error(t, err, ds.ErrNotFound)
}

func TestRemoveP2PCollections(t *testing.T) {
	ctx := context.Background()
	db, n := newTestNode(ctx, t)

	_, err := db.AddSchema(ctx, `type User {
		name: String
		age: Int
	}`)
	require.NoError(t, err)

	col, err := db.GetCollectionByName(ctx, "User")
	require.NoError(t, err)

<<<<<<< HEAD
	err = n.Peer.RemoveP2PCollection(ctx, col.SchemaID())
=======
	err = n.Peer.RemoveP2PCollections(ctx, []string{col.SchemaID()})
>>>>>>> bc4c704f
	require.NoError(t, err)
}

func TestGetAllP2PCollectionsWithNoCollections(t *testing.T) {
	ctx := context.Background()
	_, n := newTestNode(ctx, t)

	cols, err := n.Peer.GetAllP2PCollections(ctx)
	require.NoError(t, err)
	require.Len(t, cols, 0)
}

func TestGetAllP2PCollections(t *testing.T) {
	ctx := context.Background()
	db, n := newTestNode(ctx, t)

	_, err := db.AddSchema(ctx, `type User {
		name: String
		age: Int
	}`)
	require.NoError(t, err)

	col, err := db.GetCollectionByName(ctx, "User")
	require.NoError(t, err)

<<<<<<< HEAD
	err = n.Peer.AddP2PCollection(ctx, col.SchemaID())
=======
	err = n.Peer.AddP2PCollections(ctx, []string{col.SchemaID()})
>>>>>>> bc4c704f
	require.NoError(t, err)

	cols, err := n.Peer.GetAllP2PCollections(ctx)
	require.NoError(t, err)
<<<<<<< HEAD

	require.Len(t, cols, 1)
	assert.Equal(t, cols[0], col.SchemaID())
=======
	require.ElementsMatch(t, []string{col.SchemaID()}, cols)
>>>>>>> bc4c704f
}

func TestHandleDocCreateLog_NoError(t *testing.T) {
	ctx := context.Background()
	db, n := newTestNode(ctx, t)

	_, err := db.AddSchema(ctx, `type User {
		name: String
		age: Int
	}`)
	require.NoError(t, err)

	col, err := db.GetCollectionByName(ctx, "User")
	require.NoError(t, err)

	doc, err := client.NewDocFromJSON([]byte(`{"name": "John", "age": 30}`))
	require.NoError(t, err)

	err = col.Create(ctx, doc)
	require.NoError(t, err)

	docCid, err := createCID(doc)
	require.NoError(t, err)

	delta := &crdt.CompositeDAGDelta{
		SchemaVersionID: col.Schema().VersionID,
		Priority:        1,
		DocKey:          doc.Key().Bytes(),
	}

	node, err := makeNode(delta, []cid.Cid{docCid})
	require.NoError(t, err)

	err = n.handleDocCreateLog(events.Update{
		DocKey:   doc.Key().String(),
		Cid:      docCid,
		SchemaID: col.SchemaID(),
		Block:    node,
		Priority: 0,
	})
	require.NoError(t, err)
}

func TestHandleDocCreateLog_WithInvalidDockey_NoError(t *testing.T) {
	ctx := context.Background()
	_, n := newTestNode(ctx, t)

	err := n.handleDocCreateLog(events.Update{
		DocKey: "some-invalid-key",
	})
	require.ErrorContains(t, err, "failed to get DocKey from broadcast message: selected encoding not supported")
}

func TestHandleDocCreateLog_WithExistingTopic_TopicExistsError(t *testing.T) {
	ctx := context.Background()
	db, n := newTestNode(ctx, t)

	_, err := db.AddSchema(ctx, `type User {
		name: String
		age: Int
	}`)
	require.NoError(t, err)

	col, err := db.GetCollectionByName(ctx, "User")
	require.NoError(t, err)

	doc, err := client.NewDocFromJSON([]byte(`{"name": "John", "age": 30}`))
	require.NoError(t, err)

	err = col.Create(ctx, doc)
	require.NoError(t, err)

	_, err = rpc.NewTopic(ctx, n.ps, n.host.ID(), doc.Key().String(), true)
	require.NoError(t, err)

	err = n.handleDocCreateLog(events.Update{
		DocKey:   doc.Key().String(),
		SchemaID: col.SchemaID(),
	})
	require.ErrorContains(t, err, "topic already exists")
}

func TestHandleDocUpdateLog_NoError(t *testing.T) {
	ctx := context.Background()
	db, n := newTestNode(ctx, t)

	_, err := db.AddSchema(ctx, `type User {
		name: String
		age: Int
	}`)
	require.NoError(t, err)

	col, err := db.GetCollectionByName(ctx, "User")
	require.NoError(t, err)

	doc, err := client.NewDocFromJSON([]byte(`{"name": "John", "age": 30}`))
	require.NoError(t, err)

	err = col.Create(ctx, doc)
	require.NoError(t, err)

	docCid, err := createCID(doc)
	require.NoError(t, err)

	delta := &crdt.CompositeDAGDelta{
		SchemaVersionID: col.Schema().VersionID,
		Priority:        1,
		DocKey:          doc.Key().Bytes(),
	}

	node, err := makeNode(delta, []cid.Cid{docCid})
	require.NoError(t, err)

	err = n.handleDocUpdateLog(events.Update{
		DocKey:   doc.Key().String(),
		Cid:      docCid,
		SchemaID: col.SchemaID(),
		Block:    node,
		Priority: 0,
	})
	require.NoError(t, err)
}

func TestHandleDoUpdateLog_WithInvalidDockey_NoError(t *testing.T) {
	ctx := context.Background()
	_, n := newTestNode(ctx, t)

	err := n.handleDocUpdateLog(events.Update{
		DocKey: "some-invalid-key",
	})
	require.ErrorContains(t, err, "failed to get DocKey from broadcast message: selected encoding not supported")
}

func TestHandleDocUpdateLog_WithExistingDockeyTopic_TopicExistsError(t *testing.T) {
	ctx := context.Background()
	db, n := newTestNode(ctx, t)

	_, err := db.AddSchema(ctx, `type User {
		name: String
		age: Int
	}`)
	require.NoError(t, err)

	col, err := db.GetCollectionByName(ctx, "User")
	require.NoError(t, err)

	doc, err := client.NewDocFromJSON([]byte(`{"name": "John", "age": 30}`))
	require.NoError(t, err)

	err = col.Create(ctx, doc)
	require.NoError(t, err)

	docCid, err := createCID(doc)
	require.NoError(t, err)

	delta := &crdt.CompositeDAGDelta{
		SchemaVersionID: col.Schema().VersionID,
		Priority:        1,
		DocKey:          doc.Key().Bytes(),
	}

	node, err := makeNode(delta, []cid.Cid{docCid})
	require.NoError(t, err)

	_, err = rpc.NewTopic(ctx, n.ps, n.host.ID(), doc.Key().String(), true)
	require.NoError(t, err)

	err = n.handleDocUpdateLog(events.Update{
		DocKey:   doc.Key().String(),
		Cid:      docCid,
		SchemaID: col.SchemaID(),
		Block:    node,
	})
	require.ErrorContains(t, err, "topic already exists")
}

func TestHandleDocUpdateLog_WithExistingSchemaTopic_TopicExistsError(t *testing.T) {
	ctx := context.Background()
	db, n := newTestNode(ctx, t)

	_, err := db.AddSchema(ctx, `type User {
		name: String
		age: Int
	}`)
	require.NoError(t, err)

	col, err := db.GetCollectionByName(ctx, "User")
	require.NoError(t, err)

	doc, err := client.NewDocFromJSON([]byte(`{"name": "John", "age": 30}`))
	require.NoError(t, err)

	err = col.Create(ctx, doc)
	require.NoError(t, err)

	docCid, err := createCID(doc)
	require.NoError(t, err)

	delta := &crdt.CompositeDAGDelta{
		SchemaVersionID: col.Schema().VersionID,
		Priority:        1,
		DocKey:          doc.Key().Bytes(),
	}

	node, err := makeNode(delta, []cid.Cid{docCid})
	require.NoError(t, err)

	_, err = rpc.NewTopic(ctx, n.ps, n.host.ID(), col.SchemaID(), true)
	require.NoError(t, err)

	err = n.handleDocUpdateLog(events.Update{
		DocKey:   doc.Key().String(),
		Cid:      docCid,
		SchemaID: col.SchemaID(),
		Block:    node,
	})
	require.ErrorContains(t, err, "topic already exists")
}

func TestPushLogToReplicator_WithReplicator_FailedPushingLogError(t *testing.T) {
	ctx := context.Background()
	db, n := newTestNode(ctx, t)

	_, err := db.AddSchema(ctx, `type User {
		name: String
		age: Int
	}`)
	require.NoError(t, err)

	_, n2 := newTestNode(ctx, t)

<<<<<<< HEAD
	info := peer.AddrInfo{
		ID:    n2.PeerID(),
		Addrs: n2.ListenAddrs(),
	}

	err = n.Peer.SetReplicator(ctx, client.Replicator{
		Info: info,
=======
	err = n.Peer.SetReplicator(ctx, client.Replicator{
		Info: n2.PeerInfo(),
>>>>>>> bc4c704f
	})
	require.NoError(t, err)

	col, err := db.GetCollectionByName(ctx, "User")
	require.NoError(t, err)

	doc, err := client.NewDocFromJSON([]byte(`{"name": "John", "age": 30}`))
	require.NoError(t, err)

	err = col.Create(ctx, doc)
	require.NoError(t, err)

	docCid, err := createCID(doc)
	require.NoError(t, err)

	delta := &crdt.CompositeDAGDelta{
		SchemaVersionID: col.Schema().VersionID,
		Priority:        1,
		DocKey:          doc.Key().Bytes(),
	}

	node, err := makeNode(delta, []cid.Cid{docCid})
	require.NoError(t, err)

	n.pushLogToReplicators(ctx, events.Update{
		DocKey:   doc.Key().String(),
		Cid:      docCid,
		SchemaID: col.SchemaID(),
		Block:    node,
	})
}

func TestSession_NoError(t *testing.T) {
	ctx := context.Background()
	_, n := newTestNode(ctx, t)
	ng := n.Session(ctx)
	require.Implements(t, (*ipld.NodeGetter)(nil), ng)
}<|MERGE_RESOLUTION|>--- conflicted
+++ resolved
@@ -268,13 +268,7 @@
 		t.Fatal(err)
 	}
 	n2.Bootstrap(addrs)
-<<<<<<< HEAD
 	n1.Close()
-=======
-
-	err = n1.Close()
-	require.NoError(t, err)
->>>>>>> bc4c704f
 
 	// give time for n1 to close
 	time.Sleep(100 * time.Millisecond)
@@ -282,13 +276,8 @@
 	err = n2.Start()
 	require.NoError(t, err)
 
-<<<<<<< HEAD
 	db1.Close()
 	db2.Close()
-=======
-	db1.Close(ctx)
-	db2.Close(ctx)
->>>>>>> bc4c704f
 }
 
 func TestStart_WithNoUpdateChannel_NilUpdateChannelError(t *testing.T) {
@@ -444,11 +433,7 @@
 		Info:    *info,
 		Schemas: []string{"User"},
 	})
-<<<<<<< HEAD
 	require.ErrorContains(t, err, "failed to get collections for replicator: datastore: key not found")
-=======
-	require.ErrorContains(t, err, "failed to get collection for replicator: datastore: key not found")
->>>>>>> bc4c704f
 }
 
 func TestSetReplicator_ForAllCollections_NoError(t *testing.T) {
@@ -506,65 +491,37 @@
 		Addrs: n.ListenAddrs(),
 	}
 
-<<<<<<< HEAD
 	db.Close()
-
-	err := n.Peer.DeleteReplicator(ctx, client.Replicator{
-		Info:    info,
-=======
-	err := n.Peer.DeleteReplicator(ctx, client.Replicator{
-		Info:    n.PeerInfo(),
->>>>>>> bc4c704f
-		Schemas: []string{"User"},
-	})
-	require.ErrorContains(t, err, "datastore closed")
-}
-
-func TestDeleteReplicator_WithTargetSelf_SelfTargetForReplicatorError(t *testing.T) {
-	ctx := context.Background()
-	_, n := newTestNode(ctx, t)
-
-<<<<<<< HEAD
-	info := peer.AddrInfo{
-		ID:    n.PeerID(),
-		Addrs: n.ListenAddrs(),
-	}
-
-	err := n.Peer.DeleteReplicator(ctx, client.Replicator{
-		Info:    info,
-=======
-	err := n.Peer.DeleteReplicator(ctx, client.Replicator{
-		Info:    n.PeerInfo(),
->>>>>>> bc4c704f
-		Schemas: []string{"User"},
-	})
-	require.ErrorIs(t, err, ErrSelfTargetForReplicator)
-}
-
-func TestDeleteReplicator_WithInvalidCollection_KeyNotFoundError(t *testing.T) {
-	ctx := context.Background()
-	_, n := newTestNode(ctx, t)
-
-	_, n2 := newTestNode(ctx, t)
-
-<<<<<<< HEAD
-	info := peer.AddrInfo{
-		ID:    n2.PeerID(),
-		Addrs: n2.ListenAddrs(),
-	}
 
 	err := n.Peer.DeleteReplicator(ctx, client.Replicator{
 		Info:    info,
 		Schemas: []string{"User"},
 	})
-	require.ErrorContains(t, err, "failed to get collections for replicator: datastore: key not found")
-=======
+	require.ErrorContains(t, err, "datastore closed")
+}
+
+func TestDeleteReplicator_WithTargetSelf_SelfTargetForReplicatorError(t *testing.T) {
+	ctx := context.Background()
+	_, n := newTestNode(ctx, t)
+
+	err := n.Peer.DeleteReplicator(ctx, client.Replicator{
+		Info:    n.PeerInfo(),
+		Schemas: []string{"User"},
+	})
+	require.ErrorIs(t, err, ErrSelfTargetForReplicator)
+}
+
+func TestDeleteReplicator_WithInvalidCollection_KeyNotFoundError(t *testing.T) {
+	ctx := context.Background()
+	_, n := newTestNode(ctx, t)
+
+	_, n2 := newTestNode(ctx, t)
+
 	err := n.Peer.DeleteReplicator(ctx, client.Replicator{
 		Info:    n2.PeerInfo(),
 		Schemas: []string{"User"},
 	})
-	require.ErrorContains(t, err, "failed to get collection for replicator: datastore: key not found")
->>>>>>> bc4c704f
+	require.ErrorContains(t, err, "failed to get collections for replicator: datastore: key not found")
 }
 
 func TestDeleteReplicator_WithCollectionAndPreviouslySetReplicator_NoError(t *testing.T) {
@@ -579,21 +536,6 @@
 
 	_, n2 := newTestNode(ctx, t)
 
-<<<<<<< HEAD
-	info := peer.AddrInfo{
-		ID:    n2.PeerID(),
-		Addrs: n2.ListenAddrs(),
-	}
-
-	rep := client.Replicator{
-		Info: info,
-	}
-
-	err = n.Peer.SetReplicator(ctx, rep)
-	require.NoError(t, err)
-
-	err = n.Peer.DeleteReplicator(ctx, rep)
-=======
 	err = n.Peer.SetReplicator(ctx, client.Replicator{
 		Info: n2.PeerInfo(),
 	})
@@ -602,7 +544,6 @@
 	err = n.Peer.DeleteReplicator(ctx, client.Replicator{
 		Info: n2.PeerInfo(),
 	})
->>>>>>> bc4c704f
 	require.NoError(t, err)
 }
 
@@ -612,18 +553,8 @@
 
 	_, n2 := newTestNode(ctx, t)
 
-<<<<<<< HEAD
-	info := peer.AddrInfo{
-		ID:    n2.PeerID(),
-		Addrs: n2.ListenAddrs(),
-	}
-
-	err := n.Peer.DeleteReplicator(ctx, client.Replicator{
-		Info: info,
-=======
 	err := n.Peer.DeleteReplicator(ctx, client.Replicator{
 		Info: n2.PeerInfo(),
->>>>>>> bc4c704f
 	})
 	require.NoError(t, err)
 }
@@ -640,18 +571,8 @@
 
 	_, n2 := newTestNode(ctx, t)
 
-<<<<<<< HEAD
-	info := peer.AddrInfo{
-		ID:    n2.PeerID(),
-		Addrs: n2.ListenAddrs(),
-	}
-
-	err = n.Peer.DeleteReplicator(ctx, client.Replicator{
-		Info:    info,
-=======
 	err = n.Peer.DeleteReplicator(ctx, client.Replicator{
 		Info:    n2.PeerInfo(),
->>>>>>> bc4c704f
 		Schemas: []string{"User"},
 	})
 	require.ErrorContains(t, err, "datastore: key not found")
@@ -669,18 +590,8 @@
 
 	_, n2 := newTestNode(ctx, t)
 
-<<<<<<< HEAD
-	info := peer.AddrInfo{
-		ID:    n2.PeerID(),
-		Addrs: n2.ListenAddrs(),
-	}
-
-	err = n.Peer.SetReplicator(ctx, client.Replicator{
-		Info: info,
-=======
 	err = n.Peer.SetReplicator(ctx, client.Replicator{
 		Info: n2.PeerInfo(),
->>>>>>> bc4c704f
 	})
 	require.NoError(t, err)
 
@@ -688,11 +599,7 @@
 	require.NoError(t, err)
 
 	require.Len(t, reps, 1)
-<<<<<<< HEAD
-	require.Equal(t, info.ID, reps[0].Info.ID)
-=======
 	require.Equal(t, n2.PeerInfo().ID, reps[0].Info.ID)
->>>>>>> bc4c704f
 }
 
 func TestGetAllReplicator_WithDBClosed_DatastoreClosedError(t *testing.T) {
@@ -727,18 +634,8 @@
 
 	_, n2 := newTestNode(ctx, t)
 
-<<<<<<< HEAD
-	info := peer.AddrInfo{
-		ID:    n2.PeerID(),
-		Addrs: n2.ListenAddrs(),
-	}
-
-	err = n.Peer.SetReplicator(ctx, client.Replicator{
-		Info: info,
-=======
 	err = n.Peer.SetReplicator(ctx, client.Replicator{
 		Info: n2.PeerInfo(),
->>>>>>> bc4c704f
 	})
 	require.NoError(t, err)
 
@@ -758,18 +655,8 @@
 
 	_, n2 := newTestNode(ctx, t)
 
-<<<<<<< HEAD
-	info := peer.AddrInfo{
-		ID:    n2.PeerID(),
-		Addrs: n2.ListenAddrs(),
-	}
-
-	err = n.Peer.SetReplicator(ctx, client.Replicator{
-		Info: info,
-=======
 	err = n.Peer.SetReplicator(ctx, client.Replicator{
 		Info: n2.PeerInfo(),
->>>>>>> bc4c704f
 	})
 	require.NoError(t, err)
 
@@ -783,11 +670,7 @@
 	ctx := context.Background()
 	_, n := newTestNode(ctx, t)
 
-<<<<<<< HEAD
-	err := n.Peer.AddP2PCollection(ctx, "invalid_collection")
-=======
 	err := n.Peer.AddP2PCollections(ctx, []string{"invalid_collection"})
->>>>>>> bc4c704f
 	require.Error(t, err, ds.ErrNotFound)
 }
 
@@ -804,11 +687,7 @@
 	col, err := db.GetCollectionByName(ctx, "User")
 	require.NoError(t, err)
 
-<<<<<<< HEAD
-	err = n.Peer.AddP2PCollection(ctx, col.SchemaID())
-=======
 	err = n.Peer.AddP2PCollections(ctx, []string{col.SchemaID()})
->>>>>>> bc4c704f
 	require.NoError(t, err)
 }
 
@@ -816,11 +695,7 @@
 	ctx := context.Background()
 	_, n := newTestNode(ctx, t)
 
-<<<<<<< HEAD
-	err := n.Peer.RemoveP2PCollection(ctx, "invalid_collection")
-=======
 	err := n.Peer.RemoveP2PCollections(ctx, []string{"invalid_collection"})
->>>>>>> bc4c704f
 	require.Error(t, err, ds.ErrNotFound)
 }
 
@@ -837,11 +712,7 @@
 	col, err := db.GetCollectionByName(ctx, "User")
 	require.NoError(t, err)
 
-<<<<<<< HEAD
-	err = n.Peer.RemoveP2PCollection(ctx, col.SchemaID())
-=======
 	err = n.Peer.RemoveP2PCollections(ctx, []string{col.SchemaID()})
->>>>>>> bc4c704f
 	require.NoError(t, err)
 }
 
@@ -867,22 +738,12 @@
 	col, err := db.GetCollectionByName(ctx, "User")
 	require.NoError(t, err)
 
-<<<<<<< HEAD
-	err = n.Peer.AddP2PCollection(ctx, col.SchemaID())
-=======
 	err = n.Peer.AddP2PCollections(ctx, []string{col.SchemaID()})
->>>>>>> bc4c704f
 	require.NoError(t, err)
 
 	cols, err := n.Peer.GetAllP2PCollections(ctx)
 	require.NoError(t, err)
-<<<<<<< HEAD
-
-	require.Len(t, cols, 1)
-	assert.Equal(t, cols[0], col.SchemaID())
-=======
 	require.ElementsMatch(t, []string{col.SchemaID()}, cols)
->>>>>>> bc4c704f
 }
 
 func TestHandleDocCreateLog_NoError(t *testing.T) {
@@ -1114,18 +975,8 @@
 
 	_, n2 := newTestNode(ctx, t)
 
-<<<<<<< HEAD
-	info := peer.AddrInfo{
-		ID:    n2.PeerID(),
-		Addrs: n2.ListenAddrs(),
-	}
-
-	err = n.Peer.SetReplicator(ctx, client.Replicator{
-		Info: info,
-=======
 	err = n.Peer.SetReplicator(ctx, client.Replicator{
 		Info: n2.PeerInfo(),
->>>>>>> bc4c704f
 	})
 	require.NoError(t, err)
 
